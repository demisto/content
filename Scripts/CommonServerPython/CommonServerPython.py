<<<<<<< HEAD
from __future__ import print_function
=======
"""Common functions script
This script will be appended to each server script before being executed.
Please notice that to add custom common code, add it to the CommonServerUserPython script.
Note that adding code to CommonServerUserPython can override functions in CommonServerPython
"""
>>>>>>> 3c4c4e15
import socket
import time
import json
import sys
import os
import re
import base64
import logging
from collections import OrderedDict
import xml.etree.cElementTree as ET
from datetime import datetime, timedelta

import demistomock as demisto

# imports something that can be missed from docker image
try:
    import requests
except Exception:
    pass

IS_PY3 = sys.version_info[0] == 3
# pylint: disable=undefined-variable
if IS_PY3:
    STRING_TYPES = (str, bytes)  # type: ignore
    STRING_OBJ_TYPES = (str,)
else:
    STRING_TYPES = (str, unicode)  # type: ignore
    STRING_OBJ_TYPES = STRING_TYPES  # type: ignore
# pylint: enable=undefined-variable

entryTypes = {
    'note': 1,
    'downloadAgent': 2,
    'file': 3,
    'error': 4,
    'pinned': 5,
    'userManagement': 6,
    'image': 7,
    'plagroundError': 8,
    'playgroundError': 8,
    'entryInfoFile': 9,
    'warning': 11,
    'map': 15,
    'widget': 17
}
formats = {
    'html': 'html',
    'table': 'table',
    'json': 'json',
    'text': 'text',
    'dbotResponse': 'dbotCommandResponse',
    'markdown': 'markdown'
}
brands = {
    'xfe': 'xfe',
    'vt': 'virustotal',
    'wf': 'WildFire',
    'cy': 'cylance',
    'cs': 'crowdstrike-intel'
}
providers = {
    'xfe': 'IBM X-Force Exchange',
    'vt': 'VirusTotal',
    'wf': 'WildFire',
    'cy': 'Cylance',
    'cs': 'CrowdStrike'
}
thresholds = {
    'xfeScore': 4,
    'vtPositives': 10,
    'vtPositiveUrlsForIP': 30
}
dbotscores = {
    'Critical': 4,
    'High': 3,
    'Medium': 2,
    'Low': 1,
    'Unknown': 0,
    'Informational': 0.5
}

INDICATOR_TYPE_TO_CONTEXT_KEY = {
    'ip': 'Address',
    'email': 'Address',
    'url': 'Data',
    'domain': 'Name',
    'cve': 'ID',
    'md5': 'file',
    'sha1': 'file',
    'sha256': 'file',
    'crc32': 'file',
    'sha512': 'file',
    'ctph': 'file',
    'ssdeep': 'file'
}
# ===== Fix fetching credentials from vault instances =====
# ====================================================================================
try:
    for k, v in demisto.params().items():
        if isinstance(v, dict):
            if 'credentials' in v:
                vault = v['credentials'].get('vaultInstanceId')
                if vault:
                    v['identifier'] = v['credentials'].get('user')
                break

except Exception:
    pass


# ====================================================================================


def handle_proxy(proxy_param_name='proxy', checkbox_default_value=False):
    """
        Handle logic for routing traffic through the system proxy.
        Should usually be called at the beginning of the integration, depending on proxy checkbox state.

        :type proxy_param_name: ``string``
        :param proxy_param_name: name of the "use system proxy" integration parameter

        :type checkbox_default_value: ``bool``
        :param checkbox_default_value: Default value of the proxy param checkbox

        :rtype: ``dict``
        :return: proxies dict for the 'proxies' parameter of 'requests' functions
    """
    proxies = {}  # type: dict
    if demisto.params().get(proxy_param_name, checkbox_default_value):
        proxies = {
            'http': os.environ.get('HTTP_PROXY') or os.environ.get('http_proxy', ''),
            'https': os.environ.get('HTTPS_PROXY') or os.environ.get('https_proxy', '')
        }
    else:
        for k in ('HTTP_PROXY', 'HTTPS_PROXY', 'http_proxy', 'https_proxy'):
            if k in os.environ:
                del os.environ[k]
    return proxies


def urljoin(url, suffix=""):
    """
        Will join url and its suffix

        Example:
        "https://google.com/", "/"   => "https://google.com/"
        "https://google.com", "/"   => "https://google.com/"
        "https://google.com", "api"   => "https://google.com/api"
        "https://google.com", "/api"  => "https://google.com/api"
        "https://google.com/", "api"  => "https://google.com/api"
        "https://google.com/", "/api" => "https://google.com/api"

        :type url: ``string``
        :param url: URL string (required)

        :type suffix: ``string``
        :param suffix: the second part of the url

        :rtype: ``string``
        :return: Full joined url
    """
    if url[-1:] != "/":
        url = url + "/"

    if suffix.startswith("/"):
        suffix = suffix[1:]
        return url + suffix

    return url + suffix


def positiveUrl(entry):
    """
       Checks if the given entry from a URL reputation query is positive (known bad) (deprecated)

       :type entry: ``dict``
       :param entry: URL entry (required)

       :return: True if bad, false otherwise
       :rtype: ``bool``
    """
    if entry['Type'] != entryTypes['error'] and entry['ContentsFormat'] == formats['json']:
        if entry['Brand'] == brands['xfe']:
            return demisto.get(entry, 'Contents.url.result.score') > thresholds['xfeScore']
        if entry['Brand'] == brands['vt']:
            return demisto.get(entry, 'Contents.positives') > thresholds['vtPositives']
        if entry['Brand'] == brands['cs'] and demisto.get(entry, 'Contents'):
            c = demisto.get(entry, 'Contents')[0]
            return demisto.get(c, 'indicator') and demisto.get(c, 'malicious_confidence') in ['high', 'medium']
    return False


def positiveFile(entry):
    """
       Checks if the given entry from a file reputation query is positive (known bad) (deprecated)

       :type entry: ``dict``
       :param entry: File entry (required)

       :return: True if bad, false otherwise
       :rtype: ``bool``
    """
    if entry['Type'] != entryTypes['error'] and entry['ContentsFormat'] == formats['json']:
        if entry['Brand'] == brands['xfe'] and (demisto.get(entry, 'Contents.malware.family')
                                                or demisto.gets(entry, 'Contents.malware.origins.external.family')):
            return True
        if entry['Brand'] == brands['vt']:
            return demisto.get(entry, 'Contents.positives') > thresholds['vtPositives']
        if entry['Brand'] == brands['wf']:
            return demisto.get(entry, 'Contents.wildfire.file_info.malware') == 'yes'
        if entry['Brand'] == brands['cy'] and demisto.get(entry, 'Contents'):
            contents = demisto.get(entry, 'Contents')
            k = contents.keys()
            if k and len(k) > 0:
                v = contents[k[0]]
                if v and demisto.get(v, 'generalscore'):
                    return v['generalscore'] < -0.5
        if entry['Brand'] == brands['cs'] and demisto.get(entry, 'Contents'):
            c = demisto.get(entry, 'Contents')[0]
            return demisto.get(c, 'indicator') and demisto.get(c, 'malicious_confidence') in ['high', 'medium']
    return False


def vtCountPositives(entry):
    """
       Counts the number of detected URLs in the entry

       :type entry: ``dict``
       :param entry: Demisto entry (required)

       :return: The number of detected URLs
       :rtype: ``int``
    """
    positives = 0
    if demisto.get(entry, 'Contents.detected_urls'):
        for detected in demisto.get(entry, 'Contents.detected_urls'):
            if demisto.get(detected, 'positives') > thresholds['vtPositives']:
                positives += 1
    return positives


def positiveIp(entry):
    """
       Checks if the given entry from a file reputation query is positive (known bad) (deprecated)

       :type entry: ``dict``
       :param entry: IP entry (required)

       :return: True if bad, false otherwise
       :rtype: ``bool``
    """
    if entry['Type'] != entryTypes['error'] and entry['ContentsFormat'] == formats['json']:
        if entry['Brand'] == brands['xfe']:
            return demisto.get(entry, 'Contents.reputation.score') > thresholds['xfeScore']
        if entry['Brand'] == brands['vt'] and demisto.get(entry, 'Contents.detected_urls'):
            return vtCountPositives(entry) > thresholds['vtPositiveUrlsForIP']
        if entry['Brand'] == brands['cs'] and demisto.get(entry, 'Contents'):
            c = demisto.get(entry, 'Contents')[0]
            return demisto.get(c, 'indicator') and demisto.get(c, 'malicious_confidence') in ['high', 'medium']
    return False


def formatEpochDate(t):
    """
       Convert a time expressed in seconds since the epoch to a string representing local time

       :type t: ``int``
       :param t: Time represented in seconds (required)

       :return: A string representing local time
       :rtype: ``str``
    """
    if t:
        return time.ctime(t)
    return ''


def shortCrowdStrike(entry):
    """
       Display CrowdStrike Intel results in Markdown (deprecated)

       :type entry: ``dict``
       :param entry: CrowdStrike result entry (required)

       :return: A Demisto entry containing the shortened CrowdStrike info
       :rtype: ``dict``
    """
    if entry['Type'] != entryTypes['error'] and entry['ContentsFormat'] == formats['json']:
        if entry['Brand'] == brands['cs'] and demisto.get(entry, 'Contents'):
            c = demisto.get(entry, 'Contents')[0]
            csRes = '## CrowdStrike Falcon Intelligence'
            csRes += '\n\n### Indicator - ' + demisto.gets(c, 'indicator')
            labels = demisto.get(c, 'labels')
            if labels:
                csRes += '\n### Labels'
                csRes += '\nName|Created|Last Valid'
                csRes += '\n----|-------|----------'
                for label in labels:
                    csRes += '\n' + demisto.gets(label, 'name') + '|' + \
                             formatEpochDate(demisto.get(label, 'created_on')) + '|' + \
                             formatEpochDate(demisto.get(label, 'last_valid_on'))

            relations = demisto.get(c, 'relations')
            if relations:
                csRes += '\n### Relations'
                csRes += '\nIndicator|Type|Created|Last Valid'
                csRes += '\n---------|----|-------|----------'
                for r in relations:
                    csRes += '\n' + demisto.gets(r, 'indicator') + '|' + demisto.gets(r, 'type') + '|' + \
                             formatEpochDate(demisto.get(label, 'created_date')) + '|' + \
                             formatEpochDate(demisto.get(label, 'last_valid_date'))

            return {'ContentsFormat': formats['markdown'], 'Type': entryTypes['note'], 'Contents': csRes}
    return entry


def shortUrl(entry):
    """
       Formats a URL reputation entry into a short table (deprecated)

       :type entry: ``dict``
       :param entry: URL result entry (required)

       :return: A Demisto entry containing the shortened URL info
       :rtype: ``dict``
    """
    if entry['Type'] != entryTypes['error'] and entry['ContentsFormat'] == formats['json']:
        c = entry['Contents']
        if entry['Brand'] == brands['xfe']:
            return {'ContentsFormat': formats['table'], 'Type': entryTypes['note'], 'Contents': {
                'Country': c['country'], 'MalwareCount': demisto.get(c, 'malware.count'),
                'A': demisto.gets(c, 'resolution.A'), 'AAAA': demisto.gets(c, 'resolution.AAAA'),
                'Score': demisto.get(c, 'url.result.score'), 'Categories': demisto.gets(c, 'url.result.cats'),
                'URL': demisto.get(c, 'url.result.url'), 'Provider': providers['xfe'],
                'ProviderLink': 'https://exchange.xforce.ibmcloud.com/url/' + demisto.get(c, 'url.result.url')}}
        if entry['Brand'] == brands['vt']:
            return {'ContentsFormat': formats['table'], 'Type': entryTypes['note'], 'Contents': {
                'ScanDate': c['scan_date'], 'Positives': c['positives'], 'Total': c['total'],
                'URL': c['url'], 'Provider': providers['vt'], 'ProviderLink': c['permalink']}}
        if entry['Brand'] == brands['cs'] and demisto.get(entry, 'Contents'):
            return shortCrowdStrike(entry)
    return {'ContentsFormat': 'text', 'Type': 4, 'Contents': 'Unknown provider for result: ' + entry['Brand']}


def shortFile(entry):
    """
       Formats a file reputation entry into a short table (deprecated)

       :type entry: ``dict``
       :param entry: File result entry (required)

       :return: A Demisto entry containing the shortened file info
       :rtype: ``dict``
    """
    if entry['Type'] != entryTypes['error'] and entry['ContentsFormat'] == formats['json']:
        c = entry['Contents']
        if entry['Brand'] == brands['xfe']:
            cm = c['malware']
            return {'ContentsFormat': formats['table'], 'Type': entryTypes['note'], 'Contents': {
                'Family': cm['family'], 'MIMEType': cm['mimetype'], 'MD5': cm['md5'][2:] if 'md5' in cm else '',
                'CnCServers': demisto.get(cm, 'origins.CncServers.count'),
                'DownloadServers': demisto.get(cm, 'origins.downloadServers.count'),
                'Emails': demisto.get(cm, 'origins.emails.count'),
                'ExternalFamily': demisto.gets(cm, 'origins.external.family'),
                'ExternalCoverage': demisto.get(cm, 'origins.external.detectionCoverage'),
                'Provider': providers['xfe'],
                'ProviderLink': 'https://exchange.xforce.ibmcloud.com/malware/' + cm['md5'].replace('0x', '')}}
        if entry['Brand'] == brands['vt']:
            return {'ContentsFormat': formats['table'], 'Type': entryTypes['note'], 'Contents': {
                'Resource': c['resource'], 'ScanDate': c['scan_date'], 'Positives': c['positives'],
                'Total': c['total'], 'SHA1': c['sha1'], 'SHA256': c['sha256'], 'Provider': providers['vt'],
                'ProviderLink': c['permalink']}}
        if entry['Brand'] == brands['wf']:
            c = demisto.get(entry, 'Contents.wildfire.file_info')
            if c:
                return {'Contents': {'Type': c['filetype'], 'Malware': c['malware'], 'MD5': c['md5'],
                                     'SHA256': c['sha256'], 'Size': c['size'], 'Provider': providers['wf']},
                        'ContentsFormat': formats['table'], 'Type': entryTypes['note']}
        if entry['Brand'] == brands['cy'] and demisto.get(entry, 'Contents'):
            contents = demisto.get(entry, 'Contents')
            k = contents.keys()
            if k and len(k) > 0:
                v = contents[k[0]]
                if v and demisto.get(v, 'generalscore'):
                    return {'Contents': {'Status': v['status'], 'Code': v['statuscode'], 'Score': v['generalscore'],
                                         'Classifiers': str(v['classifiers']), 'ConfirmCode': v['confirmcode'],
                                         'Error': v['error'], 'Provider': providers['cy']},
                            'ContentsFormat': formats['table'], 'Type': entryTypes['note']}
        if entry['Brand'] == brands['cs'] and demisto.get(entry, 'Contents'):
            return shortCrowdStrike(entry)
    return {'ContentsFormat': formats['text'], 'Type': entryTypes['error'],
            'Contents': 'Unknown provider for result: ' + entry['Brand']}


def shortIp(entry):
    """
       Formats an ip reputation entry into a short table (deprecated)

       :type entry: ``dict``
       :param entry: IP result entry (required)

       :return: A Demisto entry containing the shortened IP info
       :rtype: ``dict``
    """
    if entry['Type'] != entryTypes['error'] and entry['ContentsFormat'] == formats['json']:
        c = entry['Contents']
        if entry['Brand'] == brands['xfe']:
            cr = c['reputation']
            return {'ContentsFormat': formats['table'], 'Type': entryTypes['note'], 'Contents': {
                'IP': cr['ip'], 'Score': cr['score'], 'Geo': str(cr['geo']), 'Categories': str(cr['cats']),
                'Provider': providers['xfe']}}
        if entry['Brand'] == brands['vt']:
            return {'ContentsFormat': formats['table'], 'Type': entryTypes['note'],
                    'Contents': {'Positive URLs': vtCountPositives(entry), 'Provider': providers['vt']}}
        if entry['Brand'] == brands['cs'] and demisto.get(entry, 'Contents'):
            return shortCrowdStrike(entry)
    return {'ContentsFormat': formats['text'], 'Type': entryTypes['error'],
            'Contents': 'Unknown provider for result: ' + entry['Brand']}


def shortDomain(entry):
    """
       Formats a domain reputation entry into a short table (deprecated)

       :type entry: ``dict``
       :param entry: Domain result entry (required)

       :return: A Demisto entry containing the shortened domain info
       :rtype: ``dict``
    """
    if entry['Type'] != entryTypes['error'] and entry['ContentsFormat'] == formats['json']:
        if entry['Brand'] == brands['vt']:
            return {'ContentsFormat': formats['table'], 'Type': entryTypes['note'],
                    'Contents': {'Positive URLs': vtCountPositives(entry), 'Provider': providers['vt']}}
    return {'ContentsFormat': formats['text'], 'Type': entryTypes['error'],
            'Contents': 'Unknown provider for result: ' + entry['Brand']}


def get_error(execute_command_result):
    """
        execute_command_result must contain error entry - check the result first with is_error function
        if there is no error entry in the result then it will raise an Exception

        :type execute_command_result: ``dict`` or  ``list``
        :param execute_command_result: result of demisto.executeCommand()

        :return: Error message extracted from the demisto.executeCommand() result
        :rtype: ``string``
    """

    if not is_error(execute_command_result):
        raise ValueError("execute_command_result has no error entry. before using get_error use is_error")

    if isinstance(execute_command_result, dict):
        return execute_command_result['Contents']

    error_messages = []
    for entry in execute_command_result:
        is_error_entry = type(entry) == dict and entry['Type'] == entryTypes['error']
        if is_error_entry:
            error_messages.append(entry['Contents'])

    return '\n'.join(error_messages)


def is_error(execute_command_result):
    """
        Check if the given execute_command_result has an error entry

        :type execute_command_result: ``dict`` or ``list``
        :param execute_command_result: Demisto entry (required) or result of demisto.executeCommand()

        :return: True if the execute_command_result has an error entry, false otherwise
        :rtype: ``bool``
    """
    if execute_command_result is None:
        return False

    if isinstance(execute_command_result, list):
        if len(execute_command_result) > 0:
            for entry in execute_command_result:
                if type(entry) == dict and entry['Type'] == entryTypes['error']:
                    return True

    return type(execute_command_result) == dict and execute_command_result['Type'] == entryTypes['error']


isError = is_error


def FormatADTimestamp(ts):
    """
       Formats an Active Directory timestamp into human readable time representation

       :type ts: ``int``
       :param ts: The timestamp to be formatted (required)

       :return: A string represeting the time
       :rtype: ``str``
    """
    return (datetime(year=1601, month=1, day=1) + timedelta(seconds=int(ts) / 10 ** 7)).ctime()


def PrettifyCompactedTimestamp(x):
    """
       Formats a compacted timestamp string into human readable time representation

       :type x: ``str``
       :param x: The timestamp to be formatted (required)

       :return: A string represeting the time
       :rtype: ``str``
    """
    return '%s-%s-%sT%s:%s:%s' % (x[:4], x[4:6], x[6:8], x[8:10], x[10:12], x[12:])


def NormalizeRegistryPath(strRegistryPath):
    """
       Normalizes a registry path string

       :type strRegistryPath: ``str``
       :param strRegistryPath: The registry path (required)

       :return: The normalized string
       :rtype: ``str``
    """
    dSub = {
        'HKCR': 'HKEY_CLASSES_ROOT',
        'HKCU': 'HKEY_CURRENT_USER',
        'HKLM': 'HKEY_LOCAL_MACHINE',
        'HKU': 'HKEY_USERS',
        'HKCC': 'HKEY_CURRENT_CONFIG',
        'HKPD': 'HKEY_PERFORMANCE_DATA'
    }
    for k in dSub:
        if strRegistryPath[:len(k)] == k:
            return dSub[k] + strRegistryPath[len(k):]

    return strRegistryPath


def scoreToReputation(score):
    """
       Converts score (in number format) to human readable reputation format

       :type score: ``int``
       :param score: The score to be formatted (required)

       :return: The formatted score
       :rtype: ``str``
    """
    to_str = {
        4: 'Critical',
        3: 'Bad',
        2: 'Suspicious',
        1: 'Good',
        0.5: 'Informational',
        0: 'Unknown'
    }
    return to_str.get(score, 'None')


def b64_encode(text):
    """
    Base64 encode a string. Wrapper function around base64.b64encode which will accept a string
    In py3 will encode the string to binary using utf-8 encoding and return a string result decoded using utf-8

    :param text: string to encode
    :type text: str
    :return: encoded string
    :rtype: str
    """
    if not text:
        return ''
    to_encode = text
    if IS_PY3:
        to_encode = text.encode('utf-8', 'ignore')
    res = base64.b64encode(to_encode)
    if IS_PY3:
        res = res.decode('utf-8')  # type: ignore
    return res


class IntegrationLogger(object):
    """
      a logger for python integrations:
      use LOG(<message>) to add a record to the logger (message can be any object with __str__)
      use LOG.print_log(verbose=True/False) to display all records in War-Room (if verbose) and server log.
      use add_replace_strs to add sensitive strings that should be replaced before going to the log.

      :type message: ``str``
      :param message: The message to be logged

      :return: No data returned
      :rtype: ``None``
    """

    def __init__(self):
        self.messages = []  # type: list
        self.write_buf = []  # type: list
        self.replace_strs = []  # type: list
<<<<<<< HEAD
        self.buffering = True
        # if for some reason you don't want to auto add credentails.password to replace strings
=======
        # if for some reason you don't want to auto add credentials.password to replace strings
>>>>>>> 3c4c4e15
        # set the os env COMMON_SERVER_NO_AUTO_REPLACE_STRS. Either in CommonServerUserPython, or docker env
        if (not os.getenv('COMMON_SERVER_NO_AUTO_REPLACE_STRS') and hasattr(demisto, 'getParam')):
            # add common params
            if isinstance(demisto.getParam('credentials'), dict) and demisto.getParam('credentials').get('password'):
                pswrd = self.encode(demisto.getParam('credentials').get('password'))
                self.add_replace_strs(pswrd, b64_encode(pswrd))
            sensitive_params = ('api_key', 'apikey', 'password', 'secret')
            for (k, v) in demisto.params().items():
                k_lower = k.lower()
                for p in sensitive_params:
                    if p in k_lower and v:
                        self.add_replace_strs(v, b64_encode(v))

    def encode(self, message):
        try:
            res = str(message)
        except UnicodeEncodeError as exception:
            # could not decode the message
            # if message is an Exception, try encode the exception's message
            if isinstance(message, Exception) and message.args and isinstance(message.args[0], STRING_OBJ_TYPES):
                res = message.args[0].encode('utf-8', 'replace')  # type: ignore
            elif isinstance(message, STRING_OBJ_TYPES):
                # try encode the message itself
                res = message.encode('utf-8', 'replace')  # type: ignore
            else:
                res = "Failed encoding message with error: {}".format(exception)
        for s in self.replace_strs:
            res = res.replace(s, '<XX_REPLACED>')
        return res

    def __call__(self, message):
        text = self.encode(message)
        if self.buffering:
            self.messages.append(text)
        else:
            demisto.info(text)

    def add_replace_strs(self, *args):
        '''
            Add strings which will be replaced when logging.
            Meant for avoiding passwords and so forth in the log.
        '''
        to_add = [self.encode(a) for a in args if a]
        self.replace_strs.extend(to_add)

    def set_buffering(self, state):
        """
        set whether the logger buffers messages or writes staight to the demisto log

        :param state: True/False
        :type state: boolean
        """
        self.buffering = state

    def print_log(self, verbose=False):
        if self.write_buf:
            self.messages.append("".join(self.write_buf))
        if self.messages:
            text = 'Full Integration Log:\n' + '\n'.join(self.messages)
            if verbose:
                demisto.log(text)
            demisto.info(text)
            self.messages = []

    def write(self, msg):
        # same as __call__ but allows IntegrationLogger to act as a File like object.
        msg = self.encode(msg)
        has_newline = False
        if '\n' in msg:
            has_newline = True
            # if new line is last char we trim it out
            if msg[-1] == '\n':
                msg = msg[:-1]
        self.write_buf.append(msg)
        if has_newline:
            text = "".join(self.write_buf)
            if self.buffering:
                self.messages.append(text)
            else:
                demisto.info(text)
            self.write_buf = []

    def print_override(self, *args, **kwargs):
        # print function that can be used to override print usage of internal modules
        # will print to the log if the print target is stdout/stderr
        try:
            import __builtin__  # type: ignore
        except ImportError:
            # Python 3
            import builtins as __builtin__  # type: ignore
        file_ = kwargs.get('file')
        if (not file_) or file_ == sys.stdout or file_ == sys.stderr:
            kwargs['file'] = self
        __builtin__.print(*args, **kwargs)


"""
a logger for python integrations:
use LOG(<message>) to add a record to the logger (message can be any object with __str__)
use LOG.print_log() to display all records in War-Room and server log.
"""
LOG = IntegrationLogger()


def formatAllArgs(args, kwds):
    """
    makes a nice string representation of all the arguments

    :type args: ``list``
    :param args: function arguments (required)

    :type kwds: ``dict``
    :param kwds: function keyword arguments (required)

    :return: string representation of all the arguments
    :rtype: ``string``
    """
    formattedArgs = ','.join([repr(a) for a in args]) + ',' + str(kwds).replace(':', "=").replace(" ", "")[1:-1]
    return formattedArgs


def logger(func):
    """
    decorator function to log the function call using LOG

    :type func: ``function``
    :param func: function to call (required)

    :return: returns the func return value.
    :rtype: ``any``
    """

    def func_wrapper(*args, **kwargs):
        LOG('calling {}({})'.format(func.__name__, formatAllArgs(args, kwargs)))
        return func(*args, **kwargs)

    return func_wrapper


def formatCell(data, is_pretty=True):
    """
       Convert a given object to md while decending multiple levels

       :type data: ``str`` or ``list``
       :param data: The cell content (required)

       :type is_pretty: ``bool``
       :param is_pretty: Should cell content be prettified (default is True)

       :return: The formatted cell content as a string
       :rtype: ``str``
    """
    if isinstance(data, STRING_TYPES):
        return data
    elif isinstance(data, dict):
        return '\n'.join([u'{}: {}'.format(k, flattenCell(v, is_pretty)) for k, v in data.items()])
    else:
        return flattenCell(data, is_pretty)


def flattenCell(data, is_pretty=True):
    """
       Flattens a markdown table cell content into a single string

       :type data: ``str`` or ``list``
       :param data: The cell content (required)

       :type is_pretty: ``bool``
       :param is_pretty: Should cell content be pretified (default is True)

       :return: A sting representation of the cell content
       :rtype: ``str``
    """
    indent = 4 if is_pretty else None
    if isinstance(data, STRING_TYPES):
        return data
    elif isinstance(data, list):
        string_list = []
        for d in data:
            try:
                if IS_PY3 and isinstance(d, bytes):
                    string_list.append(d.decode('utf-8'))
                else:
                    string_list.append(str(d))
            except UnicodeEncodeError:
                string_list.append(d.encode('utf-8'))

        return ',\n'.join(string_list)
    else:
        return json.dumps(data, indent=indent, ensure_ascii=False)


def FormatIso8601(t):
    """
       Convert a time expressed in seconds to ISO 8601 time format string

       :type t: ``int``
       :param t: Time expressed in seconds (required)

       :return: An ISO 8601 time format string
       :rtype: ``str``
    """
    return t.strftime("%Y-%m-%dT%H:%M:%S")


def argToList(arg, separator=','):
    """
       Converts a string representation of args to a python list

       :type arg: ``str`` or ``list``
       :param arg: Args to be converted (required)

       :type separator: ``str``
       :param separator: A string separator to separate the strings, the default is a comma.

       :return: A python list of args
       :rtype: ``list``
    """
    if not arg:
        return []
    if isinstance(arg, list):
        return arg
    if isinstance(arg, STRING_TYPES):
        if arg[0] == '[' and arg[-1] == ']':
            return json.loads(arg)
        return [s.strip() for s in arg.split(separator)]
    return arg


def appendContext(key, data, dedup=False):
    """
       Append data to the investigation context

       :type key: ``str``
       :param key: The context path (required)

       :type data: ``any``
       :param data: Data to be added to the context (required)

       :type dedup: ``bool``
       :param dedup: True if de-duplication is required. Default is False.

       :return: No data returned
       :rtype: ``None``
    """
    if data is None:
        return
    existing = demisto.get(demisto.context(), key)
    if existing:
        strBased = isinstance(data, STRING_TYPES) and isinstance(existing, STRING_TYPES)
        if strBased:
            data = data.split(',')
            existing = existing.split(',')
        newVal = data + existing
        if dedup:
            newVal = list(set(newVal))
        if strBased:
            newVal = ','.join(newVal)
        demisto.setContext(key, newVal)
    else:
        demisto.setContext(key, data)


def tableToMarkdown(name, t, headers=None, headerTransform=None, removeNull=False, metadata=None):
    """
       Converts a demisto table in JSON form to a Markdown table

       :type name: ``str``
       :param name: The name of the table (required)

       :type t: ``dict`` or ``list``
       :param t: The JSON table - List of dictionaries with the same keys or a single dictionary (required)

       :type headers: ``list`` or ``string``
       :keyword headers: A list of headers to be presented in the output table (by order). If string will be passed
            then table will have single header. Default will include all available headers.

       :type headerTransform: ``function``
       :keyword headerTransform: A function that formats the original data headers (optional)

       :type removeNull: ``bool``
       :keyword removeNull: Remove empty columns from the table. Default is False

       :type metadata: ``str``
       :param metadata: Metadata about the table contents

       :return: A string representation of the markdown table
       :rtype: ``str``
    """

    mdResult = ''
    if name:
        mdResult = '### ' + name + '\n'

    if metadata:
        mdResult += metadata + '\n'

    if not t or len(t) == 0:
        mdResult += '**No entries.**\n'
        return mdResult

    if not isinstance(t, list):
        t = [t]

    if headers and isinstance(headers, STRING_TYPES):
        headers = [headers]

    if not isinstance(t[0], dict):
        # the table cotains only simple objects (strings, numbers)
        # should be only one header
        if headers and len(headers) > 0:
            header = headers[0]
            t = map(lambda item: dict((h, item) for h in [header]), t)
        else:
            raise Exception("Missing headers param for tableToMarkdown. Example: headers=['Some Header']")

    # in case of headers was not provided (backward compatibility)
    if not headers:
        headers = list(t[0].keys())
        headers.sort()

    if removeNull:
        headers_aux = headers[:]
        for header in headers_aux:
            if all(obj.get(header) in ('', None, [], {}) for obj in t):
                headers.remove(header)

    if t and len(headers) > 0:
        newHeaders = []
        if headerTransform is None:  # noqa
            headerTransform = lambda s: s  # noqa
        for header in headers:
            newHeaders.append(headerTransform(header))
        mdResult += '|'
        if len(newHeaders) == 1:
            mdResult += newHeaders[0]
        else:
            mdResult += '|'.join(newHeaders)
        mdResult += '|\n'
        sep = '---'
        mdResult += '|' + '|'.join([sep] * len(headers)) + '|\n'
        for entry in t:
            vals = [stringEscapeMD((formatCell(entry.get(h, ''), False) if entry.get(h) is not None else ''),
                                   True, True) for h in headers]
            # this pipe is optional
            mdResult += '| '
            try:
                mdResult += ' | '.join(vals)
            except UnicodeDecodeError:
                vals = [str(v) for v in vals]
                mdResult += ' | '.join(vals)
            mdResult += ' |\n'

    else:
        mdResult += '**No entries.**\n'

    return mdResult


tblToMd = tableToMarkdown


def createContextSingle(obj, id=None, keyTransform=None, removeNull=False):
    """Receives a dict with flattened key values, and converts them into nested dicts

    :type obj: ``dict`` or ``list``
    :param obj: The data to be added to the context (required)

    :type id: ``str``
    :keyword id: The ID of the context entry

    :type keyTransform: ``function``
    :keyword keyTransform: A formatting function for the markdown table headers

    :type removeNull: ``bool``
    :keyword removeNull: True if empty columns should be removed, false otherwise

    :return: The converted context list
    :rtype: ``list``
    """
    res = {}  # type: dict
    if keyTransform is None:
        keyTransform = lambda s: s  # noqa
    keys = obj.keys()
    for key in keys:
        if removeNull and obj[key] in ('', None, [], {}):
            continue
        values = key.split('.')
        current = res
        for v in values[:-1]:
            current.setdefault(v, {})
            current = current[v]
        current[keyTransform(values[-1])] = obj[key]

    if id is not None:
        res.setdefault('ID', id)

    return res


def createContext(data, id=None, keyTransform=None, removeNull=False):
    """Receives a dict with flattened key values, and converts them into nested dicts

        :type data: ``dict`` or ``list``
        :param data: The data to be added to the context (required)

        :type id: ``str``
        :keyword id: The ID of the context entry

        :type keyTransform: ``function``
        :keyword keyTransform: A formatting function for the markdown table headers

        :type removeNull: ``bool``
        :keyword removeNull: True if empty columns should be removed, false otherwise

        :return: The converted context list
        :rtype: ``list``
    """
    if isinstance(data, (list, tuple)):
        return [createContextSingle(d, id, keyTransform, removeNull) for d in data]
    else:
        return createContextSingle(data, id, keyTransform, removeNull)


def sectionsToMarkdown(root):
    """
       Converts a list of Demisto JSON tables to markdown string of tables

       :type root: ``dict`` or ``list``
       :param root: The JSON table - List of dictionaries with the same keys or a single dictionary (required)

       :return: A string representation of the markdown table
       :rtype: ``str``
    """
    mdResult = ''
    if isinstance(root, dict):
        for section in root:
            data = root[section]
            if isinstance(data, dict):
                data = [data]
            data = [{k: formatCell(row[k]) for k in row} for row in data]
            mdResult += tblToMd(section, data)

    return mdResult


def fileResult(filename, data, file_type=None):
    """
       Creates a file from the given data

       :type filename: ``str``
       :param filename: The name of the file to be created (required)

       :type data: ``str`` or ``bytes``
       :param data: The file data (required)

       :type file_type: ``str``
       :param file_type: one of the entryTypes file or entryInfoFile (optional)

       :return: A Demisto war room entry
       :rtype: ``dict``
    """
    if file_type is None:
        file_type = entryTypes['file']
    temp = demisto.uniqueFile()
    # pylint: disable=undefined-variable
    if (IS_PY3 and isinstance(data, str)) or (not IS_PY3 and isinstance(data, unicode)):  # type: ignore
        data = data.encode('utf-8')
    # pylint: enable=undefined-variable
    with open(demisto.investigation()['id'] + '_' + temp, 'wb') as f:
        f.write(data)
    return {'Contents': '', 'ContentsFormat': formats['text'], 'Type': file_type, 'File': filename, 'FileID': temp}


def hash_djb2(s, seed=5381):
    """
     Hash string with djb2 hash function

     :type s: ``str``
     :param s: The input string to hash

     :type seed: ``int``
     :param seed: The seed for the hash function (default is 5381)

     :return: The hashed value
     :rtype: ``int``
    """
    hash_name = seed
    for x in s:
        hash_name = ((hash_name << 5) + hash_name) + ord(x)

    return hash_name & 0xFFFFFFFF


def file_result_existing_file(filename, saveFilename=None):
    """
       Rename an existing file

       :type filename: ``str``
       :param filename: The name of the file to be modified (required)

       :type saveFilename: ``str``
       :param saveFilename: The new file name

       :return: A Demisto war room entry
       :rtype: ``dict``
    """
    temp = demisto.uniqueFile()
    os.rename(filename, demisto.investigation()['id'] + '_' + temp)
    return {'Contents': '', 'ContentsFormat': formats['text'], 'Type': entryTypes['file'],
            'File': saveFilename if saveFilename else filename, 'FileID': temp}


def flattenRow(rowDict):
    """
       Flatten each element in the given rowDict

       :type rowDict: ``dict``
       :param rowDict: The dict to be flattened (required)

       :return: A flattened dict
       :rtype: ``dict``
    """
    return {k: formatCell(rowDict[k]) for k in rowDict}


def flattenTable(tableDict):
    """
       Flatten each row in the given tableDict

       :type tableDict: ``dict``
       :param tableDict: The table to be flattened (required)

       :return: A flattened table
       :rtype: ``dict``
    """
    return [flattenRow(row) for row in tableDict]


MARKDOWN_CHARS = r"\`*_{}[]()#+-!"


def stringEscapeMD(st, minimal_escaping=False, escape_multiline=False):
    """
       Escape any chars that might break a markdown string

       :type st: ``str``
       :param st: The string to be modified (required)

       :type minimal_escaping: ``bool``
       :param minimal_escaping: Whether replace all special characters or table format only (optional)

       :type escape_multiline: ``bool``
       :param escape_multiline: Whether convert line-ending characters (optional)

       :return: A modified string
       :rtype: ``str``
    """
    if escape_multiline:
        st = st.replace('\r\n', '<br>')  # Windows
        st = st.replace('\r', '<br>')  # old Mac
        st = st.replace('\n', '<br>')  # Unix

    if minimal_escaping:
        for c in '|':
            st = st.replace(c, '\\' + c)
    else:
        st = "".join(["\\" + str(c) if c in MARKDOWN_CHARS else str(c) for c in st])

    return st


def raiseTable(root, key):
    newInternal = {}
    if key in root and isinstance(root[key], dict):
        for sub in root[key]:
            if sub not in root:
                root[sub] = root[key][sub]
            else:
                newInternal[sub] = root[key][sub]
        if newInternal:
            root[key] = newInternal
        else:
            del root[key]


def zoomField(item, fieldName):
    if isinstance(item, dict) and fieldName in item:
        return item[fieldName]
    else:
        return item


def isCommandAvailable(cmd):
    """
       Check the list of available modules to see whether a command is currently available to be run.

       :type cmd: ``str``
       :param cmd: The command to check (required)

       :return: True if command is available, False otherwise
       :rtype: ``bool``
    """
    modules = demisto.getAllSupportedCommands()
    for m in modules:
        if modules[m] and isinstance(modules[m], list):
            for c in modules[m]:
                if c['name'] == cmd:
                    return True
    return False


def epochToTimestamp(epoch):
    return datetime.utcfromtimestamp(epoch / 1000.0).strftime("%Y-%m-%d %H:%M:%S")


def formatTimeColumns(data, timeColumnNames):
    for row in data:
        for k in timeColumnNames:
            row[k] = epochToTimestamp(row[k])


def strip_tag(tag):
    strip_ns_tag = tag
    split_array = tag.split('}')
    if len(split_array) > 1:
        strip_ns_tag = split_array[1]
        tag = strip_ns_tag
    return tag


def elem_to_internal(elem, strip_ns=1, strip=1):
    """Convert an Element into an internal dictionary (not JSON!)."""

    d = OrderedDict()  # type: dict
    elem_tag = elem.tag
    if strip_ns:
        elem_tag = strip_tag(elem.tag)
    for key, value in list(elem.attrib.items()):
        d['@' + key] = value

    # loop over subelements to merge them
    for subelem in elem:
        v = elem_to_internal(subelem, strip_ns=strip_ns, strip=strip)

        tag = subelem.tag
        if strip_ns:
            tag = strip_tag(subelem.tag)

        value = v[tag]
        try:
            # add to existing list for this tag
            d[tag].append(value)
        except AttributeError:
            # turn existing entry into a list
            d[tag] = [d[tag], value]
        except KeyError:
            # add a new non-list entry
            d[tag] = value

    text = elem.text
    tail = elem.tail
    if strip:
        # ignore leading and trailing whitespace
        if text:
            text = text.strip()
        if tail:
            tail = tail.strip()

    if tail:
        d['#tail'] = tail

    if d:
        # use #text element if other attributes exist
        if text:
            d["#text"] = text
    else:
        # text is the value if no attributes
        d = text or None  # type: ignore
    return {elem_tag: d}


def internal_to_elem(pfsh, factory=ET.Element):
    """Convert an internal dictionary (not JSON!) into an Element.
    Whatever Element implementation we could import will be
    used by default; if you want to use something else, pass the
    Element class as the factory parameter.
    """

    attribs = OrderedDict()  # type: dict
    text = None
    tail = None
    sublist = []
    tag = list(pfsh.keys())
    if len(tag) != 1:
        raise ValueError("Illegal structure with multiple tags: %s" % tag)
    tag = tag[0]
    value = pfsh[tag]
    if isinstance(value, dict):
        for k, v in list(value.items()):
            if k[:1] == "@":
                attribs[k[1:]] = v
            elif k == "#text":
                text = v
            elif k == "#tail":
                tail = v
            elif isinstance(v, list):
                for v2 in v:
                    sublist.append(internal_to_elem({k: v2}, factory=factory))
            else:
                sublist.append(internal_to_elem({k: v}, factory=factory))
    else:
        text = value
    e = factory(tag, attribs)
    for sub in sublist:
        e.append(sub)
    e.text = text
    e.tail = tail
    return e


def elem2json(elem, options, strip_ns=1, strip=1):
    """Convert an ElementTree or Element into a JSON string."""

    if hasattr(elem, 'getroot'):
        elem = elem.getroot()

    if 'pretty' in options:
        return json.dumps(elem_to_internal(elem, strip_ns=strip_ns, strip=strip), indent=4, separators=(',', ': '))
    else:
        return json.dumps(elem_to_internal(elem, strip_ns=strip_ns, strip=strip))


def json2elem(json_data, factory=ET.Element):
    """Convert a JSON string into an Element.
    Whatever Element implementation we could import will be used by
    default; if you want to use something else, pass the Element class
    as the factory parameter.
    """

    return internal_to_elem(json.loads(json_data), factory)


def xml2json(xmlstring, options={}, strip_ns=1, strip=1):
    """
       Convert an XML string into a JSON string.

       :type xmlstring: ``str``
       :param xmlstring: The string to be converted (required)

       :return: The converted JSON
       :rtype: ``dict`` or ``list``
    """
    elem = ET.fromstring(xmlstring)
    return elem2json(elem, options, strip_ns=strip_ns, strip=strip)


def json2xml(json_data, factory=ET.Element):
    """Convert a JSON string into an XML string.
    Whatever Element implementation we could import will be used by
    default; if you want to use something else, pass the Element class
    as the factory parameter.
    """

    if not isinstance(json_data, dict):
        json_data = json.loads(json_data)

    elem = internal_to_elem(json_data, factory)
    return ET.tostring(elem, encoding='utf-8')


def get_hash_type(hash_file):
    """
       Checks the type of the given hash. Returns 'md5', 'sha1', 'sha256' or 'Unknown'.

       :type hash_file: ``str``
       :param hash_file: The hash to be checked (required)

       :return: The hash type
       :rtype: ``str``
    """
    hash_len = len(hash_file)
    if (hash_len == 32):
        return 'md5'
    elif (hash_len == 40):
        return 'sha1'
    elif (hash_len == 64):
        return 'sha256'
    else:
        return 'Unknown'


def is_mac_address(mac):
    """
    Test for valid mac address

    :type mac: ``str``
    :param mac: MAC address in the form of AA:BB:CC:00:11:22

    :return: True/False
    :rtype: ``bool``
    """

    if re.search(r'([0-9A-F]{2}[:]){5}([0-9A-F]){2}', mac.upper()) is not None:
        return True
    else:
        return False


def is_ipv6_valid(address):
    """
    Checks if the given string represents a valid IPv6 address.

    :type address: str
    :param address: The string to check.

    :return: True if the given string represents a valid IPv6 address.
    :rtype: ``bool``
    """
    try:
        socket.inet_pton(socket.AF_INET6, address)
    except socket.error:  # not a valid address
        return False
    return True


def is_ip_valid(s, accept_v6_ips=False):
    """
       Checks if the given string represents a valid IP address.
       By default, will only return 'True' for IPv4 addresses.

       :type s: ``str``
       :param s: The string to be checked (required)
       :type accept_v6_ips: ``bool``
       :param accept_v6_ips: A boolean determining whether the
       function should accept IPv6 addresses

       :return: True if the given string represents a valid IP address, False otherwise
       :rtype: ``bool``
    """
    a = s.split('.')
    if accept_v6_ips and is_ipv6_valid(s):
        return True
    elif len(a) != 4:
        return False
    else:
        for x in a:
            if not x.isdigit():
                return False
            i = int(x)
            if i < 0 or i > 255:
                return False
        return True


def return_outputs(readable_output, outputs, raw_response=None):
    """
    This function wraps the demisto.results(), makes the usage of returning results to the user more intuitively.

    :type readable_output: ``str``
    :param readable_output: markdown string that will be presented in the warroom, should be human readable -
        (HumanReadable)

    :type outputs: ``dict``
    :param outputs: the outputs that will be returned to playbook/investigation context (originally EntryContext)

    :type raw_response: ``dict`` | ``list``
    :param raw_response: must be dictionary, if not provided then will be equal to outputs. usually must be the original
    raw response from the 3rd party service (originally Contents)

    :return: None
    :rtype: ``None``
    """
    return_entry = {
        "Type": entryTypes["note"],
        "HumanReadable": readable_output,
        "ContentsFormat": formats["json"],
        "Contents": raw_response,
        "EntryContext": outputs
    }

    if outputs and raw_response is None:
        # if raw_response was not provided but outputs were provided then set Contents as outputs
        return_entry["Contents"] = outputs

    demisto.results(return_entry)


def return_error(message, error='', outputs=None):
    """
        Returns error entry with given message and exits the script

        :type message: ``str``
        :param message: The message to return in the entry (required)

        :type error: ``str`` or Exception
        :param error: The raw error message to log (optional)

        :type outputs: ``dict or None``
        :param outputs: the outputs that will be returned to playbook/investigation context (optional)

        :return: Error entry object
        :rtype: ``dict``
    """
    LOG(message)
    if error:
        LOG(str(error))
    LOG.print_log()
    if not isinstance(message, str):
        message = message.encode('utf8') if hasattr(message, 'encode') else str(message)

    if hasattr(demisto, 'command') and demisto.command() in ('fetch-incidents', 'long-running-execution'):
        raise Exception(message)
    else:
        demisto.results({
            'Type': entryTypes['error'],
            'ContentsFormat': formats['text'],
            'Contents': message,
            'EntryContext': outputs
        })
        sys.exit(0)


def return_warning(message, exit=False, warning='', outputs=None, ignore_auto_extract=False):
    """
        Returns a warning entry with the specified message, and exits the script.

        :type message: ``str``
        :param message: The message to return in the entry (required).

        :type exit: ``bool``
        :param exit: Determines if the program will terminate after the command is executed. Default is False.

        :type warning: ``str``
        :param warning: The warning message (raw) to log (optional).

        :type outputs: ``dict or None``
        :param outputs: The outputs that will be returned to playbook/investigation context (optional).

        :type ignore_auto_extract: ``bool``
        :param ignore_auto_extract: Determines if the War Room entry will be auto-enriched. Default is false.

        :return: Warning entry object
        :rtype: ``dict``
    """
    LOG(message)
    if warning:
        LOG(warning)
    LOG.print_log()

    demisto.results({
        'Type': entryTypes['warning'],
        'ContentsFormat': formats['text'],
        'IgnoreAutoExtract': ignore_auto_extract,
        'Contents': str(message),
        "EntryContext": outputs
    })
    if exit:
        sys.exit(0)


def camelize(src, delim=' '):
    """
        Convert all keys of a dictionary (or list of dictionaries) to CamelCase (with capital first letter)

        :type src: ``dict`` or ``list``
        :param src: The dictionary (or list of dictionaries) to convert the keys for. (required)

        :type delim: ``str``
        :param delim: The delimiter between two words in the key (e.g. delim=' ' for "Start Date"). Default ' '.

        :return: The dictionary (or list of dictionaries) with the keys in CamelCase.
        :rtype: ``dict`` or ``list``
    """

    def camelize_str(src_str):
        if callable(getattr(src_str, "decode", None)):
            src_str = src_str.decode('utf-8')
        components = src_str.split(delim)
        return ''.join(map(lambda x: x.title(), components))

    if isinstance(src, list):
        return [camelize(phrase, delim) for phrase in src]
    return {camelize_str(key): value for key, value in src.items()}


# Constants for common merge paths
outputPaths = {
    'file': 'File(val.MD5 && val.MD5 == obj.MD5 || val.SHA1 && val.SHA1 == obj.SHA1 || '
            'val.SHA256 && val.SHA256 == obj.SHA256 || val.SHA512 && val.SHA512 == obj.SHA512 || '
            'val.CRC32 && val.CRC32 == obj.CRC32 || val.CTPH && val.CTPH == obj.CTPH || '
            'val.SSDeep && val.SSDeep == obj.SSDeep)',
    'ip': 'IP(val.Address && val.Address == obj.Address)',
    'url': 'URL(val.Data && val.Data == obj.Data)',
    'domain': 'Domain(val.Name && val.Name == obj.Name)',
    'cve': 'CVE(val.ID && val.ID == obj.ID)',
    'email': 'Account.Email(val.Address && val.Address == obj.Address)',
    'dbotscore': 'DBotScore'
}


def replace_in_keys(src, existing='.', new='_'):
    """
        Replace a substring in all of the keys of a dictionary (or list of dictionaries)

        :type src: ``dict`` or ``list``
        :param src: The dictionary (or list of dictionaries) with keys that need replacement. (required)

        :type existing: ``str``
        :param existing: substring to replace.

        :type new: ``str``
        :param new: new substring that will replace the existing substring.

        :return: The dictionary (or list of dictionaries) with keys after substring replacement.
        :rtype: ``dict`` or ``list``
    """

    def replace_str(src_str):
        if callable(getattr(src_str, "decode", None)):
            src_str = src_str.decode('utf-8')
        return src_str.replace(existing, new)

    if isinstance(src, list):
        return [replace_in_keys(x, existing, new) for x in src]
    return {replace_str(k): v for k, v in src.items()}


# ############################## REGEX FORMATTING ###############################
regexFlags = re.M  # Multi line matching
# for the global(/g) flag use re.findall({regex_format},str)
# else, use re.match({regex_format},str)

ipv4Regex = r'\b((25[0-5]|2[0-4][0-9]|[01]?[0-9][0-9]?)\.){3}(25[0-5]|2[0-4][0-9]|[01]?[0-9][0-9]?)\b'
emailRegex = r'\b[^@]+@[^@]+\.[^@]+\b'
hashRegex = r'\b[0-9a-fA-F]+\b'
urlRegex = r'(?:(?:https?|ftp|hxxps?):\/\/|www\[?\.\]?|ftp\[?\.\]?)(?:[-\w\d]+\[?\.\]?)+[-\w\d]+(?::\d+)?' \
           r'(?:(?:\/|\?)[-\w\d+&@#\/%=~_$?!\-:,.\(\);]*[\w\d+&@#\/%=~_$\(\);])?'

md5Regex = re.compile(r'\b[0-9a-fA-F]{32}\b', regexFlags)
sha1Regex = re.compile(r'\b[0-9a-fA-F]{40}\b', regexFlags)
sha256Regex = re.compile(r'\b[0-9a-fA-F]{64}\b', regexFlags)

pascalRegex = re.compile('([A-Z]?[a-z]+)')


# ############################## REGEX FORMATTING end ###############################


def underscoreToCamelCase(s):
    """
       Convert an underscore separated string to camel case

       :type s: ``str``
       :param s: The string to convert (e.g. hello_world) (required)

       :return: The converted string (e.g. HelloWorld)
       :rtype: ``str``
    """
    if not isinstance(s, STRING_OBJ_TYPES):
        return s

    components = s.split('_')
    return ''.join(x.title() for x in components)


def camel_case_to_underscore(s):
    """Converts a camelCase string to snake_case

   :type s: ``str``
   :param s: The string to convert (e.g. helloWorld) (required)

   :return: The converted string (e.g. hello_world)
   :rtype: ``str``
    """
    s1 = re.sub('(.)([A-Z][a-z]+)', r'\1_\2', s)
    return re.sub('([a-z0-9])([A-Z])', r'\1_\2', s1).lower()


def snakify(src):
    """Convert all keys of a dictionary to snake_case (underscored separated)

    :type src: ``dict``
    :param src: The dictionary to convert the keys for. (required)

    :return: The dictionary (or list of dictionaries) with the keys in CamelCase.
    :rtype: ``dict``
    """
    return {camel_case_to_underscore(k): v for k, v in src.items()}


def pascalToSpace(s):
    """
       Converts pascal strings to human readable (e.g. "ThreatScore" -> "Threat Score",  "thisIsIPAddressName" ->
       "This Is IP Address Name"). Could be used as headerTransform

       :type s: ``str``
       :param s: The string to be converted (required)

       :return: The converted string
       :rtype: ``str``
    """

    if not isinstance(s, STRING_OBJ_TYPES):
        return s

    tokens = pascalRegex.findall(s)
    for t in tokens:
        # double space to handle capital words like IP/URL/DNS that not included in the regex
        s = s.replace(t, ' {} '.format(t.title()))

    # split and join: to remove double spacing caused by previous workaround
    s = ' '.join(s.split())
    return s


def string_to_table_header(string):
    """
      Checks if string, change underscores to spaces, capitalize every word.
      Example: "one_two" to "One Two"

      :type string: ``str``
      :param string: The string to be converted (required)

      :return: The converted string
      :rtype: ``str``
    """
    if isinstance(string, STRING_OBJ_TYPES):
        return " ".join(word.capitalize() for word in string.replace("_", " ").split())
    else:
        raise Exception('The key is not a string: {}'.format(string))


def string_to_context_key(string):
    """
     Checks if string, removes underscores, capitalize every word.
     Example: "one_two" to "OneTwo"

     :type string: ``str``
     :param string: The string to be converted (required)

     :return: The converted string
     :rtype: ``str``
    """
    if isinstance(string, STRING_OBJ_TYPES):
        return "".join(word.capitalize() for word in string.split('_'))
    else:
        raise Exception('The key is not a string: {}'.format(string))


def parse_date_range(date_range, date_format=None, to_timestamp=False, timezone=0, utc=True):
    """
      Parses date_range string to a tuple date strings (start, end). Input must be in format 'number date_range_unit')
      Examples: (2 hours, 4 minutes, 6 month, 1 day, etc.)

      :type date_range: ``str``
      :param date_range: The date range to be parsed (required)

      :type date_format: ``str``
      :param date_format: Date format to convert the date_range to. (optional)

      :type to_timestamp: ``bool``
      :param to_timestamp: If set to True, then will return time stamp rather than a datetime.datetime. (optional)

      :type timezone: ``int``
      :param timezone: timezone should be passed in hours (e.g if +0300 then pass 3, if -0200 then pass -2).

      :type utc: ``bool``
      :param utc: If set to True, utc time will be used, otherwise local time.

      :return: The parsed date range.
      :rtype: ``(datetime.datetime, datetime.datetime)`` or ``(int, int)`` or ``(str, str)``
    """
    range_split = date_range.split(' ')
    if len(range_split) != 2:
        return_error('date_range must be "number date_range_unit", examples: (2 hours, 4 minutes,6 months, 1 day, '
                     'etc.)')

    number = int(range_split[0])
    if not range_split[1] in ['minute', 'minutes', 'hour', 'hours', 'day', 'days', 'month', 'months', 'year', 'years']:
        return_error('The unit of date_range is invalid. Must be minutes, hours, days, months or years')

    if not isinstance(timezone, (int, float)):
        return_error('Invalid timezone "{}" - must be a number (of type int or float).'.format(timezone))

    if utc:
        end_time = datetime.utcnow() + timedelta(hours=timezone)
        start_time = datetime.utcnow() + timedelta(hours=timezone)
    else:
        end_time = datetime.now() + timedelta(hours=timezone)
        start_time = datetime.now() + timedelta(hours=timezone)

    unit = range_split[1]
    if 'minute' in unit:
        start_time = end_time - timedelta(minutes=number)
    elif 'hour' in unit:
        start_time = end_time - timedelta(hours=number)
    elif 'day' in unit:
        start_time = end_time - timedelta(days=number)
    elif 'month' in unit:
        start_time = end_time - timedelta(days=number * 30)
    elif 'year' in unit:
        start_time = end_time - timedelta(days=number * 365)

    if to_timestamp:
        return date_to_timestamp(start_time), date_to_timestamp(end_time)

    if date_format:
        return datetime.strftime(start_time, date_format), datetime.strftime(end_time, date_format)

    return start_time, end_time


def timestamp_to_datestring(timestamp, date_format="%Y-%m-%dT%H:%M:%S.000Z"):
    """
      Parses timestamp (milliseconds) to a date string in the provided date format (by default: ISO 8601 format)
      Examples: (1541494441222, 1541495441000, etc.)

      :type timestamp: ``int`` or ``str``
      :param timestamp: The timestamp to be parsed (required)

      :type date_format: ``str``
      :param date_format: The date format the timestamp should be parsed to. (optional)

      :return: The parsed timestamp in the date_format
      :rtype: ``str``
    """
    return datetime.fromtimestamp(int(timestamp) / 1000.0).strftime(date_format)


def date_to_timestamp(date_str_or_dt, date_format='%Y-%m-%dT%H:%M:%S'):
    """
      Parses date_str_or_dt in the given format (default: %Y-%m-%dT%H:%M:%S) to milliseconds
      Examples: ('2018-11-06T08:56:41', '2018-11-06T08:56:41', etc.)

      :type date_str_or_dt: ``str`` or ``datetime.datetime``
      :param date_str_or_dt: The date to be parsed. (required)

      :type date_format: ``str``
      :param date_format: The date format of the date string (will be ignored if date_str_or_dt is of type
        datetime.datetime). (optional)

      :return: The parsed timestamp.
      :rtype: ``int``
    """
    if isinstance(date_str_or_dt, STRING_OBJ_TYPES):
        return int(time.mktime(time.strptime(date_str_or_dt, date_format)) * 1000)

    # otherwise datetime.datetime
    return int(time.mktime(date_str_or_dt.timetuple()) * 1000)


def remove_nulls_from_dictionary(data):
    """
        Remove Null values from a dictionary. (updating the given dictionary)

        :type data: ``dict``
        :param data: The data to be added to the context (required)

        :return: No data returned
        :rtype: ``None``
    """
    list_of_keys = list(data.keys())[:]
    for key in list_of_keys:
        if data[key] in ('', None, [], {}, ()):
            del data[key]


def assign_params(keys_to_ignore=None, values_to_ignore=None, **kwargs):
    """Creates a dictionary from given kwargs without empty values.
    empty values are: None, '', [], {}, ()
`   Examples:
        >>> assign_params(a='1', b=True, c=None, d='')
        {'a': '1', 'b': True}

        >>> since_time = 'timestamp'
        >>> assign_params(values_to_ignore=(15, ), sinceTime=since_time, b=15)
        {'sinceTime': 'timestamp'}

        >>> item_id = '1236654'
        >>> assign_params(keys_to_ignore=['rnd'], ID=item_id, rnd=15)
        {'ID': '1236654'}

    :type keys_to_ignore: ``tuple`` or ``list``
    :param keys_to_ignore: Keys to ignore if exists

    :type values_to_ignore: ``tuple`` or ``list``
    :param values_to_ignore: Values to ignore if exists

    :type kwargs: ``kwargs``
    :param kwargs: kwargs to filter

    :return: dict without empty values
    :rtype: ``dict``

    """
    if values_to_ignore is None:
        values_to_ignore = (None, '', [], {}, ())
    if keys_to_ignore is None:
        keys_to_ignore = tuple()
    return {
        key: value for key, value in kwargs.items()
        if value not in values_to_ignore and key not in keys_to_ignore
    }


def get_demisto_version():
    """Returns the Demisto version and build number.

    :return: Demisto version object if Demisto class has attribute demistoVersion, else raises AttributeError
    :rtype: ``dict``
    """
    if hasattr(demisto, 'demistoVersion'):
        return demisto.demistoVersion()
    else:
        raise AttributeError('demistoVersion attribute not found.')


class DemistoHandler(logging.Handler):
    """
        Handler to route logging messages to demisto.debug
    """
    def __init__(self):
        logging.Handler.__init__(self)

    def emit(self, record):
        msg = self.format(record)
        try:
            demisto.debug(msg)
        except Exception:
            pass


class DebugLogger(object):
    """
        Wrapper to initiate logging at logging.DEBUG level.
        Is used when `debug-mode=True`.
    """
    def __init__(self):
        logging.raiseExceptions = False
        self.handler = None  # just incase our http_client code throws an exception. so we don't error in the __del__
        if IS_PY3:
            # pylint: disable=import-error
            import http.client as http_client
            # pylint: enable=import-error
            self.http_client = http_client
            self.http_client.HTTPConnection.debuglevel = 1
            self.http_client_print = getattr(http_client, 'print', None)  # save in case someone else patched it alread
            self.int_logger = IntegrationLogger()
            self.int_logger.set_buffering(False)
            setattr(http_client, 'print', self.int_logger.print_override)
        else:
            self.http_client = None
        self.handler = DemistoHandler()
        demisto_formatter = logging.Formatter(fmt='%(asctime)s - %(message)s', datefmt=None)
        self.handler.setFormatter(demisto_formatter)
        self.root_logger = logging.getLogger()
        self.prev_log_level = self.root_logger.getEffectiveLevel()
        self.root_logger.setLevel(logging.DEBUG)
        self.root_logger.addHandler(self.handler)

    def __del__(self):
        if self.handler:
            self.root_logger.setLevel(self.prev_log_level)
            self.root_logger.removeHandler(self.handler)
            self.handler.flush()
            self.handler.close()
        if self.http_client:
            self.http_client.HTTPConnection.debuglevel = 0
            if self.http_client_print:
                setattr(self.http_client, 'print', self.http_client_print)
            else:
                delattr(self.http_client, 'print')


_requests_logger = None
try:
    # use `hasattr(demisto, 'is_debug')` to ensure compatibility with server version <= 4.5
    if hasattr(demisto, 'is_debug') and demisto.is_debug:
        _requests_logger = DebugLogger()
except Exception as ex:
    # Should fail silently so that if there is a problem with the logger it will
    # not affect the execution of commands and playbooks
    demisto.info('Failed initializing DebugLogger: {}'.format(ex))


def parse_date_string(date_string, date_format='%Y-%m-%dT%H:%M:%S'):
    """
        Parses the date_string function to the corresponding datetime object.
        Note: If possible (e.g. running Python 3), it is suggested to use
              dateutil.parser.parse or dateparser.parse functions instead.

        Examples:
        >>> parse_date_string('2019-09-17T06:16:39Z')
        datetime.datetime(2019, 9, 17, 6, 16, 39)
        >>> parse_date_string('2019-09-17T06:16:39.22Z')
        datetime.datetime(2019, 9, 17, 6, 16, 39, 220000)
        >>> parse_date_string('2019-09-17T06:16:39.4040+05:00', '%Y-%m-%dT%H:%M:%S+02:00')
        datetime.datetime(2019, 9, 17, 6, 16, 39, 404000)

        :type date_string: ``str``
        :param date_string: The date string to parse. (required)

        :type date_format: ``str``
        :param date_format:
            The date format of the date string. If the date format is known, it should be provided. (optional)

        :return: The parsed datetime.
        :rtype: ``(datetime.datetime, datetime.datetime)``
    """
    try:
        return datetime.strptime(date_string, date_format)
    except ValueError as e:
        error_message = str(e)

        date_format = '%Y-%m-%dT%H:%M:%S'
        time_data_regex = r'time data \'(.*?)\''
        time_data_match = re.findall(time_data_regex, error_message)
        sliced_time_data = ''

        if time_data_match:
            # found time date which does not match date format
            # example of caught error message:
            # "time data '2019-09-17T06:16:39Z' does not match format '%Y-%m-%dT%H:%M:%S.%fZ'"
            time_data = time_data_match[0]

            # removing YYYY-MM-DDThh:mm:ss from the time data to keep only milliseconds and time zone
            sliced_time_data = time_data[19:]
        else:
            unconverted_data_remains_regex = r'unconverted data remains: (.*)'
            unconverted_data_remains_match = re.findall(unconverted_data_remains_regex, error_message)

            if unconverted_data_remains_match:
                # found unconverted_data_remains
                # example of caught error message:
                # "unconverted data remains: 22Z"
                sliced_time_data = unconverted_data_remains_match[0]

        if not sliced_time_data:
            # did not catch expected error
            raise ValueError(e)

        if '.' in sliced_time_data:
            # found milliseconds - appending ".%f" to date format
            date_format += '.%f'

        timezone_regex = r'[Zz+-].*'
        time_zone = re.findall(timezone_regex, sliced_time_data)

        if time_zone:
            # found timezone - appending it to the date format
            date_format += time_zone[0]

        return datetime.strptime(date_string, date_format)


def build_dbot_entry(indicator, indicator_type, vendor, score, description=None, build_malicious=True):
    """Build a dbot entry. if score is 3 adds malicious
    Examples:
        >>> build_dbot_entry('user@example.com', 'Email', 'Vendor', 1)
        {'DBotScore': {'Indicator': 'user@example.com', 'Type': 'email', 'Vendor': 'Vendor', 'Score': 1}}

        >>> build_dbot_entry('user@example.com', 'Email', 'Vendor', 3,  build_malicious=False)
        {'DBotScore': {'Indicator': 'user@example.com', 'Type': 'email', 'Vendor': 'Vendor', 'Score': 3}}

        >>> build_dbot_entry('user@example.com', 'email', 'Vendor', 3, 'Malicious email')
        {'DBotScore': {'Vendor': 'Vendor', 'Indicator': 'user@example.com', 'Score': 3, 'Type': 'email'}, \
'Account.Email(val.Address && val.Address == obj.Address)': {'Malicious': {'Vendor': 'Vendor', 'Description': \
'Malicious email'}, 'Address': 'user@example.com'}}

        >>> build_dbot_entry('md5hash', 'md5', 'Vendor', 1)
        {'DBotScore': {'Indicator': 'md5hash', 'Type': 'file', 'Vendor': 'Vendor', 'Score': 1}}

    :type indicator: ``str``
    :param indicator: indicator field. if using file hashes, can be dict

    :type indicator_type: ``str``
    :param indicator_type:
        type of indicator ('url, 'domain', 'ip', 'cve', 'email', 'md5', 'sha1', 'sha256', 'crc32', 'sha512', 'ctph')

    :type vendor: ``str``
    :param vendor: Integration ID

    :type score: ``int``
    :param score: DBot score (0-3)

    :type description: ``str`` or ``None``
    :param description: description (will be added to malicious if dbot_score is 3). can be None

    :type build_malicious: ``bool``
    :param build_malicious: if True, will add a malicious entry

    :return: dbot entry
    :rtype: ``dict``
    """
    if not 0 <= score <= 3:
        raise DemistoException('illegal DBot score, expected 0-3, got `{}`'.format(score))
    indicator_type_lower = indicator_type.lower()
    if indicator_type_lower not in INDICATOR_TYPE_TO_CONTEXT_KEY:
        raise DemistoException('illegal indicator type, expected one of {}, got `{}`'.format(
            INDICATOR_TYPE_TO_CONTEXT_KEY.keys(), indicator_type_lower
        ))
    # handle files
    if INDICATOR_TYPE_TO_CONTEXT_KEY[indicator_type_lower] == 'file':
        indicator_type_lower = 'file'
    dbot_entry = {
        outputPaths['dbotscore']: {
            'Indicator': indicator,
            'Type': indicator_type_lower,
            'Vendor': vendor,
            'Score': score
        }
    }
    if score == 3 and build_malicious:
        dbot_entry.update(build_malicious_dbot_entry(indicator, indicator_type, vendor, description))
    return dbot_entry


def build_malicious_dbot_entry(indicator, indicator_type, vendor, description=None):
    """ Build Malicious dbot entry
    Examples:
        >>> build_malicious_dbot_entry('8.8.8.8', 'ip', 'Vendor', 'Google DNS')
        {'IP(val.Address && val.Address == obj.Address)': {'Malicious': {'Vendor': 'Vendor', 'Description': 'Google DNS\
'}, 'Address': '8.8.8.8'}}

        >>> build_malicious_dbot_entry('md5hash', 'MD5', 'Vendor', 'Malicious File')
        {'File(val.MD5 && val.MD5 == obj.MD5 || val.SHA1 && val.SHA1 == obj.SHA1 || val.SHA256 && val.SHA256 == obj.SHA\
256 || val.SHA512 && val.SHA512 == obj.SHA512 || val.CRC32 && val.CRC32 == obj.CRC32 || val.CTPH && val.CTPH == obj.CTP\
H || val.SSDeep && val.SSDeep == obj.SSDeep)': {'Malicious': {'Vendor': 'Vendor', 'Description': 'Malicious File'}\
, 'MD5': 'md5hash'}}

    :type indicator: ``str``
    :param indicator: Value (e.g. 8.8.8.8)

    :type indicator_type: ``str``
    :param indicator_type: e.g. 'IP'

    :type vendor: ``str``
    :param vendor: Integration ID

    :type description: ``str``
    :param description: Why it's malicious

    :return: A malicious DBot entry
    :rtype: ``dict``
    """
    indicator_type_lower = indicator_type.lower()
    if indicator_type_lower in INDICATOR_TYPE_TO_CONTEXT_KEY:
        key = INDICATOR_TYPE_TO_CONTEXT_KEY[indicator_type_lower]
        # `file` indicator works a little different
        if key == 'file':
            entry = {
                indicator_type.upper(): indicator,
                'Malicious': {
                    'Vendor': vendor,
                    'Description': description
                }
            }
            return {outputPaths[key]: entry}
        else:
            entry = {
                key: indicator,
                'Malicious': {
                    'Vendor': vendor,
                    'Description': description
                }
            }
            return {outputPaths[indicator_type_lower]: entry}
    else:
        raise DemistoException('Wrong indicator type supplied: {}, expected {}'
                               .format(indicator_type, INDICATOR_TYPE_TO_CONTEXT_KEY.keys()))


# Will add only if 'requests' module imported
if 'requests' in sys.modules:
    class BaseClient(object):
        """Client to use in integrations with powerful _http_request
        :type base_url: ``str``
        :param base_url: Base server address with suffix, for example: https://example.com/api/v2/.

        :type verify: ``bool``
        :param verify: Whether the request should verify the SSL certificate.

        :type proxy: ``bool``
        :param proxy: Whether to run the integration using the system proxy.

        :type ok_codes: ``tuple``
        :param ok_codes:
            The request codes to accept as OK, for example: (200, 201, 204).
            If you specify "None", will use requests.Response.ok

        :type headers: ``dict``
        :param headers:
            The request headers, for example: {'Accept`: `application/json`}.
            Can be None.

        :type auth: ``dict`` or ``tuple``
        :param auth:
            The request authorization, for example: (username, password).
            Can be None.

        :return: No data returned
        :rtype: ``None``
        """
        def __init__(self, base_url, verify=True, proxy=False, ok_codes=tuple(), headers=None, auth=None):
            self._base_url = base_url
            self._verify = verify
            self._ok_codes = ok_codes
            self._headers = headers
            self._auth = auth
            if proxy:
                self._proxies = handle_proxy()
            else:
                self._proxies = None

        def _http_request(self, method, url_suffix, full_url=None, headers=None,
                          auth=None, json_data=None, params=None, data=None, files=None,
                          timeout=10, resp_type='json', ok_codes=None, **kwargs):
            """A wrapper for requests lib to send our requests and handle requests and responses better.

            :type method: ``str``
            :param method: The HTTP method, for example: GET, POST, and so on.

            :type url_suffix: ``str``
            :param url_suffix: The API endpoint.

            :type full_url: ``str``
            :param full_url:
                Bypasses the use of self._base_url + url_suffix. This is useful if you need to
                make a request to an address outside of the scope of the integration
                API.

            :type headers: ``dict``
            :param headers: Headers to send in the request. If None, will use self._headers.

            :type auth: ``tuple``
            :param auth:
                The authorization tuple (usually username/password) to enable Basic/Digest/Custom HTTP Auth.
                if None, will use self._auth.

            :type params: ``dict``
            :param params: URL parameters to specify the query.

            :type data: ``dict``
            :param data: The data to send in a 'POST' request.

            :type json_data: ``dict``
            :param json_data: The dictionary to send in a 'POST' request.

            :type files: ``dict``
            :param files: The file data to send in a 'POST' request.

            :type timeout: ``float``
            :param timeout:
                The amount of time (in seconds) that a request will wait for a client to
                establish a connection to a remote machine before a timeout occurs.

            :type resp_type: ``str``
            :param resp_type:
                Determines which data format to return from the HTTP request. The default
                is 'json'. Other options are 'text', 'content' or 'response'. Use 'response'
                 to return the full response object.

            :type ok_codes: ``tuple``
            :param ok_codes:
                The request codes to accept as OK, for example: (200, 201, 204). If you specify
                "None", will use self._ok_codes.

            :return: Depends on the resp_type parameter
            :rtype: ``dict`` or ``str`` or ``requests.Response``
            """
            try:
                # Replace params if supplied
                address = full_url if full_url else self._base_url + url_suffix
                headers = headers if headers else self._headers
                auth = auth if auth else self._auth
                # Execute
                res = requests.request(
                    method,
                    address,
                    verify=self._verify,
                    params=params,
                    data=data,
                    json=json_data,
                    files=files,
                    headers=headers,
                    auth=auth,
                    timeout=timeout,
                    proxies=self._proxies,
                    **kwargs
                )
                # Handle error responses gracefully
                if not self._is_status_code_valid(res, ok_codes):
                    err_msg = 'Error in API call [{}] - {}' \
                        .format(res.status_code, res.reason)
                    try:
                        # Try to parse json error response
                        error_entry = res.json()
                        err_msg += '\n{}'.format(error_entry)
                        raise DemistoException(err_msg)
                    except ValueError as exception:
                        raise DemistoException(err_msg, exception)

                resp_type = resp_type.lower()
                try:
                    if resp_type == 'json':
                        return res.json()
                    if resp_type == 'text':
                        return res.text
                    if resp_type == 'content':
                        return res.content
                    return res
                except ValueError as exception:
                    raise DemistoException('Failed to parse json object from response: {}'
                                           .format(res.content), exception)
            except requests.exceptions.ConnectTimeout as exception:
                err_msg = 'Connection Timeout Error - potential reasons might be that the Server URL parameter' \
                          ' is incorrect or that the Server is not accessible from your host.'
                raise DemistoException(err_msg, exception)
            except requests.exceptions.SSLError as exception:
                err_msg = 'SSL Certificate Verification Failed - try selecting \'Trust any certificate\' checkbox in' \
                          ' the integration configuration.'
                raise DemistoException(err_msg, exception)
            except requests.exceptions.ProxyError as exception:
                err_msg = 'Proxy Error - if the \'Use system proxy\' checkbox in the integration configuration is' \
                          ' selected, try clearing the checkbox.'
                raise DemistoException(err_msg, exception)
            except requests.exceptions.ConnectionError as exception:
                # Get originating Exception in Exception chain
                error_class = str(exception.__class__)
                err_type = '<' + error_class[error_class.find('\'') + 1: error_class.rfind('\'')] + '>'
                err_msg = '\nError Type: {}\nError Number: [{}]\nMessage: {}\n' \
                          'Verify that the server URL parameter' \
                          ' is correct and that you have access to the server from your host.' \
                    .format(err_type, exception.errno, exception.strerror)
                raise DemistoException(err_msg, exception)

        def _is_status_code_valid(self, response, ok_codes=None):
            """If the status code is OK, return 'True'.

            :type response: ``requests.Response``
            :param response: Response from API after the request for which to check the status.

            :type ok_codes: ``tuple`` or ``list``
            :param ok_codes:
                The request codes to accept as OK, for example: (200, 201, 204). If you specify
                "None", will use response.ok.

            :return: Whether the status of the response is valid.
            :rtype: ``bool``
            """
            # Get wanted ok codes
            status_codes = ok_codes if ok_codes else self._ok_codes
            if status_codes:
                return response.status_code in status_codes
            return response.ok


class DemistoException(Exception):
    pass<|MERGE_RESOLUTION|>--- conflicted
+++ resolved
@@ -1,12 +1,9 @@
-<<<<<<< HEAD
-from __future__ import print_function
-=======
 """Common functions script
 This script will be appended to each server script before being executed.
 Please notice that to add custom common code, add it to the CommonServerUserPython script.
 Note that adding code to CommonServerUserPython can override functions in CommonServerPython
 """
->>>>>>> 3c4c4e15
+from __future__ import print_function
 import socket
 import time
 import json
@@ -608,12 +605,8 @@
         self.messages = []  # type: list
         self.write_buf = []  # type: list
         self.replace_strs = []  # type: list
-<<<<<<< HEAD
         self.buffering = True
-        # if for some reason you don't want to auto add credentails.password to replace strings
-=======
         # if for some reason you don't want to auto add credentials.password to replace strings
->>>>>>> 3c4c4e15
         # set the os env COMMON_SERVER_NO_AUTO_REPLACE_STRS. Either in CommonServerUserPython, or docker env
         if (not os.getenv('COMMON_SERVER_NO_AUTO_REPLACE_STRS') and hasattr(demisto, 'getParam')):
             # add common params
