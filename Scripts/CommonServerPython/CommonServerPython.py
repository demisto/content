--- conflicted
+++ resolved
@@ -1,16 +1,9 @@
 """Common functions script
 This script will be appended to each server script before being executed.
-<<<<<<< HEAD
-Please notice that to add custom common code, add it to the CommonServerUserPython script
-"""
-import socket
-from datetime import datetime, timedelta
-=======
 Please notice that to add custom common code, add it to the CommonServerUserPython script.
 Note that adding code to CommonServerUserPython can override functions in CommonServerPython
 """
 import socket
->>>>>>> 3c4c4e15
 import time
 import json
 import sys
@@ -19,11 +12,8 @@
 import base64
 from collections import OrderedDict
 import xml.etree.cElementTree as ET
-<<<<<<< HEAD
-=======
 from datetime import datetime, timedelta
 
->>>>>>> 3c4c4e15
 import demistomock as demisto
 
 # imports something that can be missed from docker image
@@ -93,8 +83,6 @@
     'Informational': 0.5
 }
 
-<<<<<<< HEAD
-=======
 INDICATOR_TYPE_TO_CONTEXT_KEY = {
     'ip': 'Address',
     'email': 'Address',
@@ -109,7 +97,6 @@
     'ctph': 'file',
     'ssdeep': 'file'
 }
->>>>>>> 3c4c4e15
 # ===== Fix fetching credentials from vault instances =====
 # ====================================================================================
 try:
@@ -1860,20 +1847,12 @@
 
     """
     if values_to_ignore is None:
-<<<<<<< HEAD
-        values_to_ignore = tuple()
-=======
         values_to_ignore = (None, '', [], {}, ())
->>>>>>> 3c4c4e15
     if keys_to_ignore is None:
         keys_to_ignore = tuple()
     return {
         key: value for key, value in kwargs.items()
-<<<<<<< HEAD
-        if value and value not in values_to_ignore and key not in keys_to_ignore
-=======
         if value not in values_to_ignore and key not in keys_to_ignore
->>>>>>> 3c4c4e15
     }
 
 
@@ -1963,31 +1942,19 @@
     """Build a dbot entry. if score is 3 adds malicious
     Examples:
         >>> build_dbot_entry('user@example.com', 'Email', 'Vendor', 1)
-<<<<<<< HEAD
-        {'DBotScore': {'Vendor': 'Vendor', 'Indicator': 'user@example.com', 'Score': 1, 'Type': 'email'}}
-
-        >>> build_dbot_entry('user@example.com', 'Email', 'Vendor', 3,  build_malicious=False)
-        {'DBotScore': {'Vendor': 'Vendor', 'Indicator': 'user@example.com', 'Score': 3, 'Type': 'email'}}
-
-        >>> build_dbot_entry('user@example.com', 'Email', 'Vendor', 3, 'Malicious email')
-=======
         {'DBotScore': {'Indicator': 'user@example.com', 'Type': 'email', 'Vendor': 'Vendor', 'Score': 1}}
 
         >>> build_dbot_entry('user@example.com', 'Email', 'Vendor', 3,  build_malicious=False)
         {'DBotScore': {'Indicator': 'user@example.com', 'Type': 'email', 'Vendor': 'Vendor', 'Score': 3}}
 
         >>> build_dbot_entry('user@example.com', 'email', 'Vendor', 3, 'Malicious email')
->>>>>>> 3c4c4e15
         {'DBotScore': {'Vendor': 'Vendor', 'Indicator': 'user@example.com', 'Score': 3, 'Type': 'email'}, \
 'Account.Email(val.Address && val.Address == obj.Address)': {'Malicious': {'Vendor': 'Vendor', 'Description': \
 'Malicious email'}, 'Address': 'user@example.com'}}
 
-<<<<<<< HEAD
-=======
         >>> build_dbot_entry('md5hash', 'md5', 'Vendor', 1)
         {'DBotScore': {'Indicator': 'md5hash', 'Type': 'file', 'Vendor': 'Vendor', 'Score': 1}}
 
->>>>>>> 3c4c4e15
     :type indicator: ``str``
     :param indicator: indicator field. if using file hashes, can be dict
 
@@ -2010,16 +1977,6 @@
     :return: dbot entry
     :rtype: ``dict``
     """
-<<<<<<< HEAD
-    indicator_types = ('ip', 'email', 'url', 'domain', 'cve', 'md5', 'sha1', 'sha256', 'crc32', 'sha512', 'ctph')
-    if not 0 <= score <= 3:
-        raise DemistoException('illegal DBot score, expected 0-3, got `{}`'.format(score))
-    indicator_type_lower = indicator_type.lower()
-    if indicator_type_lower not in indicator_types:
-        raise DemistoException('illegal indicator type, expected one of {}, got `{}`'.format(
-            indicator_types, indicator_type_lower
-        ))
-=======
     if not 0 <= score <= 3:
         raise DemistoException('illegal DBot score, expected 0-3, got `{}`'.format(score))
     indicator_type_lower = indicator_type.lower()
@@ -2030,19 +1987,14 @@
     # handle files
     if INDICATOR_TYPE_TO_CONTEXT_KEY[indicator_type_lower] == 'file':
         indicator_type_lower = 'file'
->>>>>>> 3c4c4e15
     dbot_entry = {
         outputPaths['dbotscore']: {
             'Indicator': indicator,
             'Type': indicator_type_lower,
             'Vendor': vendor,
             'Score': score
-<<<<<<< HEAD
-        }}
-=======
         }
     }
->>>>>>> 3c4c4e15
     if score == 3 and build_malicious:
         dbot_entry.update(build_malicious_dbot_entry(indicator, indicator_type, vendor, description))
     return dbot_entry
@@ -2058,13 +2010,8 @@
         >>> build_malicious_dbot_entry('md5hash', 'MD5', 'Vendor', 'Malicious File')
         {'File(val.MD5 && val.MD5 == obj.MD5 || val.SHA1 && val.SHA1 == obj.SHA1 || val.SHA256 && val.SHA256 == obj.SHA\
 256 || val.SHA512 && val.SHA512 == obj.SHA512 || val.CRC32 && val.CRC32 == obj.CRC32 || val.CTPH && val.CTPH == obj.CTP\
-<<<<<<< HEAD
-H || val.SSDeep && val.SSDeep == obj.SSDeep)': {'Malicious': {'Vendor': 'Vendor', 'Description': 'Malicious File'}, 'MD5\
-': 'md5hash'}}
-=======
 H || val.SSDeep && val.SSDeep == obj.SSDeep)': {'Malicious': {'Vendor': 'Vendor', 'Description': 'Malicious File'}\
 , 'MD5': 'md5hash'}}
->>>>>>> 3c4c4e15
 
     :type indicator: ``str``
     :param indicator: Value (e.g. 8.8.8.8)
@@ -2081,79 +2028,6 @@
     :return: A malicious DBot entry
     :rtype: ``dict``
     """
-<<<<<<< HEAD
-    file_types = ('md5', 'sha1', 'sha256', 'crc32', 'sha512', 'ctph')
-    indicator_type_lower = indicator_type.lower()
-    if indicator_type_lower in ('ip', 'email'):
-        key = 'Address'
-    elif indicator_type_lower == 'url':
-        key = 'Data'
-    elif indicator_type_lower == 'domain':
-        key = 'Name'
-    elif indicator_type_lower == 'cve':
-        key = 'ID'
-    elif indicator_type_lower in file_types:
-        key = indicator_type_lower.upper()
-        indicator_type_lower = 'file'
-    else:
-        raise DemistoException('Wrong indicator type supplied: {}'.format(indicator_type))
-    entry = {
-        key: indicator,
-        'Malicious': {
-            'Vendor': vendor,
-            'Description': description
-        }
-    }
-    return {outputPaths[indicator_type_lower]: entry}
-
-
-class BaseClient(object):
-    def __init__(self,
-                 integration_name,
-                 integration_command_name,
-                 integration_context_name):
-        """Base Client for use in integrations.
-
-         :type integration_name: ``str``
-         :param integration_name: Name as shown in UI (`Integration Name`)
-
-         :type integration_command_name: ``str``
-         :param integration_command_name: lower case with `-` divider (`integration-name`)
-
-         :type integration_context_name: ``str``
-         :param integration_context_name: camelcase with no dividers (`IntegrationName`)
-
-         :return: No data returned
-         :rtype: ``None``
-         """
-        self._integration_name = str(integration_name)
-        self._integration_command_name = str(integration_command_name)
-        self._integration_context_name = str(integration_context_name)
-
-    @property
-    def integration_name(self):
-        """Property of integration name
-        return: Integration command name
-        :rtype: ``str``
-        """
-        return self._integration_name
-
-    @property
-    def integration_context_name(self):
-        """Property of integration name context
-        return: Integration command name
-        :rtype: ``str``
-        """
-        return self._integration_context_name
-
-    @property
-    def integration_command_name(self):
-        """Property of integration name command
-        return: Integration command name
-        :rtype: ``str``
-        """
-        return self._integration_command_name
-=======
     indicator_type_lower = indicator_type.lower()
     if indicator_type_lower in INDICATOR_TYPE_TO_CONTEXT_KEY:
         key = INDICATOR_TYPE_TO_CONTEXT_KEY[indicator_type_lower]
@@ -2179,41 +2053,10 @@
     else:
         raise DemistoException('Wrong indicator type supplied: {}, expected {}'
                                .format(indicator_type, INDICATOR_TYPE_TO_CONTEXT_KEY.keys()))
->>>>>>> 3c4c4e15
 
 
 # Will add only if 'requests' module imported
 if 'requests' in sys.modules:
-<<<<<<< HEAD
-    class BaseHTTPClient(BaseClient):
-        def __init__(self, integration_name, integration_command_name, integration_context_name, server, base_suffix,
-                     verify=True, proxy=False, ok_codes=tuple()):
-            """Wrapper of BaseClient with added _http_request functionality
-
-            :type server: ``str``
-            :param server: Base server address
-
-            :type base_suffix: ``str``
-            :param base_suffix: suffix of API (e.g`/api/v2/`)
-
-            :type verify: ``bool``
-            :param verify: Verify SSL
-
-            :type proxy: ``bool``
-            :param proxy: Use system proxy
-
-            :type ok_codes: ``tuple``
-            :param ok_codes: acceptable OK codes. If None will use requests.Response.ok
-
-            :return: No data returned
-            :rtype: ``None``
-            """
-            super(BaseHTTPClient, self).__init__(integration_name, integration_command_name, integration_context_name)
-            self._server = server.rstrip('/')
-            self._verify = verify
-            self._base_url = '{}{}'.format(self._server, base_suffix)
-            self._ok_codes = ok_codes
-=======
     class BaseClient(object):
         """Client to use in integrations with powerful _http_request
         :type base_url: ``str``
@@ -2249,32 +2092,17 @@
             self._ok_codes = ok_codes
             self._headers = headers
             self._auth = auth
->>>>>>> 3c4c4e15
             if proxy:
                 self._proxies = handle_proxy()
             else:
                 self._proxies = None
 
         def _http_request(self, method, url_suffix, full_url=None, headers=None,
-<<<<<<< HEAD
-                          auth=None, params=None, data=None, files=None,
-=======
                           auth=None, json_data=None, params=None, data=None, files=None,
->>>>>>> 3c4c4e15
                           timeout=10, resp_type='json', ok_codes=None, **kwargs):
             """A wrapper for requests lib to send our requests and handle requests and responses better.
 
             :type method: ``str``
-<<<<<<< HEAD
-            :param method: HTTP method, e.g. 'GET', 'POST' ... etc.
-
-            :type url_suffix: ``str``
-            :param url_suffix: API endpoint.
-
-            :type full_url: ``str``
-            :param full_url:
-                Bypasses the use of self._base_url + url_suffix. Useful if there is a need to
-=======
             :param method: The HTTP method, for example: GET, POST, and so on.
 
             :type url_suffix: ``str``
@@ -2283,40 +2111,10 @@
             :type full_url: ``str``
             :param full_url:
                 Bypasses the use of self._base_url + url_suffix. This is useful if you need to
->>>>>>> 3c4c4e15
                 make a request to an address outside of the scope of the integration
                 API.
 
             :type headers: ``dict``
-<<<<<<< HEAD
-            :param headers: Headers to send in the request.
-
-            :type auth: ``tuple``
-            :param auth: Auth tuple to enable Basic/Digest/Custom HTTP Auth.
-
-            :type params: ``dict``
-            :param params: URL parameters.
-
-            :type data: ``dict``
-            :param data: Data to be sent in a 'POST' request.
-
-            :type files: ``dict``
-            :param files: File data to be sent in a 'POST' request.
-
-            :type timeout: ``float``
-            :param timeout:
-                The amount of time in seconds a Request will wait for a client to
-                establish a connection to a remote machine.
-
-            :type resp_type: ``str``
-            :param resp_type:
-                Determines what to return from having made the HTTP request. The default
-                is 'json'. Other options are 'text', 'content' or 'response' if the user
-                would like the full response object returned.
-
-            :type ok_codes: ``tuple``
-            :param ok_codes: acceptable OK codes. If None will use response.ok
-=======
             :param headers: Headers to send in the request. If None, will use self._headers.
 
             :type auth: ``tuple``
@@ -2351,49 +2149,23 @@
             :param ok_codes:
                 The request codes to accept as OK, for example: (200, 201, 204). If you specify
                 "None", will use self._ok_codes.
->>>>>>> 3c4c4e15
 
             :return: Depends on the resp_type parameter
             :rtype: ``dict`` or ``str`` or ``requests.Response``
             """
-<<<<<<< HEAD
-
-            def is_status_code_valid(response, status_codes=None):
-                """If status code is OK return True
-
-                :type response: ``requests.Response``
-                :param response: Response from API to check status in
-
-                :type status_codes: ``tuple``
-                :param status_codes: OK status codes
-
-                :return: If status of response is valid
-                :rtype: ``bool``
-                """
-                if status_codes:
-                    return response.status_code in status_codes
-                return res.ok
-
-            try:
-                address = full_url if full_url else self._base_url + url_suffix
-=======
             try:
                 # Replace params if supplied
                 address = full_url if full_url else self._base_url + url_suffix
                 headers = headers if headers else self._headers
                 auth = auth if auth else self._auth
                 # Execute
->>>>>>> 3c4c4e15
                 res = requests.request(
                     method,
                     address,
                     verify=self._verify,
                     params=params,
                     data=data,
-<<<<<<< HEAD
-=======
                     json=json_data,
->>>>>>> 3c4c4e15
                     files=files,
                     headers=headers,
                     auth=auth,
@@ -2402,17 +2174,9 @@
                     **kwargs
                 )
                 # Handle error responses gracefully
-<<<<<<< HEAD
-                # Get wanted ok codes
-                ok_status = ok_codes if ok_codes else self._ok_codes
-                if not is_status_code_valid(res, ok_status):
-                    err_msg = 'Error in {} API call [{}] - {}' \
-                        .format(self._integration_name, res.status_code, res.reason)
-=======
                 if not self._is_status_code_valid(res, ok_codes):
                     err_msg = 'Error in API call [{}] - {}' \
                         .format(res.status_code, res.reason)
->>>>>>> 3c4c4e15
                     try:
                         # Try to parse json error response
                         error_entry = res.json()
@@ -2434,18 +2198,6 @@
                     raise DemistoException('Failed to parse json object from response: {}'
                                            .format(res.content), exception)
             except requests.exceptions.ConnectTimeout as exception:
-<<<<<<< HEAD
-                err_msg = 'Connection Timeout Error - potential reasons may be that the Server URL parameter' \
-                          ' is incorrect or that the Server is not accessible from your host.'
-                raise DemistoException(err_msg, exception)
-            except requests.exceptions.SSLError as exception:
-                err_msg = 'SSL Certificate Verification Failed - try selecting \'Trust any certificate\' in' \
-                          ' the integration configuration.'
-                raise DemistoException(err_msg, exception)
-            except requests.exceptions.ProxyError as exception:
-                err_msg = 'Proxy Error - if \'Use system proxy\' in the integration configuration has been' \
-                          ' selected, try deselecting it.'
-=======
                 err_msg = 'Connection Timeout Error - potential reasons might be that the Server URL parameter' \
                           ' is incorrect or that the Server is not accessible from your host.'
                 raise DemistoException(err_msg, exception)
@@ -2456,7 +2208,6 @@
             except requests.exceptions.ProxyError as exception:
                 err_msg = 'Proxy Error - if the \'Use system proxy\' checkbox in the integration configuration is' \
                           ' selected, try clearing the checkbox.'
->>>>>>> 3c4c4e15
                 raise DemistoException(err_msg, exception)
             except requests.exceptions.ConnectionError as exception:
                 # Get originating Exception in Exception chain
@@ -2468,8 +2219,6 @@
                     .format(err_type, exception.errno, exception.strerror)
                 raise DemistoException(err_msg, exception)
 
-<<<<<<< HEAD
-=======
         def _is_status_code_valid(self, response, ok_codes=None):
             """If the status code is OK, return 'True'.
 
@@ -2490,7 +2239,6 @@
                 return response.status_code in status_codes
             return response.ok
 
->>>>>>> 3c4c4e15
 
 class DemistoException(Exception):
     pass