commonfields:
  id: CPBlockIP
  version: -1
name: CPBlockIP
script: |-
  from time import sleep
  def runCheck(cmd, args):
      err = []
      r = demisto.executeCommand(cmd, args)
      if isError(r[0]):
          myErrorText = 'Encountered error while running command ' + cmd + ' with args ' + str(args)
          err.append( { "Type" : entryTypes["error"], "ContentsFormat" : formats["text"], "Contents" : myErrorText } )
          err += r
          return err
      else:
          return r

  def doPublish():
      demisto.executeCommand("checkpoint", {'command': 'publish'})


  DEBUGMODE = demisto.get(demisto.args(), 'dbg')
  res = []
  dbg = []
  ips = argToList(demisto.args()['ip'])
  direction = demisto.get(demisto.args(), 'direction')
  if not direction:
      direction = 'both'

  if not demisto.get(demisto.args(), 'rulename'):
      demisto.args()['rulename'] = 'ip' + demisto.args()['ip'] + ' blocked in direction ' + direction

  if not demisto.get(demisto.args(), 'ipname'):
      demisto.args()['ipname'] = demisto.args()['ip'] + ' . ' + direction

  i = 1
  blocked = []
  if not ips:
      demisto.results( { "Type" : entryTypes["error"], "ContentsFormat" : formats["text"], "Contents" : 'No IP addresses specified.' } )
  else:
      for ip in ips:
          #name = '-'.join([demisto.args()['ipname'], ip])
          ruleName = demisto.args()['rulename'] + '-' + str(i)
          dbg += runCheck("checkpoint", {'command': 'add-host', 'name': ip, 'ip-address': ip})
          doPublish()
          if direction in ['both', 'from']:
              dbg += runCheck("checkpoint", {'command': 'add-access-rule',
                                                           'name': ruleName + '-from-' + ip,
                                                           'position': '1',
                                                           'layer': 'Network',
                                                           'source': ip,
                                                           'destination': 'ANY',
                                                           'service': 'any',
                                                           'action': 'drop'
                                                           })
              doPublish()
          if direction in ['both', 'to']:
              dbg += runCheck("checkpoint", {'command': 'add-access-rule',
                                                           'name': ruleName + '-to-' + ip,
                                                           'position': '1',
                                                           'layer': 'Network',
                                                           'source': 'ANY',
                                                           'destination': ip,
                                                           'service': 'any',
                                                           'action': 'drop'
                                                           })
              doPublish()
          blocked.append(ip)
          i += 1
      alreadyBlocked = demisto.get(demisto.context(), 'BlockedIPs')
      if alreadyBlocked:
          demisto.setContext('BlockedIPs', alreadyBlocked + ',' + ','.join(blocked))
      else:
          demisto.setContext('BlockedIPs', ','.join(blocked))
      res.append( { "Type" : entryTypes["note"], "ContentsFormat" : formats["text"], "Contents" : "Blocked IP addresses " + ', '.join(blocked) })
  if DEBUGMODE:
      demisto.results(res + dbg)
  else:
      demisto.results(res)
type: python
tags:
- checkpoint
- firewall
- response
comment: Block one or more IP addresses using Checkpoint Firewall.
enabled: true
args:
- name: ip
  required: true
  default: true
  description: One or more IP addresses to be blocked (comma-separated)
- name: direction
  description: Whether to block traffic "to" or "from" the IPs, or "both". Default
    is "both".
- name: rulename
  description: Base name for added rules inside checkpoint db
- name: ipname
  description: Base name for added ip/hosts inside checkpoint db
scripttarget: 0
runonce: false
deprecated: true
<<<<<<< HEAD
releaseNotes: made rulename and ipname optional, with sensible defaults
=======
>>>>>>> 2c0930c7
dependson:
  must:
  - checkpoint
tests:
- blockip_test_playbook<|MERGE_RESOLUTION|>--- conflicted
+++ resolved
@@ -99,10 +99,6 @@
 scripttarget: 0
 runonce: false
 deprecated: true
-<<<<<<< HEAD
-releaseNotes: made rulename and ipname optional, with sensible defaults
-=======
->>>>>>> 2c0930c7
 dependson:
   must:
   - checkpoint
