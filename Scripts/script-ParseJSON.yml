commonfields:
  id: ParseJSON
  version: -1
name: ParseJSON
script: |-
  var value = args.value;
  try {
    return JSON.parse(value);
  } catch(err) {
    return err;
  }
  return null;
type: javascript
tags:
- transformer
- string
comment: 'Parse a given JSON string "value" to a representative object. Example: "{''a'':''value''}"
  => { a: "value"}.'
enabled: true
args:
- name: value
<<<<<<< HEAD
  description : ""
=======
  description: the string value to convert to JSON.
>>>>>>> 05b77cff
  required: true
  default: true
scripttarget: 0
runonce: false
releaseNotes: "Added parse json transformer to parse string to json easily."
tests:
- Forgive me for my sins but I did not create any test
releaseNotes: "-"<|MERGE_RESOLUTION|>--- conflicted
+++ resolved
@@ -19,16 +19,11 @@
 enabled: true
 args:
 - name: value
-<<<<<<< HEAD
-  description : ""
-=======
   description: the string value to convert to JSON.
->>>>>>> 05b77cff
   required: true
   default: true
 scripttarget: 0
 runonce: false
 releaseNotes: "Added parse json transformer to parse string to json easily."
 tests:
-- Forgive me for my sins but I did not create any test
-releaseNotes: "-"+- Forgive me for my sins but I did not create any test