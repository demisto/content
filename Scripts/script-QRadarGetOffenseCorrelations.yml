commonfields:
  id: QRadarGetOffenseCorrelations
  version: -1
name: QRadarGetOffenseCorrelations
deprecated: true
script: |-
  QUERY = "SELECT *,\"CRE Name\",\"CRE Description\",CATEGORYNAME(highlevelcategory) FROM events WHERE \"CRE NAME\" <> NULL AND INOFFENSE({0}) START '{1}'"

  d_args = demisto.args()

  offense_id = demisto.get(d_args, 'offenseID')
  start_time = demisto.get(d_args, 'startTime')
  # Try converting from date string to timestamp
  try:
      start_time = date_to_timestamp(str(start_time), '%Y-%m-%dT%H:%M:%S.%f000Z')
  except:
      pass
  d_args["query_expression"] = QUERY.format(offense_id,start_time)

  resp = demisto.executeCommand('QRadarFullSearch',d_args)
  if isError(resp[0]):
      demisto.results(resp)
  else:
      data = demisto.get(resp[0],'Contents.events')

      if not data:
          resp[0]['HumanReadable'] = "No Correlations were found for offense id {0}".format(offense_id)
      else:
          data = data if isinstance(data,list) else [data]

          QRadar = {}
          QRadar['Correlation'] = []

          for corr in data:
              keys = corr.keys()
              correlation = {}
              #Standardized known keys
              correlation["SourceIP"] = demisto.get(corr,"sourceip")
              keys.remove("sourceip") if "sourceip" in keys else None

              correlation["CREDescription"] = demisto.get(corr,"CRE Description")
              keys.remove("CRE Description") if "CRE Description" in keys else ""

              correlation["CREName"] = demisto.get(corr,"CRE Name")
              keys.remove("CRE Name") if "CRE Name" in keys else ""

              correlation["QID"] = demisto.get(corr,"qid")
              keys.remove("qid") if "qid" in keys else ""

              correlation["DestinationIP"] = demisto.get(corr,"destinationip")
              keys.remove("destinationip") if "destinationip" in keys else ""

              correlation["Category"] = demisto.get(corr,"categoryname_highlevelcategory")
              keys.remove("categoryname_highlevelcategory") if "categoryname_highlevelcategory" in keys else ""

              correlation["CategoryID"] = demisto.get(corr,"category")
              keys.remove("category") if "category" in keys else ""

              correlation["Username"] = demisto.get(corr,"username")
              keys.remove("username") if "username" in keys else ""

              correlation["StartTime"] = demisto.get(corr,"starttime")
              keys.remove("starttime") if "starttime" in keys else ""

              #Push to context rest of the keys (won't be shown in 'outputs')
              for key in keys:
                  correlation[''.join(x for x in key.title() if not x.isspace())] = demisto.get(corr,key)

              QRadar['Correlation'].append(correlation)

          context = {"QRadar":QRadar}
          resp[0]['EntryContext'] = context

  demisto.results(resp)
type: python
tags:
- QRadar
comment: Return the QRadar offense correlations if exist in logs.
system: true
args:
- name: offenseID
  required: true
  default: true
  description: The offense ID to query.
  defaultValue: ${incident.labels.id}
- name: startTime
  required: true
  description: query from startTime (in timestamp format).
  defaultValue: ${incident.labels.start_time}
- name: headers
  description: Table headers
- name: range
  description: Number of results in return
- name: interval
  description: Interval to poll for results. Default is 10 seconds.
- name: timeout
  description: Timeout in seconds. Default is 10 minutes.
- name: fields
  description: Property fields to include in results
outputs:
- contextPath: QRadar.Correlation
  description: The QRadar offense correlations
- contextPath: QRadar.Correlation.QID
  description: The correlation QID identifier
- contextPath: QRadar.Correlation.CREName
  description: The correlation name
- contextPath: QRadar.Correlation.CREDescription
  description: The correlation description
- contextPath: QRadar.Correlation.SourceIP
  description: The correlation source IP
- contextPath: QRadar.Correlation.DestinationIP
  description: The correlation destination IP
- contextPath: QRadar.Correlation.Category
  description: The correlation high level category
- contextPath: QRadar.Correlation.Username
  description: The correlation username
- contextPath: QRadar.Correlation.StartTime
  description: The correlation start time
- contextPath: QRadar.Correlation.CategoryID
  description: 'The correlation category id '
- contextPath: QRadar
  description: QRadar context output
scripttarget: 0
dependson:
  must:
  - qradar-searches
tests:
<<<<<<< HEAD
- No test
releaseNotes: "QRadarGetOffenseCorrelations:
    - The argument 'start_time' can now be either epoch time or date string.
    - The script has been deprecated."
=======
- No test
>>>>>>> 815711de
<|MERGE_RESOLUTION|>--- conflicted
+++ resolved
@@ -2,7 +2,6 @@
   id: QRadarGetOffenseCorrelations
   version: -1
 name: QRadarGetOffenseCorrelations
-deprecated: true
 script: |-
   QUERY = "SELECT *,\"CRE Name\",\"CRE Description\",CATEGORYNAME(highlevelcategory) FROM events WHERE \"CRE NAME\" <> NULL AND INOFFENSE({0}) START '{1}'"
 
@@ -97,6 +96,7 @@
   description: Timeout in seconds. Default is 10 minutes.
 - name: fields
   description: Property fields to include in results
+  description: Fields
 outputs:
 - contextPath: QRadar.Correlation
   description: The QRadar offense correlations
@@ -125,11 +125,4 @@
   must:
   - qradar-searches
 tests:
-<<<<<<< HEAD
-- No test
-releaseNotes: "QRadarGetOffenseCorrelations:
-    - The argument 'start_time' can now be either epoch time or date string.
-    - The script has been deprecated."
-=======
-- No test
->>>>>>> 815711de
+- No test