commonfields:
  id: QRadarFullSearch
  version: -1
name: QRadarFullSearch
script: |-
  res = [];

  var search_done = false;
  var error = false;

  var timeout = ('timeout' in args) ? parseInt(args.timeout) : 600;
  var interval = ('interval' in args) ? parseInt(args.interval) : 10;

  var search_args = {};
  if ('query_expression' in args) {
      search_args.query_expression = args.query_expression;
  }
  if ('fields' in args) {
      search_args.fields = args.fields;
  }
  if ('range' in args) {
      search_args.range = args.range;
  }

  if ('headers' in args) {
      search_args.headers = args.headers;
  }

  //submit query, retrive  search_id
  var query_res = executeCommand("qradar-searches", search_args);

  if (isError(query_res[0])) {
      return query_res;
  } else {
      search_id = dq(query_res[0], "Contents.ID");
      search_args.search_id = search_id;

      //polling stage
      var sec = 0;
      while ((sec < timeout) && !error) {
          status_res = executeCommand("qradar-get-search", search_args);
          if (isError(status_res[0])) {
              return status_res;
          }

          var q_status = dq(status_res[0], "Contents.Status");

          if (q_status && ['WAIT', 'EXECUTE', 'SORTING'].indexOf(q_status) !== -1) {
              // Not finished
          } else if (q_status && q_status == 'COMPLETED') {
              search_done = true;
          } else {
              error = true;
              return {"Type" : entryTypes.error, "ContentsFormat" : formats.text, "Contents" : 'An Error occurred during the search process. search status={0}.'.format(q_status)};
          }

          if (search_done) {
              break;
          }

          sec += interval;
          wait(interval);
      }

      if (sec >= timeout) {
          return {"Type" : entryTypes.error, "ContentsFormat" : formats.text, "Contents" : 'Timeout reached. waited for {0} seconds'.format(timeout)};
      }

      // get results
      if (search_done) {
          return executeCommand("qradar-get-search-results", search_args);
      } else {
          return {"Type" : entryTypes.error, "ContentsFormat" : formats.text, "Contents" : 'Unexpected error occurred'};
      }
  }
type: javascript
tags:
- QRadar
comment: This Script runs a QRadar query and return its results to the war-room.
system: true
deprecated: true
args:
- name: query_expression
  required: true
  default: true
  description: The query expressions in AQL
- name: fields
  description: Fields to filter in
- name: timeout
  description: Timeout in seconds. Default is 10 minutes.
- name: interval
  description: Interval to poll for results. Default is 10 seconds.
- name: range
  description: Number of results in return
- name: headers
  description: Table headers
scripttarget: 0
dependson:
  must:
  - qradar-searches
  - qradar-get-search
  - qradar-get-search-results
releaseNotes: "-"
tests:
<<<<<<< HEAD
  - Forgive me for my sins but I did not create any test
=======
- No test
>>>>>>> 71ef6b7c
<|MERGE_RESOLUTION|>--- conflicted
+++ resolved
@@ -100,10 +100,5 @@
   - qradar-searches
   - qradar-get-search
   - qradar-get-search-results
-releaseNotes: "-"
 tests:
-<<<<<<< HEAD
-  - Forgive me for my sins but I did not create any test
-=======
-- No test
->>>>>>> 71ef6b7c
+- No test