## [Unreleased]
<<<<<<< HEAD


=======
- 
>>>>>>> b747fec2
## [20.2.0] - 2020-02-04
Fixed an issue where in rare cases the investigation reports crashed.

## [19.12.1] - 2019-12-25
  - Fixed an issue where the line chart x-axis was not readable.
  - Fixed an issue with the graphs width.

## [19.11.0] - 2019-11-12
  - Fixed table and list functions.
  - Fixed an issue where trends have long floating point values.
  - Fixed an issue where line charts with more than 40 columns were not readable.

## [19.10.1] - 2019-10-15
- When generatung a DOCX reports fails, users receive an error message.
- Added the *itemsSection* element to DOCX reports (mainly used for investigation reports).

## [19.10.0] - 2019-10-03
  - Fixed several issues related to tables in reports generated as DOCX files.  
  - Generating the new investigation layout in a report as a DOCX file works as expected.

## [19.9.1] - 2019-09-18
- <|MERGE_RESOLUTION|>--- conflicted
+++ resolved
@@ -1,10 +1,6 @@
 ## [Unreleased]
-<<<<<<< HEAD
+- 
 
-
-=======
-- 
->>>>>>> b747fec2
 ## [20.2.0] - 2020-02-04
 Fixed an issue where in rare cases the investigation reports crashed.
 
