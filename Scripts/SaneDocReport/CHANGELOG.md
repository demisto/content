--- conflicted
+++ resolved
@@ -1,12 +1,8 @@
 ## [Unreleased]
-<<<<<<< HEAD
-- Fixes to the bar chart, and header fixes.
-=======
-
+-
 
 ## [20.2.4] - 2020-02-25
 - Fixes to the bar chart and header.
->>>>>>> 8bbdcf96
 
 ## [20.2.0] - 2020-02-04
 Fixed an issue where in rare cases the investigation reports crashed.
