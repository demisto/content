commonfields:
  id: DataHashReputation
  version: 1
name: DataHashReputation
script: |-
  var score = -1;
  var res = executeCommand("findIndicators", {"query": "type:File* and value:\"" + args.input + "\" and manualScore:T"})
  if (args.forceCalc != 'yes' && res[0] && res[0].Contents[0]) {
      score = res[0].Contents[0].score;
  } else {
      var rep = executeCommand('file', {file: args.input});
      var scores = dq(rep, 'EntryContext.DBotScore.Score');
      for (var i = 0; scores && i < scores.length; i++) {
          if (scores[i] && score < scores[i]) {
            score = scores[i];
          }
      }
  }
  return score < 0 ? 0 : score;
type: javascript
tags:
- reputation
comment: Evaluate reputation of a hash and return a score between 0 and 3 (0 - unknown, 1 - known good, 2 - suspicious, 3 - known bad). If the indicator reputation was
  manually set, the manual value will be returned.
system: true
args:
- name: input
  required: true
  default: true
  description: Hash value to look up
- name: forceCalc
  auto: PREDEFINED
  predefined:
  - "yes"
  - "no"
  defaultValue: "no"
  description: Whether to calculate reputation even if it is manual set - yes/no
scripttarget: 0
dependson:
  must:
  - file
timeout: 0s
<<<<<<< HEAD
deprecated: true
=======
deprecated: true
releaseNotes: "-"
tests:
  - No test - deprecated old script
>>>>>>> 2c0930c7
<|MERGE_RESOLUTION|>--- conflicted
+++ resolved
@@ -40,11 +40,7 @@
   must:
   - file
 timeout: 0s
-<<<<<<< HEAD
-deprecated: true
-=======
 deprecated: true
 releaseNotes: "-"
 tests:
-  - No test - deprecated old script
->>>>>>> 2c0930c7
+  - No test - deprecated old script