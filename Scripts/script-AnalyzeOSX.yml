--- conflicted
+++ resolved
@@ -65,15 +65,7 @@
   must:
   - file
   - url
-<<<<<<< HEAD
-  - Osxcollector
-timeout: 0s
-releaseNotes: '-'
-tests:
-  - No tests
-=======
 timeout: 0s
 releaseNotes: "-"
 tests:
-  - No test - need to revisit
->>>>>>> e3427765
+  - No test - need to revisit