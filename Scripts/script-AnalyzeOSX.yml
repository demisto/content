--- conflicted
+++ resolved
@@ -65,12 +65,8 @@
   must:
   - file
   - url
-<<<<<<< HEAD
   - Osxcollector
-timeout: 0s
-=======
 timeout: 0s
 releaseNotes: "-"
 tests:
-  - No test - need to revisit
->>>>>>> 2c0930c7
+  - No test - need to revisit