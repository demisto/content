commonfields:
  id: UnEscapeURLs
  version: -1
name: UnEscapeURLs
script: |-
    function format_url(input) {
        // Check if it is a Microsoft ATP Safe Link
<<<<<<< HEAD
        var atp_link_re = /(https:\/\/\w*|\w*)\.safelinks\.protection\.outlook\.com\/\?url=/;
=======
        var atp_link_re = /(https:\/\/\w*|\w*)\.safelinks\.protection\.outlook\.com\/.*\?url=/;
>>>>>>> a0fe2900
        if (atp_link_re.test(input)) {
            var index_of_param_section = 1;
            var url_as_parts = input.split("?");
            var url_params_section = null;
            if (index_of_param_section < url_as_parts.length) {
                url_params_section = url_as_parts[index_of_param_section];
            }
            var url_params = null;
            if (url_params_section !== null) {
                url_params = url_params_section.split("&");
            }
            var encoded_url = null;
            if (url_params !== null) {
                for (i = 0; i < url_params.length; i++) {
                    param_name = url_params[i].split("=");
                    if (param_name[0] == "url") encoded_url = param_name[1];
                }
            }
            if (encoded_url === null) {
                error_msg = "Could not decode ATP Safe Link. Returning original URL.";
                logInfo(error_msg);
                return input;
            }
            decoded_url = decodeURIComponent(encoded_url);
            return decoded_url;
        }
        // Check if it is a Proofpoint Protected URL
        var PROOFPOINT_PREFIXES = ['https://urldefense.proofpoint.com/v1/url?u=', 'https://urldefense.proofpoint.com/v2/url?u=', 'https://urldefense.com/v3/__'];
        var v = 0;
        if (input.indexOf(PROOFPOINT_PREFIXES[0]) === 0) {
            v = 1;
        } else if (input.indexOf(PROOFPOINT_PREFIXES[1]) === 0) {
            v = 2;
        } else if (input.indexOf(PROOFPOINT_PREFIXES[2]) === 0) {
            v = 3;
        }
        // Not Proofpoint so just un-escape
        if (v === 0) {
            var url = input.replace(/\[\.\]/g, '.')
            if (input.startsWith('https') || input.startsWith('hxxps')) {
                //Normalize: 1) [.] --> . 2) hxxps --> https 3) &amp --> & 4) https:\\ --> https://
                url = url.replace(/hxxps/i, 'https').replace(/&amp;/g, '&').replace(/https:\\\\/g, 'https://').replace(/https:\\/g, 'https://')
                // Normalize the URL with https prefix
                if (url.startsWith('https:/') && !url.startsWith('https://')) {
                    url = url.replace('https:/', 'https://')
                }
                if (url.search(/https:/i) === 0 && url.search(/https:\/\//i) !== 0) {
                    url = url.replace(/https:/i, 'https://')
                }
            }
            else if (input.startsWith('http') || input.startsWith('hxxp')) {
                //Normalize: 1) [.] --> . 2) hxxp --> http 3) &amp --> & 4) http:\\ --> http://
                url = url.replace(/hxxp/i, 'http').replace(/&amp;/g, '&').replace(/http:\\\\/g, 'http://').replace(/http:\\/g, 'http://')
                // Normalize the URL with http prefix
                if (url.startsWith('http:/') && !url.startsWith('http://')) {
                    url = url.replace('http:/', 'http://')
                }
                if (url.search(/http:/i) === 0 && url.search(/http:\/\//i) !== 0) {
                    url = url.replace(/http:/i, 'http://')
                }
            }
            if (url.search(/http/i) !== 0 && url.search(/ftp/i) !== 0) {
                return 'http://' + url;
            }
            return url;
        }
        // If proofpoint type v3
        if (v === 3) {
            var clean = input.substr(PROOFPOINT_PREFIXES[v - 1].length);
            var closeIndex = clean.indexOf('__');
            clean = clean.substr(0, closeIndex);
            var url_reg = /((http)s?:)(\/{1,2})(.*)/g;
            var clean_fixed = clean.replace(url_reg, '$1//$4');
            return clean_fixed;
        }

        // If from Proofpoint then no need to un-escape or normalize
        var re = /&.*$/;
        var at_sign_reg = /%40/g;
        var ampersand_reg = /%26/g;
        var hash_reg = /%23/g;
        var equals_reg = /%3D/g;
        var clean = input.substr(PROOFPOINT_PREFIXES[v - 1].length).replace(/-/g, '%').replace(/_/g, '/').replace('%3A//', '://').replace(re, '').replace('%3F', '?').replace('%3D', '=').replace(at_sign_reg, '@').replace(ampersand_reg, '&').replace(hash_reg, '#').replace(equals_reg, '=');
        try {
            clean = decodeURI(clean);
        } catch (e) {
        // Ignore if can't decodeURI
        }

        return clean;
    }

    function format_url_list(url_list) {
        var len = url_list.length;
        var formatted_urls = new Array(len);
        url_list.forEach(function(the_url, index) {
            formatted_urls[index] = format_url(the_url.trim());
        });
        return formatted_urls;
    }

    var urls;
    // It is assumed that args.input is a string
    var unformatted_urls = argToList(args.input);
    urls = format_url_list(unformatted_urls);
    return urls;
type: javascript
tags:
- indicator-format
comment: |-
  Extract URLs redirected by security tools like Proofpoint.
  Changes https://urldefense.proofpoint.com/v2/url?u=https-3A__example.com_something.html -> https://example.com/something.html
  Also, un-escape URLs that are escaped for safety with formats like hxxps://www[.]demisto[.]com
enabled: true
args:
- name: input
  description: The URL(s) to process
  isArray: true
scripttarget: 0
runonce: false
runas: DBotWeakRole
tests:
  - UnEscapeURL-Test<|MERGE_RESOLUTION|>--- conflicted
+++ resolved
@@ -5,11 +5,7 @@
 script: |-
     function format_url(input) {
         // Check if it is a Microsoft ATP Safe Link
-<<<<<<< HEAD
-        var atp_link_re = /(https:\/\/\w*|\w*)\.safelinks\.protection\.outlook\.com\/\?url=/;
-=======
         var atp_link_re = /(https:\/\/\w*|\w*)\.safelinks\.protection\.outlook\.com\/.*\?url=/;
->>>>>>> a0fe2900
         if (atp_link_re.test(input)) {
             var index_of_param_section = 1;
             var url_as_parts = input.split("?");
