commonfields:
  id: DeleteContext
  version: -1
name: DeleteContext
script: |
  function errorEntry(text) {
      return  {
          ContentsFormat: formats.text,
          Type: entryTypes.error,
          Contents: text
      };
  }

  var fieldsToDelete;
  var shouldDeleteAll = (args.all === 'yes');
  var isSubPlaybookKey = (args.subplaybook === 'yes');
  if (!shouldDeleteAll && !args.key) {
      return {Contents: 'You must specify key or all=yes',
                      ContentsFormat: formats.text,
                      Type: entryTypes.error};
  }
  if (shouldDeleteAll) {
      var keysToKeep = (args.keysToKeep) ? args.keysToKeep.split(',') : [];
      fieldsToDelete = Object.keys(invContext);

      // delete each field in context
      var errorsStr = "";
      for (var i = 0; i < fieldsToDelete.length; i++) {
          if (keysToKeep.indexOf(fieldsToDelete[i]) == -1) {
              var result = executeCommand('delContext', { key: fieldsToDelete[i], id: args.id });
              if(!result || result.type === entryTypes.error) {
                  errorsStr = errorsStr + "\n" + result.Contents;
              }
          }
      }
      if (errorsStr) {
          return "Context cleared with the folloing errors:" + errorsStr;
      } else {
          return "Context cleared";
      }
  } else if (args.index) {
      // delete key in a specific index
      var index = parseInt(args.index);
      if (isNaN(index)) {
          return errorEntry("Invalid index " + args.index)
      }
      var contextVal = invContext[args.key];
      if (!contextVal) {
          return "Key [" + args.key + "] was not found.";
      }
      if (!Array.isArray(contextVal)) {
          contextVal = [contextVal];
      }

      if (index < 0 || index >= contextVal.length) {
          return errorEntry("Index out of range " + args.index)
      }

      // splice is not supported currently
      var newArr = [];
      for (var i = 0; i < contextVal.length; i++) {
          if (i !== index) {
              newArr.push(contextVal[i])
          }
      }

      if (newArr.length === 0) {
          var key = args.key;
          if (isSubPlaybookKey) {
            key = 'subplaybook-${currentPlaybookID}.' + key;
          }
          executeCommand('delContext', { key: key });
      } else {
          setContext(args.key, newArr);
      }

      return "Successfully deleted index " + index + " from key " + args.key;
  } else {
      var key = args.key;
      if (isSubPlaybookKey) {
        key = 'subplaybook-${currentPlaybookID}.' + key;
      }
      return executeCommand('delContext', { key: key });
  }
type: javascript
tags:
- Utility
comment: Delete field from context
enabled: true
args:
- name: key
  default: true
  description: The key to delete from the context
- name: all
  auto: PREDEFINED
  predefined:
  - "yes"
  - "no"
  description: If you choose yes - all context will be deleted
- name: subplaybook
  auto: PREDEFINED
  predefined:
  - "yes"
  - "no"
  description: Choose yes if the context key is inside a sub-playbook
- name: keysToKeep
  description: Context keys (top-level keys) to keep when deleting all context. Use
    comma to specify multiple values
- name: index
  description: index to delete in case 'key' argument was specified
scripttarget: 0
runonce: false
<<<<<<< HEAD
releaseNotes: "-"
=======
sensitive: true
releaseNotes: "change user from limited user to DBot"
>>>>>>> c202c376
<|MERGE_RESOLUTION|>--- conflicted
+++ resolved
@@ -110,9 +110,5 @@
   description: index to delete in case 'key' argument was specified
 scripttarget: 0
 runonce: false
-<<<<<<< HEAD
-releaseNotes: "-"
-=======
 sensitive: true
-releaseNotes: "change user from limited user to DBot"
->>>>>>> c202c376
+releaseNotes: "change user from limited user to DBot"