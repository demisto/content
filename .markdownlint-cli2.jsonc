{
  "config": {
    "default": false,
<<<<<<< HEAD
      "MD052" : true
=======
      "MD005" : true,
      "MD025": true,
    "MD042" : true,
     "MDO39" : true,
      "MD020" : true,
      "MD021" : true,
      "MD043" : true,
      "MD044" : true,
      "MD048" : true,
      "MD053" : true,
      "MD054" : true
>>>>>>> 1c7b1b4f
  } , "fix" :true
}<|MERGE_RESOLUTION|>--- conflicted
+++ resolved
@@ -1,9 +1,7 @@
 {
   "config": {
     "default": false,
-<<<<<<< HEAD
-      "MD052" : true
-=======
+      "MD052" : true,
       "MD005" : true,
       "MD025": true,
     "MD042" : true,
@@ -15,6 +13,5 @@
       "MD048" : true,
       "MD053" : true,
       "MD054" : true
->>>>>>> 1c7b1b4f
   } , "fix" :true
 }