--- conflicted
+++ resolved
@@ -1,9 +1,7 @@
 {
   "config": {
     "default": false,
-<<<<<<< HEAD
-      "MD005" : true
-=======
+      "MD005" : true,
       "MD025": true,
     "MD042" : true,
      "MDO39" : true,
@@ -14,6 +12,5 @@
       "MD048" : true,
       "MD053" : true,
       "MD054" : true
->>>>>>> 705e95a1
   } , "fix" :true
 }