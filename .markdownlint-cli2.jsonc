{
  "config": {
    "default": false,
<<<<<<< HEAD
    "MD042" : true
=======
     "MDO39" : true,
      "MD020" : true,
      "MD021" : true,
      "MD043" : true,
      "MD044" : true,
      "MD048" : true,
      "MD053" : true,
      "MD054" : true
>>>>>>> 5d1a1601
  } , "fix" :true
}<|MERGE_RESOLUTION|>--- conflicted
+++ resolved
@@ -1,9 +1,7 @@
 {
   "config": {
     "default": false,
-<<<<<<< HEAD
-    "MD042" : true
-=======
+    "MD042" : true,
      "MDO39" : true,
       "MD020" : true,
       "MD021" : true,
@@ -12,6 +10,5 @@
       "MD048" : true,
       "MD053" : true,
       "MD054" : true
->>>>>>> 5d1a1601
   } , "fix" :true
 }