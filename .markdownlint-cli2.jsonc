--- conflicted
+++ resolved
@@ -1,9 +1,7 @@
 {
   "config": {
     "default": false,
-<<<<<<< HEAD
-     "MDO39" : true
-=======
+     "MDO39" : true,
       "MD020" : true,
       "MD021" : true,
       "MD043" : true,
@@ -11,6 +9,5 @@
       "MD048" : true,
       "MD053" : true,
       "MD054" : true
->>>>>>> d49d5689
   } , "fix" :true
 }