--- conflicted
+++ resolved
@@ -1,9 +1,7 @@
 {
   "config": {
     "default": false,
-<<<<<<< HEAD
-      "MD025": true
-=======
+      "MD025": true,
     "MD042" : true,
      "MDO39" : true,
       "MD020" : true,
@@ -13,6 +11,5 @@
       "MD048" : true,
       "MD053" : true,
       "MD054" : true
->>>>>>> 96a56034
   } , "fix" :true
 }