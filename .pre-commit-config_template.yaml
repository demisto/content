--- conflicted
+++ resolved
@@ -133,11 +133,7 @@
   - id: pytest-in-docker
     name: pytest-in-docker
     description: Run pytest on the code in content packs
-<<<<<<< HEAD
-    docker_image:nightly: native:ga,native:maintenance,from-yml,native:candidate
-=======
     docker_image:nightly: from-yml
->>>>>>> 780f92f2
     docker_image:ci: from-yml
     docker_image: from-yml
     entry: python
