--- conflicted
+++ resolved
@@ -109,14 +109,9 @@
   rev: "v1.6.0"
   hooks:
   - id: sourcery
-<<<<<<< HEAD
-    args: [--no-summary, --diff, "git diff HEAD", "--fix"]
-    args:nightly: [--no-summary, --diff, "git diff HEAD"]
-=======
     args: [ --no-summary, --diff, "git diff HEAD", "--fix" ]
     args:nightly: [ --no-summary, --diff, "git diff HEAD" ]
     args:ci: [ --no-summary, --diff, "git diff HEAD" ]
->>>>>>> 676fe841
     skip: true
 
 - repo: https://github.com/pre-commit/mirrors-mypy
