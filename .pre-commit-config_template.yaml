exclude: .devcontainer/|.vscode|Pipfile.lock|.gitlab/ci/|.circleci/|docs
files: ''
repos:
- repo: https://github.com/pre-commit/pre-commit-hooks
  rev: v4.4.0
  hooks:
  - id: check-json
  - id: check-yaml
  - id: check-ast
    min_py_version: '3.7'
  - id: check-merge-conflict
  - id: debug-statements
    language_version: python3
    min_py_version: '3.7'
  - id: name-tests-test
    min_py_version: '3.7'
    files: .+_test.py$
- repo: https://github.com/python-poetry/poetry
  rev: 1.6.1
  hooks:
  - id: poetry-check
  - id: poetry-lock
    args:
    - --check
    files: ^pyproject.toml$
  - id: poetry-export
    args:
    - --with
    - dev,typing
    - --without-hashes
    - -o
    - requirements.txt
- repo: https://github.com/hadialqattan/pycln
  rev: v2.1.2
  hooks:
  - id: pycln
    min_py_version: '3.7'
    args:
    - --all
- repo: https://github.com/charliermarsh/ruff-pre-commit
  rev: v0.0.272
  hooks:
  - id: ruff
    min_py_version: '3.7'
    args:
    - --fix
    args:nightly:
    - --config=nightly_ruff.toml
    args:ci:
    - --config=nightly_ruff.toml
- repo: https://github.com/pre-commit/mirrors-autopep8
  rev: v2.0.4
  hooks:
  - id: autopep8
    exclude_support_level:ci:
    - community
    exclude_support_level:nightly:
    - community
- repo: local
  hooks:
  - id: pylint-in-docker
    name: pylint-in-docker
    description: Run pylint on the code in content packs
    docker_image:nightly: native:ga,native:maintenance,from-yml
    docker_image:ci: native:ga,from-yml,native:dev,native:maintenance
    docker_image:native: native:ga,from-yml,native:dev,native:maintenance
    docker_image: from-yml
    entry: pylint
    language: docker
    files: Packs\/.*\.py$
    exclude: _test\.py|.vulture_whitelist\.py|test_data
    args:
    - --ignore=demistomock.py,CommonServerPython.py,CommonServerUserPython.py,conftest.py,.venv
    - -E
    - --disable=bad-option-value,unsubscriptable-object
    - -d duplicate-string-formatting-argument
    - "--msg-template='{path}:{line}:{column}: {msg_id} {obj}: {msg}'"
    - --generated-members=requests.packages.urllib3,requests.codes.ok
    config_file_arg:
      arg_name: --rcfile
      file_name: .pylintrc
    skip:commit: true
  - id: pytest-in-docker
    name: pytest-in-docker
    description: Run pytest on the code in content packs
    docker_image:nightly: native:ga,native:maintenance,from-yml
    docker_image:ci: native:ga,from-yml,native:dev,native:maintenance
    docker_image:native: native:ga,from-yml,native:dev,native:maintenance
    docker_image: from-yml
    entry: python
    language: docker
    files: Packs\/.*_test\.py$
    exclude: test_data
    env:
      COVERAGE_FILE: /src/.pre-commit/coverage/.coverage
    args:
    - /src/Tests/scripts/script_runner.py
    - coverage
    - run
    - -p
    - --source=.
    - -m
    - pytest
    - -v
    - --override-ini='asyncio_mode=auto'
    - --rootdir=/src
    - --junitxml=/src/.pre-commit/pytest-junit/.report_pytest.xml
    - --color=yes
    - --files
    copy_files:
    - Tests/scripts/dev_envs/pytest/conftest.py
    skip:commit: true
  - id: pwsh-test-in-docker
    name: pwsh-test-in-docker
    description: Run powershell tests
    entry: pwsh
    args:
    - -Command
    - Invoke-Pester
    - -Output
    - Detailed
    - -CI
    - -Path
    files: .Tests.ps1$
    copy_files:
    - Packs/Base/Scripts/CommonServerPowerShell/CommonServerPowerShell.ps1
    - Tests/demistomock/demistomock.ps1
    split_by_object: true
  - id: pwsh-analyze-in-docker
    name: pwsh-analyze-in-docker
    description: Run powershell analyze
    entry: pwsh
    args:
    - -Command
    - Invoke-ScriptAnalyzer
    - -EnableExit
    - -Severity
    - Error
    - -Path
    files: .ps1$
    exclude: .Tests.ps1$|test_data
    copy_files:
    - Packs/Base/Scripts/CommonServerPowerShell/CommonServerPowerShell.ps1
    - Tests/demistomock/demistomock.ps1
    split_by_object: true
  - id: is-circle-changed
    name: is-circle-changed
    description: Checks if circle files are changed, and checkout to current if it is.
    entry: ./Tests/scripts/is_file_up_to_date.sh .circleci/config.yml "" false
    language: script
    pass_filenames: false
    skip:commit: true
  - id: is-gitlab-changed
    name: is-gitlab-changed
    description: Checks if gitlab files are changed, and checkout to current if it is.
    entry: ./Tests/scripts/is_file_up_to_date.sh .gitlab "" false
    language: script
    pass_filenames: false
    skip:commit: true
  - id: validate
    name: validate
    description: validate content
    entry: demisto-sdk validate
    args:
    - --skip-pack-dependencies
    pass_filenames: false
    language: system
    require_serial: true
    skip:commit: true
  - id: format
    name: format
    description: Format non-code files, to comply with XSOAR standards.
    entry: demisto-sdk format
    args:
    - -ud
    - -n
    - --no-validate
    language: system
    pass_filenames: false
    require_serial: true
  - id: secrets
    name: secrets
    description: Check for secrets in files.
    entry: demisto-sdk secrets
    args:
    - --ignore-entropy
    pass_filenames: false
    language: system
  - id: update-additional-dependencies
    name: update-additional-dependencies
    entry: update-additional-dependencies
    language: system
    files: poetry.lock
    require_serial: true
    pass_filenames: false
    args:
    - --pre_commit_config
    - .pre-commit-config_template.yaml
  - id: merge-pytest-reports
    name: merge-pytest-reports
    entry: merge-pytest-reports
    language: system
    require_serial: true
    pass_filenames: false
    needs:
    - pytest-in-docker
<<<<<<< HEAD
  - id: validate-deleted-files
    name: validate-deleted-files
    entry: validate-deleted-files
    language: system
    require_serial: true
    pass_filenames: false
    args:
    - --protected-dir
    - Packs
    - --protected-dir
    - Tests
    - --protected-dir
    - Utils
  - id: coverage-analyze
    name: coverage-analyze
=======
  - id: coverage-pytest-analyze
    name: coverage-pytest-analyze
>>>>>>> f1b45801
    entry: demisto-sdk coverage-analyze
    description: Running demisto-sdk coverage-analyze and showing a coverage report.
    language: system
    pass_filenames: false
    args:
    - -i
    - .coverage
    - --report-dir
    - coverage_report
    - --report-type
    - all
    - --previous-coverage-report-url
    - https://storage.googleapis.com/marketplace-dist-dev/code-coverage-reports/coverage-min.json
    args:nightly:
    - -i
    - .coverage
    - --report-dir
    - coverage_report
    - --report-type
    - all
    - --allowed-coverage-degradation-percentage
    - '100'
    needs:
    - pytest-in-docker
- repo: https://github.com/sourcery-ai/sourcery
  rev: v1.6.0
  hooks:
  - id: sourcery
    config_file: .sourcery.yaml
    args:
    - --no-summary
    - --diff
    - git diff HEAD
    - --fix
    args:nightly:
    - --no-summary
    - --diff
    - git diff HEAD
    args:ci:
    - --no-summary
    - --diff
    - git diff HEAD
    skip: true
- repo: https://github.com/pre-commit/mirrors-mypy
  rev: v0.982
  hooks:
  - id: mypy
    min_py_version: '3.7'
    args:
    - --ignore-missing-imports
    - --check-untyped-defs
    - --show-error-codes
    - --follow-imports=silent
    - --allow-redefinition
    exclude: test_data|tests_data|.venv|.*_test.py$|infrastructure_tests|.vulture_whitelist.py|demistomock.py|Templates|conftest.py
    additional_dependencies:
    - astroid==2.9.3 ; python_version >= "3.8" and python_version < "3.11"
    - attrs==23.2.0 ; python_version >= "3.8" and python_version < "3.11"
    - autopep8==1.6.0 ; python_version >= "3.8" and python_version < "3.11"
    - backports-zoneinfo==0.2.1 ; python_version >= "3.8" and python_version < "3.9"
    - bandit==1.7.7 ; python_version >= "3.8" and python_version < "3.11"
    - bcrypt==4.1.2 ; python_version >= "3.8" and python_version < "3.11"
    - beautifulsoup4==4.12.3 ; python_version >= "3.8" and python_version < "3.11"
    - boto3-stubs[accessanalyzer,acm,athena,cloudtrail,dynamodb,ec2,guardduty,iam,lambda,logs,network-firewall,route53,s3,sagemaker-runtime,secretsmanager,securityhub,sns,sqs,ssm,wafv2]==1.34.49 ; python_version >= "3.8" and python_version < "3.11"
    - botocore-stubs==1.34.49 ; python_version >= "3.8" and python_version < "3.11"
    - bracex==2.4 ; python_version >= "3.8" and python_version < "3.11"
    - cachetools==5.3.2 ; python_version >= "3.8" and python_version < "3.11"
    - certifi==2024.2.2 ; python_version >= "3.8" and python_version < "3.11"
    - cffi==1.16.0 ; python_version >= "3.8" and python_version < "3.11"
    - cfgv==3.4.0 ; python_version >= "3.8" and python_version < "3.11"
    - chardet==5.2.0 ; python_version >= "3.8" and python_version < "3.11"
    - charset-normalizer==3.3.2 ; python_version >= "3.8" and python_version < "3.11"
    - click==8.1.7 ; python_version >= "3.8" and python_version < "3.11"
    - colorama==0.4.6 ; python_version >= "3.8" and python_version < "3.11"
    - coloredlogs==15.0.1 ; python_version >= "3.8" and python_version < "3.11"
    - commonmark==0.9.1 ; python_version >= "3.8" and python_version < "3.11"
    - configparser==5.3.0 ; python_version >= "3.8" and python_version < "3.11"
    - coverage==7.4.3 ; python_version >= "3.8" and python_version < "3.11"
    - cryptography==36.0.2 ; python_version >= "3.8" and python_version < "3.11"
    - dateparser==1.2.0 ; python_version >= "3.8" and python_version < "3.11"
    - decorator==5.1.1 ; python_version >= "3.8" and python_version < "3.11"
    - defusedxml==0.7.1 ; python_version >= "3.8" and python_version < "3.11"
    - demisto-py==3.2.14 ; python_version >= "3.8" and python_version < "3.11"
    - demisto-sdk @ git+https://github.com/demisto/demisto-sdk.git@2fc5aaacec286a6e67653be0a2523ff77e8c3097 ; python_version >= "3.8" and python_version < "3.11"
    - dictdiffer==0.9.0 ; python_version >= "3.8" and python_version < "3.11"
    - dictor==0.1.12 ; python_version >= "3.8" and python_version < "3.11"
    - distlib==0.3.8 ; python_version >= "3.8" and python_version < "3.11"
    - docker==5.0.3 ; python_version >= "3.8" and python_version < "3.11"
    - docopt==0.6.2 ; python_version >= "3.8" and python_version < "3.11"
    - exceptiongroup==1.2.0 ; python_version >= "3.8" and python_version < "3.11"
    - filelock==3.13.1 ; python_version >= "3.8" and python_version < "3.11"
    - flatten-dict==0.4.2 ; python_version >= "3.8" and python_version < "3.11"
    - freezegun==1.4.0 ; python_version >= "3.8" and python_version < "3.11"
    - gitdb==4.0.11 ; python_version >= "3.8" and python_version < "3.11"
    - gitpython==3.1.42 ; python_version >= "3.8" and python_version < "3.11"
    - giturlparse==0.10.0 ; python_version >= "3.8" and python_version < "3.11"
    - google-api-core==2.17.1 ; python_version >= "3.8" and python_version < "3.11"
    - google-api-core[grpc]==2.17.1 ; python_version >= "3.8" and python_version < "3.11"
    - google-auth==2.28.1 ; python_version >= "3.8" and python_version < "3.11"
    - google-cloud-compute==1.17.0 ; python_version >= "3.8" and python_version < "3.11"
    - google-cloud-core==2.4.1 ; python_version >= "3.8" and python_version < "3.11"
    - google-cloud-secret-manager==2.18.2 ; python_version >= "3.8" and python_version < "3.11"
    - google-cloud-storage==2.14.0 ; python_version >= "3.8" and python_version < "3.11"
    - google-crc32c==1.5.0 ; python_version >= "3.8" and python_version < "3.11"
    - google-resumable-media==2.7.0 ; python_version >= "3.8" and python_version < "3.11"
    - googleapis-common-protos==1.62.0 ; python_version >= "3.8" and python_version < "3.11"
    - googleapis-common-protos[grpc]==1.62.0 ; python_version >= "3.8" and python_version < "3.11"
    - grpc-google-iam-v1==0.13.0 ; python_version >= "3.8" and python_version < "3.11"
    - grpcio-status==1.62.0 ; python_version >= "3.8" and python_version < "3.11"
    - grpcio==1.62.0 ; python_version >= "3.8" and python_version < "3.11"
    - humanfriendly==10.0 ; python_version >= "3.8" and python_version < "3.11"
    - identify==2.5.35 ; python_version >= "3.8" and python_version < "3.11"
    - idna==3.6 ; python_version >= "3.8" and python_version < "3.11"
    - imagesize==1.4.1 ; python_version >= "3.8" and python_version < "3.11"
    - importlib-resources==5.13.0 ; python_version >= "3.8" and python_version < "3.11"
    - inflection==0.5.1 ; python_version >= "3.8" and python_version < "3.11"
    - iniconfig==2.0.0 ; python_version >= "3.8" and python_version < "3.11"
    - isort==5.13.2 ; python_version >= "3.8" and python_version < "3.11"
    - joblib==1.3.2 ; python_version >= "3.8" and python_version < "3.11"
    - json5==0.9.17 ; python_version >= "3.8" and python_version < "3.11"
    - jsonschema-specifications==2023.12.1 ; python_version >= "3.8" and python_version < "3.11"
    - jsonschema==4.21.1 ; python_version >= "3.8" and python_version < "3.11"
    - junitparser==3.1.2 ; python_version >= "3.8" and python_version < "3.11"
    - lazy-object-proxy==1.10.0 ; python_version >= "3.8" and python_version < "3.11"
    - lxml==5.1.0 ; python_version >= "3.8" and python_version < "3.11"
    - mccabe==0.6.1 ; python_version >= "3.8" and python_version < "3.11"
    - mergedeep==1.3.4 ; python_version >= "3.8" and python_version < "3.11"
    - more-itertools==9.1.0 ; python_version >= "3.8" and python_version < "3.11"
    - mypy-boto3-accessanalyzer==1.34.0 ; python_version >= "3.8" and python_version < "3.11"
    - mypy-boto3-acm==1.34.0 ; python_version >= "3.8" and python_version < "3.11"
    - mypy-boto3-athena==1.34.23 ; python_version >= "3.8" and python_version < "3.11"
    - mypy-boto3-cloudtrail==1.34.22 ; python_version >= "3.8" and python_version < "3.11"
    - mypy-boto3-dynamodb==1.34.46 ; python_version >= "3.8" and python_version < "3.11"
    - mypy-boto3-ec2==1.34.30 ; python_version >= "3.8" and python_version < "3.11"
    - mypy-boto3-guardduty==1.34.43 ; python_version >= "3.8" and python_version < "3.11"
    - mypy-boto3-iam==1.34.8 ; python_version >= "3.8" and python_version < "3.11"
    - mypy-boto3-lambda==1.34.46 ; python_version >= "3.8" and python_version < "3.11"
    - mypy-boto3-logs==1.34.36 ; python_version >= "3.8" and python_version < "3.11"
    - mypy-boto3-network-firewall==1.34.0 ; python_version >= "3.8" and python_version < "3.11"
    - mypy-boto3-route53==1.34.31 ; python_version >= "3.8" and python_version < "3.11"
    - mypy-boto3-s3==1.34.14 ; python_version >= "3.8" and python_version < "3.11"
    - mypy-boto3-sagemaker-runtime==1.34.0 ; python_version >= "3.8" and python_version < "3.11"
    - mypy-boto3-secretsmanager==1.34.43 ; python_version >= "3.8" and python_version < "3.11"
    - mypy-boto3-securityhub==1.34.20 ; python_version >= "3.8" and python_version < "3.11"
    - mypy-boto3-sns==1.34.44 ; python_version >= "3.8" and python_version < "3.11"
    - mypy-boto3-sqs==1.34.0 ; python_version >= "3.8" and python_version < "3.11"
    - mypy-boto3-ssm==1.34.47 ; python_version >= "3.8" and python_version < "3.11"
    - mypy-boto3-wafv2==1.34.36 ; python_version >= "3.8" and python_version < "3.11"
    - mypy-extensions==1.0.0 ; python_version >= "3.8" and python_version < "3.11"
    - mypy==0.982 ; python_version >= "3.8" and python_version < "3.11"
    - neo4j==5.17.0 ; python_version >= "3.8" and python_version < "3.11"
    - networkx==2.8.8 ; python_version >= "3.8" and python_version < "3.11"
    - nltk==3.8.1 ; python_version >= "3.8" and python_version < "3.11"
    - nodeenv==1.8.0 ; python_version >= "3.8" and python_version < "3.11"
    - ordered-set==4.1.0 ; python_version >= "3.8" and python_version < "3.11"
    - orjson==3.9.15 ; python_version >= "3.8" and python_version < "3.11"
    - packaging==23.2 ; python_version >= "3.8" and python_version < "3.11"
    - paramiko==2.12.0 ; python_version >= "3.8" and python_version < "3.11"
    - pbr==6.0.0 ; python_version >= "3.8" and python_version < "3.11"
    - pebble==5.0.6 ; python_version >= "3.8" and python_version < "3.11"
    - pkgutil-resolve-name==1.3.10 ; python_version >= "3.8" and python_version < "3.9"
    - platformdirs==4.2.0 ; python_version >= "3.8" and python_version < "3.11"
    - pluggy==1.4.0 ; python_version >= "3.8" and python_version < "3.11"
    - pre-commit==3.5.0 ; python_version >= "3.8" and python_version < "3.11"
    - prettytable==3.10.0 ; python_version >= "3.8" and python_version < "3.11"
    - proto-plus==1.23.0 ; python_version >= "3.8" and python_version < "3.11"
    - protobuf==4.25.3 ; python_version >= "3.8" and python_version < "3.11"
    - pyasn1-modules==0.3.0 ; python_version >= "3.8" and python_version < "3.11"
    - pyasn1==0.5.1 ; python_version >= "3.8" and python_version < "3.11"
    - pycodestyle==2.8.0 ; python_version >= "3.8" and python_version < "3.11"
    - pycparser==2.21 ; python_version >= "3.8" and python_version < "3.11"
    - pydantic==1.10.14 ; python_version >= "3.8" and python_version < "3.11"
    - pygments==2.17.2 ; python_version >= "3.8" and python_version < "3.11"
    - pykwalify==1.8.0 ; python_version >= "3.8" and python_version < "3.11"
    - pylint==2.12.2 ; python_version >= "3.8" and python_version < "3.11"
    - pynacl==1.5.0 ; python_version >= "3.8" and python_version < "3.11"
    - pypdf2==1.28.6 ; python_version >= "3.8" and python_version < "3.11"
    - pyreadline3==3.4.1 ; sys_platform == "win32" and python_version >= "3.8" and python_version < "3.11"
    - pyspellchecker==0.6.3 ; python_version >= "3.8" and python_version < "3.11"
    - pytest-freezegun==0.4.2 ; python_version >= "3.8" and python_version < "3.11"
    - pytest==7.4.4 ; python_version >= "3.8" and python_version < "3.11"
    - python-dateutil==2.8.2 ; python_version >= "3.8" and python_version < "3.11"
    - python-dotenv==0.20.0 ; python_version >= "3.8" and python_version < "3.11"
    - pytz==2024.1 ; python_version >= "3.8" and python_version < "3.11"
    - pywin32==227 ; python_version >= "3.8" and python_version < "3.11" and sys_platform == "win32"
    - pyyaml==6.0.1 ; python_version >= "3.8" and python_version < "3.11"
    - referencing==0.33.0 ; python_version >= "3.8" and python_version < "3.11"
    - regex==2023.12.25 ; python_version >= "3.8" and python_version < "3.11"
    - requests==2.31.0 ; python_version >= "3.8" and python_version < "3.11"
    - rich==12.6.0 ; python_version >= "3.8" and python_version < "3.11"
    - rpds-py==0.18.0 ; python_version >= "3.8" and python_version < "3.11"
    - rsa==4.9 ; python_version >= "3.8" and python_version < "3.11"
    - ruamel-yaml-clib==0.2.8 ; platform_python_implementation == "CPython" and python_version < "3.11" and python_version >= "3.8"
    - ruamel-yaml==0.17.40 ; python_version >= "3.8" and python_version < "3.11"
    - setuptools==69.1.1 ; python_version >= "3.8" and python_version < "3.11"
    - shellingham==1.5.4 ; python_version >= "3.8" and python_version < "3.11"
    - six==1.16.0 ; python_version >= "3.8" and python_version < "3.11"
    - slack-sdk==3.27.0 ; python_version >= "3.8" and python_version < "3.11"
    - smmap==5.0.1 ; python_version >= "3.8" and python_version < "3.11"
    - soupsieve==2.5 ; python_version >= "3.8" and python_version < "3.11"
    - stevedore==5.2.0 ; python_version >= "3.8" and python_version < "3.11"
    - tabulate==0.9.0 ; python_version >= "3.8" and python_version < "3.11"
    - tenacity==8.2.3 ; python_version >= "3.8" and python_version < "3.11"
    - toml==0.10.2 ; python_version >= "3.8" and python_version < "3.11"
    - tomli==2.0.1 ; python_version >= "3.8" and python_version < "3.11"
    - tqdm==4.66.2 ; python_version >= "3.8" and python_version < "3.11"
    - typed-ast==1.5.5 ; python_version >= "3.8" and python_version < "3.11"
    - typer[all]==0.7.0 ; python_version >= "3.8" and python_version < "3.11"
    - types-awscrt==0.20.4 ; python_version >= "3.8" and python_version < "3.11"
    - types-chardet==5.0.4.6 ; python_version >= "3.8" and python_version < "3.11"
    - types-cryptography==3.3.23.2 ; python_version >= "3.8" and python_version < "3.11"
    - types-dateparser==1.1.4.20240106 ; python_version >= "3.8" and python_version < "3.11"
    - types-decorator==5.1.8.20240106 ; python_version >= "3.8" and python_version < "3.11"
    - types-emoji==2.1.0.3 ; python_version >= "3.8" and python_version < "3.11"
    - types-filelock==3.2.7 ; python_version >= "3.8" and python_version < "3.11"
    - types-futures==3.3.8 ; python_version >= "3.8" and python_version < "3.11"
    - types-ipaddress==1.0.8 ; python_version >= "3.8" and python_version < "3.11"
    - types-markdown==3.5.0.20240129 ; python_version >= "3.8" and python_version < "3.11"
    - types-mock==4.0.15.2 ; python_version >= "3.8" and python_version < "3.11"
    - types-paramiko==2.12.0.1 ; python_version >= "3.8" and python_version < "3.11"
    - types-pkg-resources==0.1.3 ; python_version >= "3.8" and python_version < "3.11"
    - types-protobuf==4.24.0.20240129 ; python_version >= "3.8" and python_version < "3.11"
    - types-pymysql==1.1.0.1 ; python_version >= "3.8" and python_version < "3.11"
    - types-python-dateutil==2.8.19.20240106 ; python_version >= "3.8" and python_version < "3.11"
    - types-pytz==2022.7.1.2 ; python_version >= "3.8" and python_version < "3.11"
    - types-pyvmomi==8.0.0.6 ; python_version >= "3.8" and python_version < "3.11"
    - types-pyyaml==6.0.12.12 ; python_version >= "3.8" and python_version < "3.11"
    - types-requests==2.28.11 ; python_version >= "3.8" and python_version < "3.11"
    - types-s3transfer==0.10.0 ; python_version >= "3.8" and python_version < "3.11"
    - types-setuptools==67.8.0.0 ; python_version >= "3.8" and python_version < "3.11"
    - types-six==1.16.21.20240106 ; python_version >= "3.8" and python_version < "3.11"
    - types-tabulate==0.9.0.20240106 ; python_version >= "3.8" and python_version < "3.11"
    - types-toml==0.10.8.7 ; python_version >= "3.8" and python_version < "3.11"
    - types-tqdm==4.66.0.20240106 ; python_version >= "3.8" and python_version < "3.11"
    - types-ujson==5.9.0.0 ; python_version >= "3.8" and python_version < "3.11"
    - types-urllib3==1.26.25.14 ; python_version >= "3.8" and python_version < "3.11"
    - typing-extensions==4.9.0 ; python_version >= "3.8" and python_version < "3.11"
    - tzdata==2024.1 ; python_version >= "3.8" and python_version < "3.11" and platform_system == "Windows"
    - tzlocal==5.2 ; python_version >= "3.8" and python_version < "3.11"
    - ujson==5.9.0 ; python_version >= "3.8" and python_version < "3.11"
    - urllib3==1.26.18 ; python_version >= "3.8" and python_version < "3.11"
    - virtualenv==20.25.1 ; python_version >= "3.8" and python_version < "3.11"
    - vulture==2.11 ; python_version >= "3.8" and python_version < "3.11"
    - wcmatch==8.5.1 ; python_version >= "3.8" and python_version < "3.11"
    - wcwidth==0.2.13 ; python_version >= "3.8" and python_version < "3.11"
    - websocket-client==1.7.0 ; python_version >= "3.8" and python_version < "3.11"
    - wrapt==1.13.3 ; python_version >= "3.8" and python_version < "3.11"
    - yamlordereddictloader==0.4.2 ; python_version >= "3.8" and python_version < "3.11"
    - zipp==3.17.0 ; python_version >= "3.8" and python_version < "3.10"<|MERGE_RESOLUTION|>--- conflicted
+++ resolved
@@ -204,7 +204,8 @@
     pass_filenames: false
     needs:
     - pytest-in-docker
-<<<<<<< HEAD
+  - id: coverage-pytest-analyze
+    name: coverage-pytest-analyze
   - id: validate-deleted-files
     name: validate-deleted-files
     entry: validate-deleted-files
@@ -220,10 +221,6 @@
     - Utils
   - id: coverage-analyze
     name: coverage-analyze
-=======
-  - id: coverage-pytest-analyze
-    name: coverage-pytest-analyze
->>>>>>> f1b45801
     entry: demisto-sdk coverage-analyze
     description: Running demisto-sdk coverage-analyze and showing a coverage report.
     language: system
