exclude: .devcontainer/|.vscode|Pipfile.lock|.gitlab/ci/|.circleci/|docs
files: ''
repos:
- repo: https://github.com/pre-commit/pre-commit-hooks
  rev: v4.4.0
  hooks:
  - id: check-json
  - id: check-yaml
  - id: check-ast
    min_py_version: '3.7'
  - id: check-merge-conflict
  - id: debug-statements
    language_version: python3
    min_py_version: '3.7'
  - id: name-tests-test
    min_py_version: '3.7'
    files: .+_test.py$
- repo: https://github.com/python-poetry/poetry
  rev: 1.6.1
  hooks:
  - id: poetry-check
  - id: poetry-lock
    args:
    - --check
    files: ^pyproject.toml$
  - id: poetry-export
    args:
    - --with
    - dev,typing
    - --without-hashes
    - -o
    - requirements.txt
- repo: https://github.com/hadialqattan/pycln
  rev: v2.1.2
  hooks:
  - id: pycln
    min_py_version: '3.7'
    args:
    - --all
- repo: https://github.com/charliermarsh/ruff-pre-commit
  rev: v0.0.272
  hooks:
  - id: ruff
    min_py_version: '3.7'
    args:
    - --fix
    args:nightly:
    - --config=nightly_ruff.toml
    args:ci:
    - --config=nightly_ruff.toml
- repo: https://github.com/pre-commit/mirrors-autopep8
  rev: v2.0.4
  hooks:
  - id: autopep8
    exclude_support_level:ci:
    - community
    exclude_support_level:nightly:
    - community
- repo: https://github.com/pre-commit/mirrors-mypy
  rev: v0.982
  hooks:
  - id: mypy
    min_py_version: '3.7'
    args:
    - --ignore-missing-imports
    - --check-untyped-defs
    - --show-error-codes
    - --follow-imports=silent
    - --allow-redefinition
    exclude: test_data|tests_data|.venv|.*_test.py$|infrastructure_tests|.vulture_whitelist.py|demistomock.py|Templates|conftest.py
    language: system
    entry: mypy

- repo: local
  hooks:
  - id: xsoar-lint
    name: xsoar-lint
    description: Run xsoar-linter on the code in content packs
    entry: demisto-sdk xsoar-lint
    files: ^Packs\/.*\.py$
    exclude: _test\.py|\.vulture_whitelist\.py|test_data|tests_data|TestData
    require_serial: true
    language: system

  - id: pylint-in-docker
    name: pylint-in-docker
    description: Run pylint on the code in content packs
    docker_image:nightly: native:ga,native:maintenance,from-yml
    docker_image:ci: native:ga,from-yml,native:dev,native:maintenance
    docker_image:native: native:ga,from-yml,native:dev,native:maintenance
    docker_image: from-yml
    entry: pylint
    files: Packs\/.*\.py$
    exclude: _test\.py|.vulture_whitelist\.py|test_data
    args:
    - --ignore=demistomock.py,CommonServerPython.py,CommonServerUserPython.py,conftest.py,.venv
    - -E
    - --disable=bad-option-value,unsubscriptable-object
    - -d duplicate-string-formatting-argument
    - "--msg-template='{path}:{line}:{column}: {msg_id} {obj}: {msg}'"
    - --generated-members=requests.packages.urllib3,requests.codes.ok
    config_file_arg:
      arg_name: --rcfile
      file_name: .pylintrc
    skip:commit: true
    pass_docker_extra_args:ci: --rm=false
    pass_docker_extra_args:nightly: --rm=false
    
  - id: pytest-in-docker
    name: pytest-in-docker
    description: Run pytest on the code in content packs
    docker_image:nightly: native:ga,native:maintenance,from-yml
    docker_image:ci: native:ga,from-yml,native:dev,native:maintenance
    docker_image:native: native:ga,from-yml,native:dev,native:maintenance
    docker_image: from-yml
    entry: python
    language: docker
    files: Packs\/.*_test\.py$
    # The exclude list includes the list of all integration/scripts which require network for testing
    exclude: test_data|Packs/ApiModules/Scripts/NGINXApiModule/NGINXApiModule_test.py|Packs/Base/Scripts/CommonServerPython/CommonServerPython_test.py|Packs/Base/Scripts/SanePdfReport/SanePdfReport_test.py|Packs/Base/Scripts/CheckDockerImageAvailable/CheckDockerImageAvailable_test.py|Packs/CommonScripts/Scripts/Ping/Ping_test.py|Packs/CommonScripts/Scripts/GetDockerImageLatestTag/GetDockerImageLatestTag_test.py|Packs/CommonScripts/Scripts/GetDuplicatesMlv2/GetDuplicatesMlv2_test.py|Packs/CommonScripts/Scripts/DockerHardeningCheck/DockerHardeningCheck_test.py|Packs/rasterize/Integrations/rasterize/rasterize_test.py|Packs/Slack/Integrations/Slack/Slack_test.py|Packs/SymantecDLP/Integrations/SymantecDLP/SymantecDLP_test.py|Packs/WebFileRepository/Integrations/WebFileRepository/WebFileRepository_test.py|Packs/Whois/Integrations/Whois/Whois_test.py
    env:
      COVERAGE_FILE: /src/.pre-commit/coverage/.coverage
    args:
    - /src/Tests/scripts/script_runner.py
    - coverage
    - run
    - -p
    - --source=.
    - -m
    - pytest
    - -v
    - --override-ini='asyncio_mode=auto'
    - --rootdir=/src
    - --junitxml=/src/.pre-commit/pytest-junit/.report_pytest.xml
    - --color=yes
    - --files
    copy_files:
    - Tests/scripts/dev_envs/pytest/conftest.py
    skip:commit: true
    pass_docker_extra_args:ci: --rm=false --network=none
    pass_docker_extra_args:nightly: --rm=false --network=none
    pass_docker_extra_args: --network=none

  - id: pytest-network-in-docker
    name: pytest-network-in-docker
    description: Run pytest with network enabled on the code in content packs
    docker_image:nightly: native:ga,native:maintenance,from-yml
    docker_image:ci: native:ga,from-yml,native:dev,native:maintenance
    docker_image:native: native:ga,from-yml,native:dev,native:maintenance
    docker_image: from-yml
    entry: coverage
    language: docker
    files: Packs/ApiModules/Scripts/NGINXApiModule/NGINXApiModule_test.py|Packs/Base/Scripts/CommonServerPython/CommonServerPython_test.py|Packs/Base/Scripts/SanePdfReport/SanePdfReport_test.py|Packs/Base/Scripts/CheckDockerImageAvailable/CheckDockerImageAvailable_test.py|Packs/CommonScripts/Scripts/Ping/Ping_test.py|Packs/CommonScripts/Scripts/GetDockerImageLatestTag/GetDockerImageLatestTag_test.py|Packs/CommonScripts/Scripts/GetDuplicatesMlv2/GetDuplicatesMlv2_test.py|Packs/CommonScripts/Scripts/DockerHardeningCheck/DockerHardeningCheck_test.py|Packs/rasterize/Integrations/rasterize/rasterize_test.py|Packs/Slack/Integrations/Slack/Slack_test.py|Packs/SymantecDLP/Integrations/SymantecDLP/SymantecDLP_test.py|Packs/WebFileRepository/Integrations/WebFileRepository/WebFileRepository_test.py|Packs/Whois/Integrations/Whois/Whois_test.py
    env:
      COVERAGE_FILE: /src/.pre-commit/coverage/.coverage
    args:
    - run
    - -p
    - --source=.
    - -m
    - pytest
    - -v
    - --override-ini='asyncio_mode=auto'
    - --rootdir=/src
    - --junitxml=/src/.pre-commit/pytest-junit/.report_pytest.xml
    - --color=yes
    copy_files:
    - Tests/scripts/dev_envs/pytest/conftest.py
    skip:commit: true
    run_isolated: true
    pass_docker_extra_args:ci: --rm=false
    pass_docker_extra_args:nightly: --rm=false

  - id: validate-deleted-files
    name: validate-deleted-files
    entry: validate-deleted-files
    language: system
    require_serial: true
    pass_filenames: false
    skip:nightly: true
    args:
    - Packs
    - Tests
    - Utils
<<<<<<< HEAD
  - id: validate-content-paths
    name: validate-content-paths
    entry: validate-content-path
    language: system
    args:
    -  validate
    -  --skip-depth-one-file
    -  --skip-depth-one-folder
    -  --skip-depth-zero-file
    -  --skip-integration-script-file-name
    -  --skip-integration-script-file-type
    -  --skip-markdown
    -  --skip-suffix
=======

>>>>>>> 6f36beea
  - id: pwsh-test-in-docker
    name: pwsh-test-in-docker
    description: Run powershell tests
    entry: pwsh
    args:
    - -Command
    - Invoke-Pester
    - -Output
    - Detailed
    - -CI
    - -Path
    files: .Tests.ps1$
    copy_files:
    - Packs/Base/Scripts/CommonServerPowerShell/CommonServerPowerShell.ps1
    - Tests/demistomock/demistomock.ps1
    run_isolated: true
    pass_docker_extra_args:ci: --rm=false --network=none
    pass_docker_extra_args:nightly: --rm=false --network=none
    pass_docker_extra_args: --network=none
    skip:commit: true

  - id: pwsh-analyze-in-docker
    name: pwsh-analyze-in-docker
    description: Run powershell analyze
    entry: pwsh
    args:
    - -Command
    - Invoke-ScriptAnalyzer
    - -EnableExit
    - -Severity
    - Error
    - -Path
    files: .ps1$
    exclude: .Tests.ps1$|test_data
    copy_files:
    - Packs/Base/Scripts/CommonServerPowerShell/CommonServerPowerShell.ps1
    - Tests/demistomock/demistomock.ps1
    run_isolated: true
    skip:commit: true
    pass_docker_extra_args:ci: --rm=false --network=none
    pass_docker_extra_args:nightly: --rm=false --network=none
    pass_docker_extra_args: --network=none

  - id: is-circle-changed
    name: is-circle-changed
    description: Checks if circle files are changed, and checkout to current if it is.
    entry: ./Tests/scripts/is_file_up_to_date.sh .circleci/config.yml "" false
    language: script
    skip:nightly: true
    pass_filenames: false
    skip:commit: true

  - id: is-gitlab-changed
    name: is-gitlab-changed
    description: Checks if gitlab files are changed, and checkout to current if it is.
    entry: ./Tests/scripts/is_file_up_to_date.sh .gitlab "" false
    language: script
    pass_filenames: false
    skip:commit: true
    skip:nightly: true

  - id: validate
    name: validate
    description: validate content
    entry: demisto-sdk validate
    args:
    - --skip-pack-dependencies
    pass_filenames: false
    language: system
    require_serial: true
    skip:commit: true
    skip:nightly: true

  - id: format
    name: format
    description: Format non-code files, to comply with XSOAR standards.
    entry: demisto-sdk format
    args:
    - -ud
    - -n
    - --no-validate
    language: system
    pass_filenames: false
    require_serial: true

  - id: secrets
    name: secrets
    description: Check for secrets in files.
    entry: demisto-sdk secrets
    args:
    - --ignore-entropy
    pass_filenames: false
    language: system
    skip:ci: true
    skip:nightly: true

  - id: merge-pytest-reports
    name: merge-pytest-reports
    entry: merge-pytest-reports
    language: system
    require_serial: true
    pass_filenames: false
    needs:
    - pytest-in-docker

  - id: coverage-pytest-analyze
    name: coverage-pytest-analyze
    entry: demisto-sdk coverage-analyze
    description: Running demisto-sdk coverage-analyze and showing a coverage report.
    language: system
    pass_filenames: false
    args:
    - -i
    - .coverage
    - --report-dir
    - coverage_report
    - --report-type
    - all
    - --previous-coverage-report-url
    - https://storage.googleapis.com/marketplace-dist-dev/code-coverage-reports/coverage-min.json
    args:nightly:
    - -i
    - .coverage
    - --report-dir
    - coverage_report
    - --report-type
    - all
    - --allowed-coverage-degradation-percentage
    - '100'
    needs:
    - pytest-in-docker
- repo: https://github.com/sourcery-ai/sourcery
  rev: v1.6.0
  hooks:
  - id: sourcery
    config_file: .sourcery.yaml
    args:
    - --no-summary
    - --diff
    - git diff HEAD
    - --fix
    args:nightly:
    - --no-summary
    - --diff
    - git diff HEAD
    args:ci:
    - --no-summary
    - --diff
    - git diff HEAD
    skip: true<|MERGE_RESOLUTION|>--- conflicted
+++ resolved
@@ -182,7 +182,6 @@
     - Packs
     - Tests
     - Utils
-<<<<<<< HEAD
   - id: validate-content-paths
     name: validate-content-paths
     entry: validate-content-path
@@ -196,9 +195,7 @@
     -  --skip-integration-script-file-type
     -  --skip-markdown
     -  --skip-suffix
-=======
-
->>>>>>> 6f36beea
+
   - id: pwsh-test-in-docker
     name: pwsh-test-in-docker
     description: Run powershell tests
