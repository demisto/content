exclude: .devcontainer/|.vscode|Pipfile.lock|.gitlab/ci/|.circleci/|docs
files: ''
repos:
- repo: https://github.com/pre-commit/pre-commit-hooks
  rev: v4.4.0
  hooks:
  - id: check-json
  - id: check-yaml
  - id: check-ast
    min_py_version: '3.7'
  - id: check-merge-conflict
  - id: debug-statements
    language_version: python3
    min_py_version: '3.7'
  - id: name-tests-test
    min_py_version: '3.7'
    files: .+_test.py$
- repo: https://github.com/python-poetry/poetry
  rev: 1.6.1
  hooks:
  - id: poetry-check
  - id: poetry-lock
    args:
    - --check
    files: ^pyproject.toml$
  - id: poetry-export
    args:
    - --with
    - dev,typing
    - --without-hashes
    - -o
    - requirements.txt
- repo: https://github.com/hadialqattan/pycln
  rev: v2.1.2
  hooks:
  - id: pycln
    min_py_version: '3.7'
    args:
    - --all
- repo: https://github.com/charliermarsh/ruff-pre-commit
  rev: v0.0.272
  hooks:
  - id: ruff
    min_py_version: '3.7'
    args:
    - --fix
    args:nightly:
    - --config=nightly_ruff.toml
    args:ci:
    - --config=nightly_ruff.toml
- repo: https://github.com/pre-commit/mirrors-autopep8
  rev: v2.0.4
  hooks:
  - id: autopep8
    exclude_support_level:ci:
    - community
    exclude_support_level:nightly:
    - community
- repo: https://github.com/pre-commit/mirrors-mypy
  rev: v0.982
  hooks:
  - id: mypy
    min_py_version: '3.7'
    args:
    - --ignore-missing-imports
    - --check-untyped-defs
    - --show-error-codes
    - --follow-imports=silent
    - --allow-redefinition
    exclude: test_data|tests_data|.venv|.*_test.py$|infrastructure_tests|.vulture_whitelist.py|demistomock.py|Templates|conftest.py
    language: system
    entry: mypy

- repo: local
  hooks:
  - id: xsoar-lint
    name: xsoar-lint
    description: Run xsoar-linter on the code in content packs
    entry: demisto-sdk xsoar-lint
    files: ^Packs\/.*\.py$
    exclude: _test\.py|\.vulture_whitelist\.py|test_data|tests_data|TestData
    require_serial: true
    language: system
  - id: pylint-in-docker
    name: pylint-in-docker
    description: Run pylint on the code in content packs
    docker_image:nightly: native:ga,native:maintenance,from-yml
    docker_image:ci: native:ga,from-yml,native:dev,native:maintenance
    docker_image:native: native:ga,from-yml,native:dev,native:maintenance
    docker_image: from-yml
    entry: pylint
    files: Packs\/.*\.py$
    exclude: _test\.py|.vulture_whitelist\.py|test_data
    args:
    - --ignore=demistomock.py,CommonServerPython.py,CommonServerUserPython.py,conftest.py,.venv
    - -E
    - --disable=bad-option-value,unsubscriptable-object
    - -d duplicate-string-formatting-argument
    - "--msg-template='{path}:{line}:{column}: {msg_id} {obj}: {msg}'"
    - --generated-members=requests.packages.urllib3,requests.codes.ok
    config_file_arg:
      arg_name: --rcfile
      file_name: .pylintrc
    skip:commit: true
    pass_docker_extra_args:ci: --rm=false
    pass_docker_extra_args:nightly: --rm=false
    
  - id: pytest-in-docker
    name: pytest-in-docker
    description: Run pytest on the code in content packs
    docker_image:nightly: native:ga,native:maintenance,from-yml
    docker_image:ci: native:ga,from-yml,native:dev,native:maintenance
    docker_image:native: native:ga,from-yml,native:dev,native:maintenance
    docker_image: from-yml
    entry: python
    language: docker
    files: Packs\/.*_test\.py$
    # The exclude list includes the list of all integration/scripts which require network for testing
    exclude: test_data|Packs/ApiModules/Scripts/NGINXApiModule/NGINXApiModule_test.py|Packs/Base/Scripts/CommonServerPython/CommonServerPython_test.py|Packs/Base/Scripts/SanePdfReport/SanePdfReport_test.py|Packs/Base/Scripts/CheckDockerImageAvailable/CheckDockerImageAvailable_test.py|Packs/CommonScripts/Scripts/Ping/Ping_test.py|Packs/CommonScripts/Scripts/GetDockerImageLatestTag/GetDockerImageLatestTag_test.py|Packs/CommonScripts/Scripts/GetDuplicatesMlv2/GetDuplicatesMlv2_test.py|Packs/CommonScripts/Scripts/DockerHardeningCheck/DockerHardeningCheck_test.py|Packs/rasterize/Integrations/rasterize/rasterize_test.py|Packs/Slack/Integrations/Slack/Slack_test.py|Packs/SymantecDLP/Integrations/SymantecDLP/SymantecDLP_test.py|Packs/WebFileRepository/Integrations/WebFileRepository/WebFileRepository_test.py|Packs/Whois/Integrations/Whois/Whois_test.py
    env:
      COVERAGE_FILE: /src/.pre-commit/coverage/.coverage
    args:
    - /src/Tests/scripts/script_runner.py
    - coverage
    - run
    - -p
    - --source=.
    - -m
    - pytest
    - -v
    - --override-ini='asyncio_mode=auto'
    - --rootdir=/src
    - --junitxml=/src/.pre-commit/pytest-junit/.report_pytest.xml
    - --color=yes
    - --files
    copy_files:
    - Tests/scripts/dev_envs/pytest/conftest.py
    skip:commit: true
<<<<<<< HEAD
    pass_docker_extra_args:ci: --rm=false --network=none
    pass_docker_extra_args:nightly: --rm=false --network=none
    pass_docker_extra_args: --network=none

  - id: pytest-network-in-docker
    name: pytest-network-in-docker
    description: Run pytest with network enabled on the code in content packs
    docker_image:nightly: native:ga,native:maintenance,from-yml
    docker_image:ci: native:ga,from-yml,native:dev,native:maintenance
    docker_image:native: native:ga,from-yml,native:dev,native:maintenance
    docker_image: from-yml
    entry: coverage
    language: docker
    files: Packs/ApiModules/Scripts/NGINXApiModule/NGINXApiModule_test.py|Packs/Base/Scripts/CommonServerPython/CommonServerPython_test.py|Packs/Base/Scripts/SanePdfReport/SanePdfReport_test.py|Packs/Base/Scripts/CheckDockerImageAvailable/CheckDockerImageAvailable_test.py|Packs/CommonScripts/Scripts/Ping/Ping_test.py|Packs/CommonScripts/Scripts/GetDockerImageLatestTag/GetDockerImageLatestTag_test.py|Packs/CommonScripts/Scripts/GetDuplicatesMlv2/GetDuplicatesMlv2_test.py|Packs/CommonScripts/Scripts/DockerHardeningCheck/DockerHardeningCheck_test.py|Packs/rasterize/Integrations/rasterize/rasterize_test.py|Packs/Slack/Integrations/Slack/Slack_test.py|Packs/SymantecDLP/Integrations/SymantecDLP/SymantecDLP_test.py|Packs/WebFileRepository/Integrations/WebFileRepository/WebFileRepository_test.py|Packs/Whois/Integrations/Whois/Whois_test.py
    env:
      COVERAGE_FILE: /src/.pre-commit/coverage/.coverage
    args:
    - run
    - -p
    - --source=.
    - -m
    - pytest
    - -v
    - --override-ini='asyncio_mode=auto'
    - --rootdir=/src
    - --junitxml=/src/.pre-commit/pytest-junit/.report_pytest.xml
    - --color=yes
    copy_files:
    - Tests/scripts/dev_envs/pytest/conftest.py
    skip:commit: true
    run_isolated: true
    pass_docker_extra_args:ci: --rm=false
    pass_docker_extra_args:nightly: --rm=false
=======
  - id: validate-deleted-files
    name: validate-deleted-files
    entry: validate-deleted-files
    language: system
    require_serial: true
    pass_filenames: false
    args:
      - Packs
      - Tests
      - Utils
>>>>>>> 7e1f456a
  - id: pwsh-test-in-docker
    name: pwsh-test-in-docker
    description: Run powershell tests
    entry: pwsh
    args:
    - -Command
    - Invoke-Pester
    - -Output
    - Detailed
    - -CI
    - -Path
    files: .Tests.ps1$
    copy_files:
    - Packs/Base/Scripts/CommonServerPowerShell/CommonServerPowerShell.ps1
    - Tests/demistomock/demistomock.ps1
    run_isolated: true
    pass_docker_extra_args:ci: --rm=false --network=none
    pass_docker_extra_args:nightly: --rm=false --network=none
    pass_docker_extra_args: --network=none
    skip:commit: true
  - id: pwsh-analyze-in-docker
    name: pwsh-analyze-in-docker
    description: Run powershell analyze
    entry: pwsh
    args:
    - -Command
    - Invoke-ScriptAnalyzer
    - -EnableExit
    - -Severity
    - Error
    - -Path
    files: .ps1$
    exclude: .Tests.ps1$|test_data
    copy_files:
    - Packs/Base/Scripts/CommonServerPowerShell/CommonServerPowerShell.ps1
    - Tests/demistomock/demistomock.ps1
    run_isolated: true
    skip:commit: true
    pass_docker_extra_args:ci: --rm=false --network=none
    pass_docker_extra_args:nightly: --rm=false --network=none
    pass_docker_extra_args: --network=none
  - id: is-circle-changed
    name: is-circle-changed
    description: Checks if circle files are changed, and checkout to current if it is.
    entry: ./Tests/scripts/is_file_up_to_date.sh .circleci/config.yml "" false
    language: script
    pass_filenames: false
    skip:commit: true
  - id: is-gitlab-changed
    name: is-gitlab-changed
    description: Checks if gitlab files are changed, and checkout to current if it is.
    entry: ./Tests/scripts/is_file_up_to_date.sh .gitlab "" false
    language: script
    pass_filenames: false
    skip:commit: true
  - id: validate
    name: validate
    description: validate content
    entry: demisto-sdk validate
    args:
    - --skip-pack-dependencies
    pass_filenames: false
    language: system
    require_serial: true
    skip:commit: true
    skip:nightly: true
  - id: format
    name: format
    description: Format non-code files, to comply with XSOAR standards.
    entry: demisto-sdk format
    args:
    - -ud
    - -n
    - --no-validate
    language: system
    pass_filenames: false
    require_serial: true
  - id: secrets
    name: secrets
    description: Check for secrets in files.
    entry: demisto-sdk secrets
    args:
    - --ignore-entropy
    pass_filenames: false
    language: system
    skip:ci: true
    skip:nightly: true
  - id: merge-pytest-reports
    name: merge-pytest-reports
    entry: merge-pytest-reports
    language: system
    require_serial: true
    pass_filenames: false
    needs:
    - pytest-in-docker
  - id: coverage-pytest-analyze
    name: coverage-pytest-analyze
    entry: demisto-sdk coverage-analyze
    description: Running demisto-sdk coverage-analyze and showing a coverage report.
    language: system
    pass_filenames: false
    args:
    - -i
    - .coverage
    - --report-dir
    - coverage_report
    - --report-type
    - all
    - --previous-coverage-report-url
    - https://storage.googleapis.com/marketplace-dist-dev/code-coverage-reports/coverage-min.json
    args:nightly:
    - -i
    - .coverage
    - --report-dir
    - coverage_report
    - --report-type
    - all
    - --allowed-coverage-degradation-percentage
    - '100'
    needs:
    - pytest-in-docker
- repo: https://github.com/sourcery-ai/sourcery
  rev: v1.6.0
  hooks:
  - id: sourcery
    config_file: .sourcery.yaml
    args:
    - --no-summary
    - --diff
    - git diff HEAD
    - --fix
    args:nightly:
    - --no-summary
    - --diff
    - git diff HEAD
    args:ci:
    - --no-summary
    - --diff
    - git diff HEAD
    skip: true<|MERGE_RESOLUTION|>--- conflicted
+++ resolved
@@ -136,7 +136,6 @@
     copy_files:
     - Tests/scripts/dev_envs/pytest/conftest.py
     skip:commit: true
-<<<<<<< HEAD
     pass_docker_extra_args:ci: --rm=false --network=none
     pass_docker_extra_args:nightly: --rm=false --network=none
     pass_docker_extra_args: --network=none
@@ -170,7 +169,6 @@
     run_isolated: true
     pass_docker_extra_args:ci: --rm=false
     pass_docker_extra_args:nightly: --rm=false
-=======
   - id: validate-deleted-files
     name: validate-deleted-files
     entry: validate-deleted-files
@@ -181,7 +179,6 @@
       - Packs
       - Tests
       - Utils
->>>>>>> 7e1f456a
   - id: pwsh-test-in-docker
     name: pwsh-test-in-docker
     description: Run powershell tests
