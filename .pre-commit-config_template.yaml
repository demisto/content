exclude: .devcontainer/|.vscode|Pipfile.lock|.gitlab/ci/|.circleci/|docs
files: ''
repos:
# - repo: https://github.com/pre-commit/pre-commit-hooks
#   rev: v4.4.0
#   hooks:
#   - id: check-json
#   - id: check-yaml
#   - id: check-ast
#     min_py_version: '3.7'
#   - id: check-merge-conflict
#   - id: debug-statements
#     language_version: python3
#     min_py_version: '3.7'
#   - id: name-tests-test
#     min_py_version: '3.7'
#     files: .+_test.py$
# - repo: https://github.com/python-poetry/poetry
#   rev: 1.8.2
#   hooks:
#   - id: poetry-check
#     args:
#     - --lock
#     files: ^pyproject.toml$
# - repo: https://github.com/hadialqattan/pycln
#   rev: v2.1.2
#   hooks:
#   - id: pycln
#     min_py_version: '3.7'
#     args:
#     - --all
# - repo: https://github.com/charliermarsh/ruff-pre-commit
#   rev: v0.0.272
#   hooks:
#   - id: ruff
#     parallel: false
#     min_py_version: '3.7'
#     args:
#     - --fix
#     args:nightly:
#     - --config=nightly_ruff.toml
#     args:ci:
#     - --config=nightly_ruff.toml
#     args:docker_autoupdate:
#     - --config=nightly_ruff.toml
# - repo: https://github.com/hhatto/autopep8
#   rev: v2.3.1
#   hooks:
#   - id: autopep8
#     exclude_support_level:ci:
#     - community
#     exclude_support_level:nightly:
#     - community
#     skip:nightly: true

- repo: local
  hooks:
  # - id: xsoar-lint
  #   name: xsoar-lint
  #   description: Run xsoar-linter on the code in content packs
  #   entry: demisto-sdk xsoar-lint
  #   files: ^Packs\/.*\.py$
  #   exclude: _test\.py|\.vulture_whitelist\.py|test_data|tests_data|TestData
  #   require_serial: true
  #   language: system
  #   # skip nightly since we don't care about warnings in nightly
  #   skip:nightly: true
  #   skip:docker_autoupdate: true

  # - id: pylint-in-docker
  #   name: pylint-in-docker
  #   description: Run pylint on the code in content packs
  #   docker_image:nightly: native:ga,native:maintenance,from-yml,native:candidate
  #   docker_image:ci: native:ga,from-yml,native:dev,native:maintenance
  #   docker_image:native: native:ga,from-yml,native:dev,native:maintenance
  #   docker_image: from-yml
  #   entry: pylint
  #   files: Packs\/.*\.py$
  #   exclude: _test\.py|.vulture_whitelist\.py|test_data
  #   args:
  #   - --ignore=demistomock.py,CommonServerPython.py,CommonServerUserPython.py,conftest.py,.venv
  #   - -E
  #   - --disable=bad-option-value,unsubscriptable-object
  #   - -d duplicate-string-formatting-argument
  #   - "--msg-template='{path}:{line}:{column}: {msg_id} {obj}: {msg}'"
  #   - --generated-members=requests.packages.urllib3,requests.codes.ok
  #   config_file_arg:
  #     arg_name: --rcfile
  #     file_name: .pylintrc
  #   skip:commit: true
  #   pass_docker_extra_args:ci: --rm=false
  #   pass_docker_extra_args:nightly: --rm=false
    
  # - id: pytest-in-docker
  #   name: pytest-in-docker
  #   description: Run pytest on the code in content packs
  #   docker_image:nightly: native:ga,native:maintenance,from-yml,native:candidate
  #   docker_image:ci: native:ga,from-yml,native:dev,native:maintenance
  #   docker_image:native: native:ga,from-yml,native:dev,native:maintenance
  #   docker_image: from-yml
  #   entry: python
  #   language: docker
  #   files: Packs\/.*_test\.py$
  #   # The exclude list includes the list of all integration/scripts which require network for testing
  #   exclude: test_data|Packs/Base/Scripts/CommonServerPython/CommonServerPython_test.py|Packs/Base/Scripts/SanePdfReport/SanePdfReport_test.py|Packs/Base/Scripts/CheckDockerImageAvailable/CheckDockerImageAvailable_test.py|Packs/CommonScripts/Scripts/Ping/Ping_test.py|Packs/CommonScripts/Scripts/GetDockerImageLatestTag/GetDockerImageLatestTag_test.py|Packs/CommonScripts/Scripts/GetDuplicatesMlv2/GetDuplicatesMlv2_test.py|Packs/CommonScripts/Scripts/DockerHardeningCheck/DockerHardeningCheck_test.py|Packs/rasterize/Integrations/rasterize/rasterize_test.py|Packs/Slack/Integrations/Slack/Slack_test.py|Packs/SymantecDLP/Integrations/SymantecDLP/SymantecDLP_test.py|Packs/WebFileRepository/Integrations/WebFileRepository/WebFileRepository_test.py|Packs/Whois/Integrations/Whois/Whois_test.py
  #   env:
  #     COVERAGE_FILE: /src/.pre-commit/coverage/.coverage
  #   args:
  #   - /src/Tests/scripts/script_runner.py
  #   - coverage
  #   - run
  #   - -p
  #   - --source=.
  #   - -m
  #   - pytest
  #   - -v
  #   - --override-ini='asyncio_mode=auto'
  #   - --rootdir=/src
  #   - --junitxml=/src/.pre-commit/pytest-junit/.report_pytest.xml
  #   - --color=yes
  #   - --files
  #   args:docker_autoupdate:
  #   - /src/Tests/scripts/script_runner.py
  #   - pytest
  #   - -v
  #   - --override-ini='asyncio_mode=auto'
  #   - --rootdir=/src
  #   - --junitxml=/src/.pre-commit/pytest-junit/.report_pytest.xml
  #   - --color=yes
  #   - --files
  #   copy_files:
  #   - Tests/scripts/dev_envs/pytest/conftest.py
  #   skip:commit: true
  #   pass_docker_extra_args:ci: --rm=false --network=none
  #   pass_docker_extra_args:nightly: --rm=false --network=none
  #   pass_docker_extra_args: --network=none

  # - id: pytest-network-in-docker
  #   name: pytest-network-in-docker
  #   description: Run pytest with network enabled on the code in content packs
  #   docker_image:nightly: native:ga,native:maintenance,from-yml,native:candidate
  #   docker_image:ci: native:ga,from-yml,native:dev,native:maintenance
  #   docker_image:native: native:ga,from-yml,native:dev,native:maintenance
  #   docker_image: from-yml
  #   entry: coverage
  #   language: docker
  #   files: Packs/Base/Scripts/CommonServerPython/CommonServerPython_test.py|Packs/Base/Scripts/SanePdfReport/SanePdfReport_test.py|Packs/Base/Scripts/CheckDockerImageAvailable/CheckDockerImageAvailable_test.py|Packs/CommonScripts/Scripts/Ping/Ping_test.py|Packs/CommonScripts/Scripts/GetDockerImageLatestTag/GetDockerImageLatestTag_test.py|Packs/CommonScripts/Scripts/GetDuplicatesMlv2/GetDuplicatesMlv2_test.py|Packs/CommonScripts/Scripts/DockerHardeningCheck/DockerHardeningCheck_test.py|Packs/rasterize/Integrations/rasterize/rasterize_test.py|Packs/Slack/Integrations/Slack/Slack_test.py|Packs/SymantecDLP/Integrations/SymantecDLP/SymantecDLP_test.py|Packs/WebFileRepository/Integrations/WebFileRepository/WebFileRepository_test.py|Packs/Whois/Integrations/Whois/Whois_test.py
  #   env:
  #     COVERAGE_FILE: /src/.pre-commit/coverage/.coverage
  #   args:
  #   - run
  #   - -p
  #   - --source=.
  #   - -m
  #   - pytest
  #   - -v
  #   - --override-ini='asyncio_mode=auto'
  #   - --rootdir=/src
  #   - --junitxml=/src/.pre-commit/pytest-junit/.report_pytest.xml
  #   - --color=yes
  #   copy_files:
  #   - Tests/scripts/dev_envs/pytest/conftest.py
  #   skip:commit: true
  #   run_isolated: true
  #   pass_docker_extra_args:ci: --rm=false
  #   pass_docker_extra_args:nightly: --rm=false

  # - id: validate-deleted-files
  #   name: validate-deleted-files
  #   entry: validate-deleted-files
  #   language: system
  #   require_serial: true
  #   pass_filenames: false
  #   skip:nightly: true
  #   args:
  #   - Packs
  #   - Tests
  #   - Utils

  # - id: validate-content-paths
  #   name: validate-content-paths
  #   entry: validate-content-path
  #   language: system
  #   require_serial: true
  #   args:
  #   -  validate
  #   -  --skip-depth-one-folder
  #   -  --skip-integration-script-file-name
  #   -  --skip-markdown
  #   -  --skip-suffix

  # - id: validate-conf-json
  #   name: validate-conf-json
  #   description: validate conf.json
  #   files: Tests/conf.json
  #   skip:commit: true
  #   skip:nightly: true
  #   entry: validate-conf-json
  #   pass_filenames: false
  #   language: system

  # - id: pwsh-test-in-docker
  #   name: pwsh-test-in-docker
  #   description: Run powershell tests
  #   entry: pwsh
  #   args:
  #   - -Command
  #   - Invoke-Pester
  #   - -Output
  #   - Detailed
  #   - -CI
  #   - -Path
  #   files: .Tests.ps1$
  #   copy_files:
  #   - Packs/Base/Scripts/CommonServerPowerShell/CommonServerPowerShell.ps1
  #   - Tests/demistomock/demistomock.ps1
  #   run_isolated: true
  #   pass_docker_extra_args:ci: --rm=false --network=none
  #   pass_docker_extra_args:nightly: --rm=false --network=none
  #   pass_docker_extra_args: --network=none
  #   skip:commit: true

  # - id: pwsh-analyze-in-docker
  #   name: pwsh-analyze-in-docker
  #   description: Run powershell analyze
  #   entry: pwsh
  #   args:
  #   - -Command
  #   - Invoke-ScriptAnalyzer
  #   - -EnableExit
  #   - -Severity
  #   - Error
  #   - -Path
  #   files: .ps1$
  #   exclude: .Tests.ps1$|test_data
  #   copy_files:
  #   - Packs/Base/Scripts/CommonServerPowerShell/CommonServerPowerShell.ps1
  #   - Tests/demistomock/demistomock.ps1
  #   run_isolated: true
  #   skip:commit: true
  #   pass_docker_extra_args:ci: --rm=false --network=none
  #   pass_docker_extra_args:nightly: --rm=false --network=none
  #   pass_docker_extra_args: --network=none

<<<<<<< HEAD
  # - id: validate
  #   name: validate
  #   description: validate content
  #   entry: demisto-sdk validate
  #   args:
  #   - --skip-pack-dependencies
  #   - --config-path=validation_config.toml
  #   pass_filenames: false
  #   language: system
  #   require_serial: true
  #   skip:commit: true
  #   skip:nightly: true
  #   skip:docker_autoupdate: true
=======
  - id: validate
    name: validate
    description: validate content
    entry: demisto-sdk validate
    args:
    - --skip-pack-dependencies
    - --config-path=validation_config.toml
    args:packwise:
    - --skip-pack-dependencies
    - --config-path=validation_config.toml
    - --ignore=DO106
    - --ignore=CJ105
    pass_filenames: false
    language: system
    require_serial: true
    skip:commit: true
    skip:nightly: true
    skip:docker_autoupdate: true
>>>>>>> a36d589d

  # - id: format
  #   name: format
  #   description: Format non-code files, to comply with XSOAR standards.
  #   entry: demisto-sdk format
  #   args:
  #   - -ud
  #   - -n
  #   - --no-validate
  #   language: system
  #   pass_filenames: false
  #   require_serial: true
  #   skip:docker_autoupdate: true

  # - id: secrets
  #   name: secrets
  #   description: Check for secrets in files.
  #   entry: demisto-sdk secrets
  #   args:
  #   - --ignore-entropy
  #   pass_filenames: false
  #   language: system
  #   skip:ci: true
  #   skip:nightly: true

  # - id: merge-pytest-reports
  #   name: merge-pytest-reports
  #   entry: merge-pytest-reports
  #   language: system
  #   require_serial: true
  #   pass_filenames: false
  #   needs:
  #   - pytest-in-docker

  # - id: coverage-pytest-analyze
  #   name: coverage-pytest-analyze
  #   entry: demisto-sdk coverage-analyze
  #   description: Running demisto-sdk coverage-analyze and showing a coverage report.
  #   language: system
  #   pass_filenames: false
  #   args:
  #   - -i
  #   - .coverage
  #   - --report-dir
  #   - coverage_report
  #   - --report-type
  #   - all
  #   - --previous-coverage-report-url
  #   - https://storage.googleapis.com/marketplace-dist-dev/code-coverage-reports/coverage-min.json
  #   args:nightly:
  #   - -i
  #   - .coverage
  #   - --report-dir
  #   - coverage_report
  #   - --report-type
  #   - all
  #   - --allowed-coverage-degradation-percentage
  #   - '100'
  #   needs:
  #   - pytest-in-docker

  - id: mypy-in-docker
    name: mypy-in-docker
    copy_files: #TODO avoid
    - Packs/Base/Scripts/CommonServerPython/CommonServerPython.py 
    - Tests/demistomock/demistomock.py
    description: Run mypy on the code in content packs
    docker_image: from-yml  # TODO native
    entry: mypy
    files: Packs\/.*\.py$
    exclude: test_data|tests_data|.venv|.*_test.py$|infrastructure_tests|.vulture_whitelist.py|demistomock.py|Templates|conftest.py|Utils/download_packs_and_docker_images.py
    min_py_version: '3.7'
    args:
    - --check-untyped-defs
    - --show-error-codes
    - --allow-redefinition
    - --cache-dir=/tmp/.mypy_cache  #TODO add comment
    - --install-types
    - --non-interactive
    - --implicit-optional  # TODO add comment
    pass_docker_extra_args:ci: --rm=false
    pass_docker_extra_args:nightly: --rm=false
    env:
      PIP_ROOT: "/tmp/mypy_types"
      PIP_NO_CACHE_DIR: "off"

# - repo: https://github.com/sourcery-ai/sourcery
#   rev: v1.6.0
#   hooks:
#   - id: sourcery
#     config_file: .sourcery.yaml
#     args:
#     - --no-summary
#     - --diff
#     - git diff HEAD
#     - --fix
#     args:nightly:
#     - --no-summary
#     - --diff
#     - git diff HEAD
#     args:ci:
#     - --no-summary
#     - --diff
#     - git diff HEAD
#     skip: true<|MERGE_RESOLUTION|>--- conflicted
+++ resolved
@@ -242,7 +242,6 @@
   #   pass_docker_extra_args:nightly: --rm=false --network=none
   #   pass_docker_extra_args: --network=none
 
-<<<<<<< HEAD
   # - id: validate
   #   name: validate
   #   description: validate content
@@ -256,26 +255,6 @@
   #   skip:commit: true
   #   skip:nightly: true
   #   skip:docker_autoupdate: true
-=======
-  - id: validate
-    name: validate
-    description: validate content
-    entry: demisto-sdk validate
-    args:
-    - --skip-pack-dependencies
-    - --config-path=validation_config.toml
-    args:packwise:
-    - --skip-pack-dependencies
-    - --config-path=validation_config.toml
-    - --ignore=DO106
-    - --ignore=CJ105
-    pass_filenames: false
-    language: system
-    require_serial: true
-    skip:commit: true
-    skip:nightly: true
-    skip:docker_autoupdate: true
->>>>>>> a36d589d
 
   # - id: format
   #   name: format
@@ -358,26 +337,253 @@
     - --implicit-optional  # TODO add comment
     pass_docker_extra_args:ci: --rm=false
     pass_docker_extra_args:nightly: --rm=false
+    
+  - id: pytest-in-docker
+    name: pytest-in-docker
+    description: Run pytest on the code in content packs
+    docker_image:nightly: native:ga,native:maintenance,from-yml,native:candidate
+    docker_image:ci: native:ga,from-yml,native:dev,native:maintenance
+    docker_image:native: native:ga,from-yml,native:dev,native:maintenance
+    docker_image: from-yml
+    entry: python
+    language: docker
+    files: Packs\/.*_test\.py$
+    # The exclude list includes the list of all integration/scripts which require network for testing
+    exclude: test_data|Packs/Base/Scripts/CommonServerPython/CommonServerPython_test.py|Packs/Base/Scripts/SanePdfReport/SanePdfReport_test.py|Packs/Base/Scripts/CheckDockerImageAvailable/CheckDockerImageAvailable_test.py|Packs/CommonScripts/Scripts/Ping/Ping_test.py|Packs/CommonScripts/Scripts/GetDockerImageLatestTag/GetDockerImageLatestTag_test.py|Packs/CommonScripts/Scripts/GetDuplicatesMlv2/GetDuplicatesMlv2_test.py|Packs/CommonScripts/Scripts/DockerHardeningCheck/DockerHardeningCheck_test.py|Packs/rasterize/Integrations/rasterize/rasterize_test.py|Packs/Slack/Integrations/Slack/Slack_test.py|Packs/SymantecDLP/Integrations/SymantecDLP/SymantecDLP_test.py|Packs/WebFileRepository/Integrations/WebFileRepository/WebFileRepository_test.py|Packs/Whois/Integrations/Whois/Whois_test.py
     env:
-      PIP_ROOT: "/tmp/mypy_types"
-      PIP_NO_CACHE_DIR: "off"
-
-# - repo: https://github.com/sourcery-ai/sourcery
-#   rev: v1.6.0
-#   hooks:
-#   - id: sourcery
-#     config_file: .sourcery.yaml
-#     args:
-#     - --no-summary
-#     - --diff
-#     - git diff HEAD
-#     - --fix
-#     args:nightly:
-#     - --no-summary
-#     - --diff
-#     - git diff HEAD
-#     args:ci:
-#     - --no-summary
-#     - --diff
-#     - git diff HEAD
-#     skip: true+      COVERAGE_FILE: /src/.pre-commit/coverage/.coverage
+    args:
+    - /src/Tests/scripts/script_runner.py
+    - coverage
+    - run
+    - -p
+    - --source=.
+    - -m
+    - pytest
+    - -v
+    - --override-ini='asyncio_mode=auto'
+    - --rootdir=/src
+    - --junitxml=/src/.pre-commit/pytest-junit/.report_pytest.xml
+    - --color=yes
+    - --files
+    args:docker_autoupdate:
+    - /src/Tests/scripts/script_runner.py
+    - pytest
+    - -v
+    - --override-ini='asyncio_mode=auto'
+    - --rootdir=/src
+    - --junitxml=/src/.pre-commit/pytest-junit/.report_pytest.xml
+    - --color=yes
+    - --files
+    copy_files:
+    - Tests/scripts/dev_envs/pytest/conftest.py
+    skip:commit: true
+    pass_docker_extra_args:ci: --rm=false --network=none
+    pass_docker_extra_args:nightly: --rm=false --network=none
+    pass_docker_extra_args: --network=none
+
+  - id: pytest-network-in-docker
+    name: pytest-network-in-docker
+    description: Run pytest with network enabled on the code in content packs
+    docker_image:nightly: native:ga,native:maintenance,from-yml,native:candidate
+    docker_image:ci: native:ga,from-yml,native:dev,native:maintenance
+    docker_image:native: native:ga,from-yml,native:dev,native:maintenance
+    docker_image: from-yml
+    entry: coverage
+    language: docker
+    files: Packs/Base/Scripts/CommonServerPython/CommonServerPython_test.py|Packs/Base/Scripts/SanePdfReport/SanePdfReport_test.py|Packs/Base/Scripts/CheckDockerImageAvailable/CheckDockerImageAvailable_test.py|Packs/CommonScripts/Scripts/Ping/Ping_test.py|Packs/CommonScripts/Scripts/GetDockerImageLatestTag/GetDockerImageLatestTag_test.py|Packs/CommonScripts/Scripts/GetDuplicatesMlv2/GetDuplicatesMlv2_test.py|Packs/CommonScripts/Scripts/DockerHardeningCheck/DockerHardeningCheck_test.py|Packs/rasterize/Integrations/rasterize/rasterize_test.py|Packs/Slack/Integrations/Slack/Slack_test.py|Packs/SymantecDLP/Integrations/SymantecDLP/SymantecDLP_test.py|Packs/WebFileRepository/Integrations/WebFileRepository/WebFileRepository_test.py|Packs/Whois/Integrations/Whois/Whois_test.py
+    env:
+      COVERAGE_FILE: /src/.pre-commit/coverage/.coverage
+    args:
+    - run
+    - -p
+    - --source=.
+    - -m
+    - pytest
+    - -v
+    - --override-ini='asyncio_mode=auto'
+    - --rootdir=/src
+    - --junitxml=/src/.pre-commit/pytest-junit/.report_pytest.xml
+    - --color=yes
+    copy_files:
+    - Tests/scripts/dev_envs/pytest/conftest.py
+    skip:commit: true
+    run_isolated: true
+    pass_docker_extra_args:ci: --rm=false
+    pass_docker_extra_args:nightly: --rm=false
+
+  - id: validate-deleted-files
+    name: validate-deleted-files
+    entry: validate-deleted-files
+    language: system
+    require_serial: true
+    pass_filenames: false
+    skip:nightly: true
+    args:
+    - Packs
+    - Tests
+    - Utils
+
+  - id: validate-content-paths
+    name: validate-content-paths
+    entry: validate-content-path
+    language: system
+    require_serial: true
+    args:
+    -  validate
+    -  --skip-depth-one-folder
+    -  --skip-integration-script-file-name
+    -  --skip-markdown
+    -  --skip-suffix
+
+  - id: validate-conf-json
+    name: validate-conf-json
+    description: validate conf.json
+    files: Tests/conf.json
+    skip:commit: true
+    skip:nightly: true
+    entry: validate-conf-json
+    pass_filenames: false
+    language: system
+
+  - id: pwsh-test-in-docker
+    name: pwsh-test-in-docker
+    description: Run powershell tests
+    entry: pwsh
+    args:
+    - -Command
+    - Invoke-Pester
+    - -Output
+    - Detailed
+    - -CI
+    - -Path
+    files: .Tests.ps1$
+    copy_files:
+    - Packs/Base/Scripts/CommonServerPowerShell/CommonServerPowerShell.ps1
+    - Tests/demistomock/demistomock.ps1
+    run_isolated: true
+    pass_docker_extra_args:ci: --rm=false --network=none
+    pass_docker_extra_args:nightly: --rm=false --network=none
+    pass_docker_extra_args: --network=none
+    skip:commit: true
+
+  - id: pwsh-analyze-in-docker
+    name: pwsh-analyze-in-docker
+    description: Run powershell analyze
+    entry: pwsh
+    args:
+    - -Command
+    - Invoke-ScriptAnalyzer
+    - -EnableExit
+    - -Severity
+    - Error
+    - -Path
+    files: .ps1$
+    exclude: .Tests.ps1$|test_data
+    copy_files:
+    - Packs/Base/Scripts/CommonServerPowerShell/CommonServerPowerShell.ps1
+    - Tests/demistomock/demistomock.ps1
+    run_isolated: true
+    skip:commit: true
+    pass_docker_extra_args:ci: --rm=false --network=none
+    pass_docker_extra_args:nightly: --rm=false --network=none
+    pass_docker_extra_args: --network=none
+
+  - id: validate
+    name: validate
+    description: validate content
+    entry: demisto-sdk validate
+    args:
+    - --skip-pack-dependencies
+    - --config-path=validation_config.toml
+    args:packwise:
+    - --skip-pack-dependencies
+    - --config-path=validation_config.toml
+    - --ignore=DO106
+    - --ignore=CJ105
+    pass_filenames: false
+    language: system
+    require_serial: true
+    skip:commit: true
+    skip:nightly: true
+    skip:docker_autoupdate: true
+
+  - id: format
+    name: format
+    description: Format non-code files, to comply with XSOAR standards.
+    entry: demisto-sdk format
+    args:
+    - -ud
+    - -n
+    - --no-validate
+    language: system
+    pass_filenames: false
+    require_serial: true
+    skip:docker_autoupdate: true
+
+  - id: secrets
+    name: secrets
+    description: Check for secrets in files.
+    entry: demisto-sdk secrets
+    args:
+    - --ignore-entropy
+    pass_filenames: false
+    language: system
+    skip:ci: true
+    skip:nightly: true
+
+  - id: merge-pytest-reports
+    name: merge-pytest-reports
+    entry: merge-pytest-reports
+    language: system
+    require_serial: true
+    pass_filenames: false
+    needs:
+    - pytest-in-docker
+
+  - id: coverage-pytest-analyze
+    name: coverage-pytest-analyze
+    entry: demisto-sdk coverage-analyze
+    description: Running demisto-sdk coverage-analyze and showing a coverage report.
+    language: system
+    pass_filenames: false
+    args:
+    - -i
+    - .coverage
+    - --report-dir
+    - coverage_report
+    - --report-type
+    - all
+    - --previous-coverage-report-url
+    - https://storage.googleapis.com/marketplace-dist-dev/code-coverage-reports/coverage-min.json
+    args:nightly:
+    - -i
+    - .coverage
+    - --report-dir
+    - coverage_report
+    - --report-type
+    - all
+    - --allowed-coverage-degradation-percentage
+    - '100'
+    needs:
+    - pytest-in-docker
+
+- repo: https://github.com/sourcery-ai/sourcery
+  rev: v1.6.0
+  hooks:
+  - id: sourcery
+    config_file: .sourcery.yaml
+    args:
+    - --no-summary
+    - --diff
+    - git diff HEAD
+    - --fix
+    args:nightly:
+    - --no-summary
+    - --diff
+    - git diff HEAD
+    args:ci:
+    - --no-summary
+    - --diff
+    - git diff HEAD
+    skip: true