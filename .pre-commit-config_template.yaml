exclude: .devcontainer/|.vscode|Pipfile.lock|.gitlab/ci/|docs
files: ''
repos:
- repo: https://github.com/pre-commit/pre-commit-hooks
  rev: v4.4.0
  hooks:
  - id: check-json
  - id: check-yaml
  - id: check-ast
    min_py_version: '3.7'
  - id: check-merge-conflict
  - id: debug-statements
    language_version: python3
    min_py_version: '3.7'
  - id: name-tests-test
    min_py_version: '3.7'
    files: .+_test.py$
  - id: check-added-large-files
    args: ['--maxkb=5120', --enforce-all]
    skip:nightly: true
  - id: check-case-conflict
- repo: https://github.com/python-poetry/poetry
  rev: 1.8.2
  hooks:
  - id: poetry-check
    args:
    - --lock
    files: ^pyproject.toml$
- repo: https://github.com/hadialqattan/pycln
  rev: v2.5.0
  hooks:
  - id: pycln
    min_py_version: '3.7'
    args:
    - --all
- repo: https://github.com/charliermarsh/ruff-pre-commit
  rev: v0.0.272
  hooks:
  - id: ruff
    parallel: false
    min_py_version: '3.7'
    args:
    - --fix
    args:nightly:
    - --config=nightly_ruff.toml
    args:ci:
    - --config=nightly_ruff.toml
    args:docker_autoupdate:
    - --config=nightly_ruff.toml
- repo: https://github.com/hhatto/autopep8
  rev: v2.3.1
  hooks:
  - id: autopep8
    exclude_support_level:ci:
    - community
    exclude_support_level:nightly:
    - community
    skip:nightly: true
- repo: https://github.com/pre-commit/mirrors-mypy
  rev: v0.982
  hooks:
  - id: mypy
    min_py_version: '3.7'
    args:
    - --ignore-missing-imports
    - --check-untyped-defs
    - --show-error-codes
    - --follow-imports=silent
    - --allow-redefinition
    exclude: test_data|tests_data|.venv|.*_test.py$|infrastructure_tests|.vulture_whitelist.py|demistomock.py|Templates|conftest.py|Utils/download_packs_and_docker_images.py
    language: system
    entry: mypy

- repo: local
  hooks:
  - id: xsoar-lint
    name: xsoar-lint
    description: Run xsoar-linter on the code in content packs
    entry: demisto-sdk xsoar-lint
    files: ^Packs\/.*\.py$
    exclude: _test\.py|\.vulture_whitelist\.py|test_data|tests_data|TestData
    require_serial: true
    language: system
    # skip nightly since we don't care about warnings in nightly
    skip:nightly: true
    skip:docker_autoupdate: true

  - id: pylint-in-docker
    name: pylint-in-docker
    description: Run pylint on the code in content packs
    docker_image:nightly: from-yml
    docker_image:ci: from-yml
    docker_image: from-yml
    entry: pylint
    files: Packs\/.*\.py$
    exclude: _test\.py|.vulture_whitelist\.py|test_data
    args:
    - --ignore=demistomock.py,CommonServerPython.py,CommonServerUserPython.py,conftest.py,.venv
    - -E
    - --disable=bad-option-value,unsubscriptable-object,E0601,E0606  # Remove E0601,E0606 after CIAC-11651 is done
    - -d duplicate-string-formatting-argument
    - "--msg-template='{path}:{line}:{column}: {msg_id} {obj}: {msg}'"
    - --generated-members=requests.packages.urllib3,requests.codes.ok
    config_file_arg:
      arg_name: --rcfile
      file_name: .pylintrc
    skip:commit: true
    pass_docker_extra_args:ci: --rm=false
    pass_docker_extra_args:nightly: --rm=false

  - id: mypy-in-docker
    name: mypy-in-docker
    copy_files:
    - Packs/Base/Scripts/CommonServerPython/CommonServerPython.py 
    - Tests/demistomock/demistomock.py
    description: Run mypy on the code in content packs
    docker_image:nightly: from-yml
    docker_image:ci: from-yml
    docker_image: from-yml
    entry: mypy
    files: Packs\/.*\.py$
    exclude: test_data|tests_data|.venv|.*_test.py$|infrastructure_tests|.vulture_whitelist.py|demistomock.py|Templates|conftest.py|Utils/download_packs_and_docker_images.py
    min_py_version: '3.7'
    args:
    - --check-untyped-defs
    - --show-error-codes
    - --allow-redefinition
    - --cache-dir=/tmp/.mypy_cache
    - --implicit-optional
    pass_docker_extra_args:ci: --rm=false
    pass_docker_extra_args:nightly: --rm=false
    skip: true  #  skip until the https://github.com/demisto/demisto-sdk/pull/4468 will merge
  - id: pytest-in-docker
    name: pytest-in-docker
    description: Run pytest on the code in content packs
    docker_image:nightly: from-yml
    docker_image:ci: from-yml
    docker_image: from-yml
    entry: python
    language: docker
    files: Packs\/.*_test\.py$
    # The exclude list includes the list of all integration/scripts which require network for testing
    exclude: test_data|Packs/Base/Scripts/CommonServerPython/CommonServerPython_test.py|Packs/Base/Scripts/SanePdfReport/SanePdfReport_test.py|Packs/Base/Scripts/CheckDockerImageAvailable/CheckDockerImageAvailable_test.py|Packs/CommonScripts/Scripts/Ping/Ping_test.py|Packs/CommonScripts/Scripts/GetDockerImageLatestTag/GetDockerImageLatestTag_test.py|Packs/CommonScripts/Scripts/GetDuplicatesMlv2/GetDuplicatesMlv2_test.py|Packs/CommonScripts/Scripts/DockerHardeningCheck/DockerHardeningCheck_test.py|Packs/rasterize/Integrations/rasterize/rasterize_test.py|Packs/Slack/Integrations/Slack/Slack_test.py|Packs/SymantecDLP/Integrations/SymantecDLP/SymantecDLP_test.py|Packs/WebFileRepository/Integrations/WebFileRepository/WebFileRepository_test.py|Packs/Whois/Integrations/Whois/Whois_test.py
    env:
      COVERAGE_FILE: /src/.pre-commit/coverage/.coverage
    args:
    - /src/Tests/scripts/script_runner.py
    - coverage
    - run
    - -p
    - --source=.
    - -m
    - pytest
    - -v
    - --override-ini='asyncio_mode=auto'
    - --rootdir=/src
    - --junitxml=/src/.pre-commit/pytest-junit/.report_pytest.xml
    - --color=yes
    - --files
    args:docker_autoupdate:
    - /src/Tests/scripts/script_runner.py
    - pytest
    - -v
    - --override-ini='asyncio_mode=auto'
    - --rootdir=/src
    - --junitxml=/src/.pre-commit/pytest-junit/.report_pytest.xml
    - --color=yes
    - --files
    copy_files:
    - Tests/scripts/dev_envs/pytest/conftest.py
    skip:commit: true
    pass_docker_extra_args:ci: --rm=false --network=none
    pass_docker_extra_args:nightly: --rm=false --network=none
    pass_docker_extra_args: --network=none

  - id: pytest-network-in-docker
    name: pytest-network-in-docker
    description: Run pytest with network enabled on the code in content packs
    docker_image:nightly: from-yml
    docker_image:ci: from-yml
    docker_image: from-yml
    entry: coverage
    language: docker
    files: Packs/Base/Scripts/CommonServerPython/CommonServerPython_test.py|Packs/Base/Scripts/SanePdfReport/SanePdfReport_test.py|Packs/Base/Scripts/CheckDockerImageAvailable/CheckDockerImageAvailable_test.py|Packs/CommonScripts/Scripts/Ping/Ping_test.py|Packs/CommonScripts/Scripts/GetDockerImageLatestTag/GetDockerImageLatestTag_test.py|Packs/CommonScripts/Scripts/GetDuplicatesMlv2/GetDuplicatesMlv2_test.py|Packs/CommonScripts/Scripts/DockerHardeningCheck/DockerHardeningCheck_test.py|Packs/rasterize/Integrations/rasterize/rasterize_test.py|Packs/Slack/Integrations/Slack/Slack_test.py|Packs/SymantecDLP/Integrations/SymantecDLP/SymantecDLP_test.py|Packs/WebFileRepository/Integrations/WebFileRepository/WebFileRepository_test.py|Packs/Whois/Integrations/Whois/Whois_test.py
    env:
      COVERAGE_FILE: /src/.pre-commit/coverage/.coverage
    args:
    - run
    - -p
    - --source=.
    - -m
    - pytest
    - -v
    - --override-ini='asyncio_mode=auto'
    - --rootdir=/src
    - --junitxml=/src/.pre-commit/pytest-junit/.report_pytest.xml
    - --color=yes
    copy_files:
    - Tests/scripts/dev_envs/pytest/conftest.py
    skip:commit: true
    run_isolated: true
    pass_docker_extra_args:ci: --rm=false
    pass_docker_extra_args:nightly: --rm=false

  - id: validate-deleted-files
    name: validate-deleted-files
    entry: validate-deleted-files
    language: system
    require_serial: true
    pass_filenames: false
    skip:nightly: true
    args:
    - Packs
    - Tests
    - Utils

  - id: validate-content-paths
    name: validate-content-paths
    entry: validate-content-path
    language: system
    require_serial: true
    args:
    -  validate
<<<<<<< HEAD
    -  --skip-depth-one-folder
    -  --skip-integration-script-file-name
    -  --skip-markdown
=======
    -  --skip-suffix
>>>>>>> e8fca304

  - id: validate-conf-json
    name: validate-conf-json
    description: validate conf.json
    files: Tests/conf.json
    skip:commit: true
    skip:nightly: true
    entry: validate-conf-json
    pass_filenames: false
    language: system

  - id: pwsh-test-in-docker
    name: pwsh-test-in-docker
    description: Run powershell tests
    entry: pwsh
    args:
    - -Command
    - Invoke-Pester
    - -Output
    - Detailed
    - -CI
    - -Path
    files: .Tests.ps1$
    copy_files:
    - Packs/Base/Scripts/CommonServerPowerShell/CommonServerPowerShell.ps1
    - Tests/demistomock/demistomock.ps1
    run_isolated: true
    pass_docker_extra_args:ci: --rm=false --network=none
    pass_docker_extra_args:nightly: --rm=false --network=none
    pass_docker_extra_args: --network=none
    skip:commit: true

  - id: pwsh-analyze-in-docker
    name: pwsh-analyze-in-docker
    description: Run powershell analyze
    entry: pwsh
    args:
    - -Command
    - Invoke-ScriptAnalyzer
    - -EnableExit
    - -Severity
    - Error
    - -Path
    files: .ps1$
    exclude: .Tests.ps1$|test_data
    copy_files:
    - Packs/Base/Scripts/CommonServerPowerShell/CommonServerPowerShell.ps1
    - Tests/demistomock/demistomock.ps1
    run_isolated: true
    skip:commit: true
    pass_docker_extra_args:ci: --rm=false --network=none
    pass_docker_extra_args:nightly: --rm=false --network=none
    pass_docker_extra_args: --network=none

  - id: validate
    name: validate
    description: validate content
    entry: demisto-sdk validate
    args:
    - --skip-pack-dependencies
    - --config-path=validation_config.toml
    args:packwise:
    - --skip-pack-dependencies
    - --config-path=validation_config.toml
    - --ignore=DO106
    - --ignore=CJ105
    pass_filenames: false
    language: system
    require_serial: true
    skip:commit: true
    skip:nightly: true
    skip:docker_autoupdate: true

  - id: format
    name: format
    description: Format non-code files, to comply with XSOAR standards.
    entry: demisto-sdk format
    args:
    - -ud
    - -n
    - --no-validate
    language: system
    pass_filenames: false
    require_serial: true
    skip:docker_autoupdate: true

  - id: secrets
    name: secrets
    description: Check for secrets in files.
    entry: demisto-sdk secrets
    args:
    - --ignore-entropy
    pass_filenames: false
    language: system
    skip:nightly: true

  - id: merge-pytest-reports
    name: merge-pytest-reports
    entry: merge-pytest-reports
    language: system
    require_serial: true
    pass_filenames: false
    needs:
    - pytest-in-docker

  - id: coverage-pytest-analyze
    name: coverage-pytest-analyze
    entry: demisto-sdk coverage-analyze
    description: Running demisto-sdk coverage-analyze and showing a coverage report.
    language: system
    pass_filenames: false
    args:
    - -i
    - .coverage
    - --report-dir
    - coverage_report
    - --report-type
    - all
    - --previous-coverage-report-url
    - https://storage.googleapis.com/marketplace-dist-dev/code-coverage-reports/coverage-min.json
    args:nightly:
    - -i
    - .coverage
    - --report-dir
    - coverage_report
    - --report-type
    - all
    - --allowed-coverage-degradation-percentage
    - '100'
    needs:
    - pytest-in-docker

- repo: https://github.com/sourcery-ai/sourcery
  rev: v1.6.0
  hooks:
  - id: sourcery
    config_file: .sourcery.yaml
    args:
    - --no-summary
    - --diff
    - git diff HEAD
    - --fix
    args:nightly:
    - --no-summary
    - --diff
    - git diff HEAD
    args:ci:
    - --no-summary
    - --diff
    - git diff HEAD
    skip: true<|MERGE_RESOLUTION|>--- conflicted
+++ resolved
@@ -221,14 +221,7 @@
     require_serial: true
     args:
     -  validate
-<<<<<<< HEAD
-    -  --skip-depth-one-folder
-    -  --skip-integration-script-file-name
-    -  --skip-markdown
-=======
-    -  --skip-suffix
->>>>>>> e8fca304
-
+    
   - id: validate-conf-json
     name: validate-conf-json
     description: validate conf.json
