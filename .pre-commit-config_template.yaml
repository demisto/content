exclude: .devcontainer/|.vscode|Pipfile.lock|.gitlab/ci/|docs
files: ''
repos:
- repo: https://github.com/pre-commit/pre-commit-hooks
  rev: v4.4.0
  hooks:
  - id: check-json
  - id: check-yaml
  - id: check-ast
    min_py_version: '3.7'
  - id: check-merge-conflict
  - id: debug-statements
    language_version: python3
    min_py_version: '3.7'
  - id: name-tests-test
    min_py_version: '3.7'
    files: .+_test.py$
  - id: check-added-large-files
    args: ['--maxkb=5120', --enforce-all]
    skip:nightly: true
  - id: check-case-conflict
- repo: https://github.com/python-poetry/poetry
  rev: 1.8.2
  hooks:
  - id: poetry-check
    args:
    - --lock
    files: ^pyproject.toml$
- repo: https://github.com/hadialqattan/pycln
  rev: v2.5.0
  hooks:
  - id: pycln
    min_py_version: '3.7'
    args:
    - --all
- repo: https://github.com/charliermarsh/ruff-pre-commit
  rev: v0.0.272
  hooks:
  - id: ruff
    parallel: false
    min_py_version: '3.7'
    args:
    - --fix
    args:nightly:
    - --config=nightly_ruff.toml
    args:ci:
    - --config=nightly_ruff.toml
    args:docker_autoupdate:
    - --config=nightly_ruff.toml
- repo: https://github.com/hhatto/autopep8
  rev: v2.3.1
  hooks:
  - id: autopep8
    exclude_support_level:ci:
    - community
    exclude_support_level:nightly:
    - community
    skip:nightly: true
- repo: https://github.com/pre-commit/mirrors-mypy
  rev: v0.982
  hooks:
  - id: mypy
    min_py_version: '3.7'
    args:
    - --ignore-missing-imports
    - --check-untyped-defs
    - --show-error-codes
    - --follow-imports=silent
    - --allow-redefinition
    exclude: test_data|tests_data|.venv|.*_test.py$|infrastructure_tests|.vulture_whitelist.py|demistomock.py|Templates|conftest.py|Utils/download_packs_and_docker_images.py
    language: system
    entry: mypy

- repo: local
  hooks:
  - id: xsoar-lint
    name: xsoar-lint
    description: Run xsoar-linter on the code in content packs
    entry: demisto-sdk xsoar-lint
    files: ^Packs\/.*\.py$
    exclude: _test\.py|\.vulture_whitelist\.py|test_data|tests_data|TestData
    require_serial: true
    language: system
    # skip nightly since we don't care about warnings in nightly
    skip:nightly: true
    skip:docker_autoupdate: true

  - id: pylint-in-docker
    name: pylint-in-docker
    description: Run pylint on the code in content packs
    docker_image:nightly: native:ga,native:maintenance,from-yml,native:candidate
    docker_image:ci: native:ga,from-yml,native:dev,native:maintenance
    docker_image:native: native:ga,from-yml,native:dev,native:maintenance
    docker_image: from-yml
    entry: pylint
    files: Packs\/.*\.py$
    exclude: _test\.py|.vulture_whitelist\.py|test_data
    args:
    - --ignore=demistomock.py,CommonServerPython.py,CommonServerUserPython.py,conftest.py,.venv
    - -E
    - --disable=bad-option-value,unsubscriptable-object
    - -d duplicate-string-formatting-argument
    - "--msg-template='{path}:{line}:{column}: {msg_id} {obj}: {msg}'"
    - --generated-members=requests.packages.urllib3,requests.codes.ok
    config_file_arg:
      arg_name: --rcfile
      file_name: .pylintrc
    skip:commit: true
    pass_docker_extra_args:ci: --rm=false
    pass_docker_extra_args:nightly: --rm=false

  - id: mypy-in-docker
    name: mypy-in-docker
    copy_files:
    - Packs/Base/Scripts/CommonServerPython/CommonServerPython.py 
    - Tests/demistomock/demistomock.py
    description: Run mypy on the code in content packs
    docker_image:nightly: native:ga,native:maintenance,from-yml,native:candidate
    docker_image:native: native:ga,from-yml,native:dev,native:maintenance
    docker_image:ci: native:ga,from-yml,native:dev,native:maintenance
    docker_image: from-yml
    entry: mypy
    files: Packs\/.*\.py$
    exclude: test_data|tests_data|.venv|.*_test.py$|infrastructure_tests|.vulture_whitelist.py|demistomock.py|Templates|conftest.py|Utils/download_packs_and_docker_images.py
    min_py_version: '3.7'
    args:
    - --check-untyped-defs
    - --show-error-codes
    - --allow-redefinition
    - --cache-dir=/tmp/.mypy_cache
    - --implicit-optional
    pass_docker_extra_args:ci: --rm=false
    pass_docker_extra_args:nightly: --rm=false
    skip: true  #  skip until the https://github.com/demisto/demisto-sdk/pull/4468 will merge
  - id: pytest-in-docker
    name: pytest-in-docker
    description: Run pytest on the code in content packs
    docker_image:nightly: native:ga,native:maintenance,from-yml,native:candidate
    docker_image:ci: native:ga,from-yml,native:dev,native:maintenance
    docker_image:native: native:ga,from-yml,native:dev,native:maintenance
    docker_image: from-yml
    entry: python
    language: docker
    files: Packs\/.*_test\.py$
    # The exclude list includes the list of all integration/scripts which require network for testing
    exclude: test_data|Packs/Base/Scripts/CommonServerPython/CommonServerPython_test.py|Packs/Base/Scripts/SanePdfReport/SanePdfReport_test.py|Packs/Base/Scripts/CheckDockerImageAvailable/CheckDockerImageAvailable_test.py|Packs/CommonScripts/Scripts/Ping/Ping_test.py|Packs/CommonScripts/Scripts/GetDockerImageLatestTag/GetDockerImageLatestTag_test.py|Packs/CommonScripts/Scripts/GetDuplicatesMlv2/GetDuplicatesMlv2_test.py|Packs/CommonScripts/Scripts/DockerHardeningCheck/DockerHardeningCheck_test.py|Packs/rasterize/Integrations/rasterize/rasterize_test.py|Packs/Slack/Integrations/Slack/Slack_test.py|Packs/SymantecDLP/Integrations/SymantecDLP/SymantecDLP_test.py|Packs/WebFileRepository/Integrations/WebFileRepository/WebFileRepository_test.py|Packs/Whois/Integrations/Whois/Whois_test.py
    env:
      COVERAGE_FILE: /src/.pre-commit/coverage/.coverage
    args:
    - /src/Tests/scripts/script_runner.py
    - coverage
    - run
    - -p
    - --source=.
    - -m
    - pytest
    - -v
    - --override-ini='asyncio_mode=auto'
    - --rootdir=/src
    - --junitxml=/src/.pre-commit/pytest-junit/.report_pytest.xml
    - --color=yes
    - --files
    args:docker_autoupdate:
    - /src/Tests/scripts/script_runner.py
    - pytest
    - -v
    - --override-ini='asyncio_mode=auto'
    - --rootdir=/src
    - --junitxml=/src/.pre-commit/pytest-junit/.report_pytest.xml
    - --color=yes
    - --files
    copy_files:
    - Tests/scripts/dev_envs/pytest/conftest.py
    skip:commit: true
    pass_docker_extra_args:ci: --rm=false --network=none
    pass_docker_extra_args:nightly: --rm=false --network=none
    pass_docker_extra_args: --network=none

  - id: pytest-network-in-docker
    name: pytest-network-in-docker
    description: Run pytest with network enabled on the code in content packs
    docker_image:nightly: native:ga,native:maintenance,from-yml,native:candidate
    docker_image:ci: native:ga,from-yml,native:dev,native:maintenance
    docker_image:native: native:ga,from-yml,native:dev,native:maintenance
    docker_image: from-yml
    entry: coverage
    language: docker
    files: Packs/Base/Scripts/CommonServerPython/CommonServerPython_test.py|Packs/Base/Scripts/SanePdfReport/SanePdfReport_test.py|Packs/Base/Scripts/CheckDockerImageAvailable/CheckDockerImageAvailable_test.py|Packs/CommonScripts/Scripts/Ping/Ping_test.py|Packs/CommonScripts/Scripts/GetDockerImageLatestTag/GetDockerImageLatestTag_test.py|Packs/CommonScripts/Scripts/GetDuplicatesMlv2/GetDuplicatesMlv2_test.py|Packs/CommonScripts/Scripts/DockerHardeningCheck/DockerHardeningCheck_test.py|Packs/rasterize/Integrations/rasterize/rasterize_test.py|Packs/Slack/Integrations/Slack/Slack_test.py|Packs/SymantecDLP/Integrations/SymantecDLP/SymantecDLP_test.py|Packs/WebFileRepository/Integrations/WebFileRepository/WebFileRepository_test.py|Packs/Whois/Integrations/Whois/Whois_test.py
    env:
      COVERAGE_FILE: /src/.pre-commit/coverage/.coverage
    args:
    - run
    - -p
    - --source=.
    - -m
    - pytest
    - -v
    - --override-ini='asyncio_mode=auto'
    - --rootdir=/src
    - --junitxml=/src/.pre-commit/pytest-junit/.report_pytest.xml
    - --color=yes
    copy_files:
    - Tests/scripts/dev_envs/pytest/conftest.py
    skip:commit: true
    run_isolated: true
    pass_docker_extra_args:ci: --rm=false
    pass_docker_extra_args:nightly: --rm=false

  - id: validate-deleted-files
    name: validate-deleted-files
    entry: validate-deleted-files
    language: system
    require_serial: true
    pass_filenames: false
    skip:nightly: true
    args:
    - Packs
    - Tests
    - Utils

  - id: validate-content-paths
    name: validate-content-paths
    entry: validate-content-path
    language: system
    require_serial: true
    args:
    -  validate
<<<<<<< HEAD
    -  --skip-integration-script-file-name
=======
    -  --skip-depth-one-folder
    -  --skip-markdown
>>>>>>> 3957333c
    -  --skip-suffix

  - id: validate-conf-json
    name: validate-conf-json
    description: validate conf.json
    files: Tests/conf.json
    skip:commit: true
    skip:nightly: true
    entry: validate-conf-json
    pass_filenames: false
    language: system

  - id: pwsh-test-in-docker
    name: pwsh-test-in-docker
    description: Run powershell tests
    entry: pwsh
    args:
    - -Command
    - Invoke-Pester
    - -Output
    - Detailed
    - -CI
    - -Path
    files: .Tests.ps1$
    copy_files:
    - Packs/Base/Scripts/CommonServerPowerShell/CommonServerPowerShell.ps1
    - Tests/demistomock/demistomock.ps1
    run_isolated: true
    pass_docker_extra_args:ci: --rm=false --network=none
    pass_docker_extra_args:nightly: --rm=false --network=none
    pass_docker_extra_args: --network=none
    skip:commit: true

  - id: pwsh-analyze-in-docker
    name: pwsh-analyze-in-docker
    description: Run powershell analyze
    entry: pwsh
    args:
    - -Command
    - Invoke-ScriptAnalyzer
    - -EnableExit
    - -Severity
    - Error
    - -Path
    files: .ps1$
    exclude: .Tests.ps1$|test_data
    copy_files:
    - Packs/Base/Scripts/CommonServerPowerShell/CommonServerPowerShell.ps1
    - Tests/demistomock/demistomock.ps1
    run_isolated: true
    skip:commit: true
    pass_docker_extra_args:ci: --rm=false --network=none
    pass_docker_extra_args:nightly: --rm=false --network=none
    pass_docker_extra_args: --network=none

  - id: validate
    name: validate
    description: validate content
    entry: demisto-sdk validate
    args:
    - --skip-pack-dependencies
    - --config-path=validation_config.toml
    args:packwise:
    - --skip-pack-dependencies
    - --config-path=validation_config.toml
    - --ignore=DO106
    - --ignore=CJ105
    pass_filenames: false
    language: system
    require_serial: true
    skip:commit: true
    skip:nightly: true
    skip:docker_autoupdate: true

  - id: format
    name: format
    description: Format non-code files, to comply with XSOAR standards.
    entry: demisto-sdk format
    args:
    - -ud
    - -n
    - --no-validate
    language: system
    pass_filenames: false
    require_serial: true
    skip:docker_autoupdate: true

  - id: secrets
    name: secrets
    description: Check for secrets in files.
    entry: demisto-sdk secrets
    args:
    - --ignore-entropy
    pass_filenames: false
    language: system
    skip:nightly: true

  - id: merge-pytest-reports
    name: merge-pytest-reports
    entry: merge-pytest-reports
    language: system
    require_serial: true
    pass_filenames: false
    needs:
    - pytest-in-docker

  - id: coverage-pytest-analyze
    name: coverage-pytest-analyze
    entry: demisto-sdk coverage-analyze
    description: Running demisto-sdk coverage-analyze and showing a coverage report.
    language: system
    pass_filenames: false
    args:
    - -i
    - .coverage
    - --report-dir
    - coverage_report
    - --report-type
    - all
    - --previous-coverage-report-url
    - https://storage.googleapis.com/marketplace-dist-dev/code-coverage-reports/coverage-min.json
    args:nightly:
    - -i
    - .coverage
    - --report-dir
    - coverage_report
    - --report-type
    - all
    - --allowed-coverage-degradation-percentage
    - '100'
    needs:
    - pytest-in-docker

- repo: https://github.com/sourcery-ai/sourcery
  rev: v1.6.0
  hooks:
  - id: sourcery
    config_file: .sourcery.yaml
    args:
    - --no-summary
    - --diff
    - git diff HEAD
    - --fix
    args:nightly:
    - --no-summary
    - --diff
    - git diff HEAD
    args:ci:
    - --no-summary
    - --diff
    - git diff HEAD
    skip: true<|MERGE_RESOLUTION|>--- conflicted
+++ resolved
@@ -225,12 +225,6 @@
     require_serial: true
     args:
     -  validate
-<<<<<<< HEAD
-    -  --skip-integration-script-file-name
-=======
-    -  --skip-depth-one-folder
-    -  --skip-markdown
->>>>>>> 3957333c
     -  --skip-suffix
 
   - id: validate-conf-json
