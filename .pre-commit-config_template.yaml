--- conflicted
+++ resolved
@@ -295,13 +295,8 @@
     - dateparser==1.2.0 ; python_version >= "3.8" and python_version < "3.11"
     - decorator==5.1.1 ; python_version >= "3.8" and python_version < "3.11"
     - defusedxml==0.7.1 ; python_version >= "3.8" and python_version < "3.11"
-<<<<<<< HEAD
     - demisto-py==3.2.14 ; python_version >= "3.8" and python_version < "3.11"
     - demisto-sdk @ git+https://github.com/demisto/demisto-sdk.git@2df9ed8b7dd160df1204cbf4a44169db44497b4f ; python_version >= "3.8" and python_version < "3.11"
-=======
-    - demisto-py==3.2.13 ; python_version >= "3.8" and python_version < "3.11"
-    - demisto-sdk==1.27.0 ; python_version >= "3.8" and python_version < "3.11"
->>>>>>> 6d5b0fad
     - dictdiffer==0.9.0 ; python_version >= "3.8" and python_version < "3.11"
     - dictor==0.1.12 ; python_version >= "3.8" and python_version < "3.11"
     - distlib==0.3.8 ; python_version >= "3.8" and python_version < "3.11"
@@ -312,11 +307,7 @@
     - flatten-dict==0.4.2 ; python_version >= "3.8" and python_version < "3.11"
     - freezegun==1.4.0 ; python_version >= "3.8" and python_version < "3.11"
     - gitdb==4.0.11 ; python_version >= "3.8" and python_version < "3.11"
-<<<<<<< HEAD
     - gitpython==3.1.42 ; python_version >= "3.8" and python_version < "3.11"
-=======
-    - gitpython==3.1.41 ; python_version >= "3.8" and python_version < "3.11"
->>>>>>> 6d5b0fad
     - giturlparse==0.10.0 ; python_version >= "3.8" and python_version < "3.11"
     - google-api-core==2.17.1 ; python_version >= "3.8" and python_version < "3.11"
     - google-api-core[grpc]==2.17.1 ; python_version >= "3.8" and python_version < "3.11"
