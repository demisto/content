exclude: .devcontainer/|.vscode|Pipfile.lock|.gitlab/ci/|docs
files: ''
repos:
- repo: https://github.com/pre-commit/pre-commit-hooks
  rev: v4.4.0
  hooks:
  - id: check-json
  - id: check-yaml
  - id: check-ast
    min_py_version: '3.7'
  - id: check-merge-conflict
  - id: debug-statements
    language_version: python3
    min_py_version: '3.7'
  - id: name-tests-test
    min_py_version: '3.7'
    files: .+_test.py$
  - id: check-added-large-files
<<<<<<< HEAD
    args: ['--maxkb=5120']
  - id: check-case-conflict
=======
    args: ['--maxkb=5120', --enforce-all]
>>>>>>> 2b5e86a5
- repo: https://github.com/python-poetry/poetry
  rev: 1.8.2
  hooks:
  - id: poetry-check
    args:
    - --lock
    files: ^pyproject.toml$
- repo: https://github.com/hadialqattan/pycln
  rev: v2.1.2
  hooks:
  - id: pycln
    min_py_version: '3.7'
    args:
    - --all
- repo: https://github.com/charliermarsh/ruff-pre-commit
  rev: v0.0.272
  hooks:
  - id: ruff
    parallel: false
    min_py_version: '3.7'
    args:
    - --fix
    args:nightly:
    - --config=nightly_ruff.toml
    args:ci:
    - --config=nightly_ruff.toml
    args:docker_autoupdate:
    - --config=nightly_ruff.toml
- repo: https://github.com/hhatto/autopep8
  rev: v2.3.1
  hooks:
  - id: autopep8
    exclude_support_level:ci:
    - community
    exclude_support_level:nightly:
    - community
    skip:nightly: true
- repo: https://github.com/pre-commit/mirrors-mypy
  rev: v0.982
  hooks:
  - id: mypy
    min_py_version: '3.7'
    args:
    - --ignore-missing-imports
    - --check-untyped-defs
    - --show-error-codes
    - --follow-imports=silent
    - --allow-redefinition
    exclude: test_data|tests_data|.venv|.*_test.py$|infrastructure_tests|.vulture_whitelist.py|demistomock.py|Templates|conftest.py|Utils/download_packs_and_docker_images.py
    language: system
    entry: mypy

- repo: local
  hooks:
  - id: xsoar-lint
    name: xsoar-lint
    description: Run xsoar-linter on the code in content packs
    entry: demisto-sdk xsoar-lint
    files: ^Packs\/.*\.py$
    exclude: _test\.py|\.vulture_whitelist\.py|test_data|tests_data|TestData
    require_serial: true
    language: system
    # skip nightly since we don't care about warnings in nightly
    skip:nightly: true
    skip:docker_autoupdate: true

  - id: pylint-in-docker
    name: pylint-in-docker
    description: Run pylint on the code in content packs
    docker_image:nightly: native:ga,native:maintenance,from-yml,native:candidate
    docker_image:ci: native:ga,from-yml,native:dev,native:maintenance
    docker_image:native: native:ga,from-yml,native:dev,native:maintenance
    docker_image: from-yml
    entry: pylint
    files: Packs\/.*\.py$
    exclude: _test\.py|.vulture_whitelist\.py|test_data
    args:
    - --ignore=demistomock.py,CommonServerPython.py,CommonServerUserPython.py,conftest.py,.venv
    - -E
    - --disable=bad-option-value,unsubscriptable-object
    - -d duplicate-string-formatting-argument
    - "--msg-template='{path}:{line}:{column}: {msg_id} {obj}: {msg}'"
    - --generated-members=requests.packages.urllib3,requests.codes.ok
    config_file_arg:
      arg_name: --rcfile
      file_name: .pylintrc
    skip:commit: true
    pass_docker_extra_args:ci: --rm=false
    pass_docker_extra_args:nightly: --rm=false

  - id: mypy-in-docker
    name: mypy-in-docker
    copy_files:
    - Packs/Base/Scripts/CommonServerPython/CommonServerPython.py 
    - Tests/demistomock/demistomock.py
    description: Run mypy on the code in content packs
    docker_image:nightly: native:ga,native:maintenance,from-yml,native:candidate
    docker_image:native: native:ga,from-yml,native:dev,native:maintenance
    docker_image:ci: native:ga,from-yml,native:dev,native:maintenance
    docker_image: from-yml
    entry: mypy
    files: Packs\/.*\.py$
    exclude: test_data|tests_data|.venv|.*_test.py$|infrastructure_tests|.vulture_whitelist.py|demistomock.py|Templates|conftest.py|Utils/download_packs_and_docker_images.py
    min_py_version: '3.7'
    args:
    - --check-untyped-defs
    - --show-error-codes
    - --allow-redefinition
    - --cache-dir=/tmp/.mypy_cache
    - --implicit-optional
    pass_docker_extra_args:ci: --rm=false
    pass_docker_extra_args:nightly: --rm=false
    skip: true  #  skip until the https://github.com/demisto/demisto-sdk/pull/4468 will merge
  - id: pytest-in-docker
    name: pytest-in-docker
    description: Run pytest on the code in content packs
    docker_image:nightly: native:ga,native:maintenance,from-yml,native:candidate
    docker_image:ci: native:ga,from-yml,native:dev,native:maintenance
    docker_image:native: native:ga,from-yml,native:dev,native:maintenance
    docker_image: from-yml
    entry: python
    language: docker
    files: Packs\/.*_test\.py$
    # The exclude list includes the list of all integration/scripts which require network for testing
    exclude: test_data|Packs/Base/Scripts/CommonServerPython/CommonServerPython_test.py|Packs/Base/Scripts/SanePdfReport/SanePdfReport_test.py|Packs/Base/Scripts/CheckDockerImageAvailable/CheckDockerImageAvailable_test.py|Packs/CommonScripts/Scripts/Ping/Ping_test.py|Packs/CommonScripts/Scripts/GetDockerImageLatestTag/GetDockerImageLatestTag_test.py|Packs/CommonScripts/Scripts/GetDuplicatesMlv2/GetDuplicatesMlv2_test.py|Packs/CommonScripts/Scripts/DockerHardeningCheck/DockerHardeningCheck_test.py|Packs/rasterize/Integrations/rasterize/rasterize_test.py|Packs/Slack/Integrations/Slack/Slack_test.py|Packs/SymantecDLP/Integrations/SymantecDLP/SymantecDLP_test.py|Packs/WebFileRepository/Integrations/WebFileRepository/WebFileRepository_test.py|Packs/Whois/Integrations/Whois/Whois_test.py
    env:
      COVERAGE_FILE: /src/.pre-commit/coverage/.coverage
    args:
    - /src/Tests/scripts/script_runner.py
    - coverage
    - run
    - -p
    - --source=.
    - -m
    - pytest
    - -v
    - --override-ini='asyncio_mode=auto'
    - --rootdir=/src
    - --junitxml=/src/.pre-commit/pytest-junit/.report_pytest.xml
    - --color=yes
    - --files
    args:docker_autoupdate:
    - /src/Tests/scripts/script_runner.py
    - pytest
    - -v
    - --override-ini='asyncio_mode=auto'
    - --rootdir=/src
    - --junitxml=/src/.pre-commit/pytest-junit/.report_pytest.xml
    - --color=yes
    - --files
    copy_files:
    - Tests/scripts/dev_envs/pytest/conftest.py
    skip:commit: true
    pass_docker_extra_args:ci: --rm=false --network=none
    pass_docker_extra_args:nightly: --rm=false --network=none
    pass_docker_extra_args: --network=none

  - id: pytest-network-in-docker
    name: pytest-network-in-docker
    description: Run pytest with network enabled on the code in content packs
    docker_image:nightly: native:ga,native:maintenance,from-yml,native:candidate
    docker_image:ci: native:ga,from-yml,native:dev,native:maintenance
    docker_image:native: native:ga,from-yml,native:dev,native:maintenance
    docker_image: from-yml
    entry: coverage
    language: docker
    files: Packs/Base/Scripts/CommonServerPython/CommonServerPython_test.py|Packs/Base/Scripts/SanePdfReport/SanePdfReport_test.py|Packs/Base/Scripts/CheckDockerImageAvailable/CheckDockerImageAvailable_test.py|Packs/CommonScripts/Scripts/Ping/Ping_test.py|Packs/CommonScripts/Scripts/GetDockerImageLatestTag/GetDockerImageLatestTag_test.py|Packs/CommonScripts/Scripts/GetDuplicatesMlv2/GetDuplicatesMlv2_test.py|Packs/CommonScripts/Scripts/DockerHardeningCheck/DockerHardeningCheck_test.py|Packs/rasterize/Integrations/rasterize/rasterize_test.py|Packs/Slack/Integrations/Slack/Slack_test.py|Packs/SymantecDLP/Integrations/SymantecDLP/SymantecDLP_test.py|Packs/WebFileRepository/Integrations/WebFileRepository/WebFileRepository_test.py|Packs/Whois/Integrations/Whois/Whois_test.py
    env:
      COVERAGE_FILE: /src/.pre-commit/coverage/.coverage
    args:
    - run
    - -p
    - --source=.
    - -m
    - pytest
    - -v
    - --override-ini='asyncio_mode=auto'
    - --rootdir=/src
    - --junitxml=/src/.pre-commit/pytest-junit/.report_pytest.xml
    - --color=yes
    copy_files:
    - Tests/scripts/dev_envs/pytest/conftest.py
    skip:commit: true
    run_isolated: true
    pass_docker_extra_args:ci: --rm=false
    pass_docker_extra_args:nightly: --rm=false

  - id: validate-deleted-files
    name: validate-deleted-files
    entry: validate-deleted-files
    language: system
    require_serial: true
    pass_filenames: false
    skip:nightly: true
    args:
    - Packs
    - Tests
    - Utils

  - id: validate-content-paths
    name: validate-content-paths
    entry: validate-content-path
    language: system
    require_serial: true
    args:
    -  validate
    -  --skip-depth-one-folder
    -  --skip-integration-script-file-name
    -  --skip-markdown
    -  --skip-suffix

  - id: validate-conf-json
    name: validate-conf-json
    description: validate conf.json
    files: Tests/conf.json
    skip:commit: true
    skip:nightly: true
    entry: validate-conf-json
    pass_filenames: false
    language: system

  - id: pwsh-test-in-docker
    name: pwsh-test-in-docker
    description: Run powershell tests
    entry: pwsh
    args:
    - -Command
    - Invoke-Pester
    - -Output
    - Detailed
    - -CI
    - -Path
    files: .Tests.ps1$
    copy_files:
    - Packs/Base/Scripts/CommonServerPowerShell/CommonServerPowerShell.ps1
    - Tests/demistomock/demistomock.ps1
    run_isolated: true
    pass_docker_extra_args:ci: --rm=false --network=none
    pass_docker_extra_args:nightly: --rm=false --network=none
    pass_docker_extra_args: --network=none
    skip:commit: true

  - id: pwsh-analyze-in-docker
    name: pwsh-analyze-in-docker
    description: Run powershell analyze
    entry: pwsh
    args:
    - -Command
    - Invoke-ScriptAnalyzer
    - -EnableExit
    - -Severity
    - Error
    - -Path
    files: .ps1$
    exclude: .Tests.ps1$|test_data
    copy_files:
    - Packs/Base/Scripts/CommonServerPowerShell/CommonServerPowerShell.ps1
    - Tests/demistomock/demistomock.ps1
    run_isolated: true
    skip:commit: true
    pass_docker_extra_args:ci: --rm=false --network=none
    pass_docker_extra_args:nightly: --rm=false --network=none
    pass_docker_extra_args: --network=none

  - id: validate
    name: validate
    description: validate content
    entry: demisto-sdk validate
    args:
    - --skip-pack-dependencies
    - --config-path=validation_config.toml
    args:packwise:
    - --skip-pack-dependencies
    - --config-path=validation_config.toml
    - --ignore=DO106
    - --ignore=CJ105
    pass_filenames: false
    language: system
    require_serial: true
    skip:commit: true
    skip:nightly: true
    skip:docker_autoupdate: true

  - id: format
    name: format
    description: Format non-code files, to comply with XSOAR standards.
    entry: demisto-sdk format
    args:
    - -ud
    - -n
    - --no-validate
    language: system
    pass_filenames: false
    require_serial: true
    skip:docker_autoupdate: true

  - id: secrets
    name: secrets
    description: Check for secrets in files.
    entry: demisto-sdk secrets
    args:
    - --ignore-entropy
    pass_filenames: false
    language: system
    skip:nightly: true

  - id: merge-pytest-reports
    name: merge-pytest-reports
    entry: merge-pytest-reports
    language: system
    require_serial: true
    pass_filenames: false
    needs:
    - pytest-in-docker

  - id: coverage-pytest-analyze
    name: coverage-pytest-analyze
    entry: demisto-sdk coverage-analyze
    description: Running demisto-sdk coverage-analyze and showing a coverage report.
    language: system
    pass_filenames: false
    args:
    - -i
    - .coverage
    - --report-dir
    - coverage_report
    - --report-type
    - all
    - --previous-coverage-report-url
    - https://storage.googleapis.com/marketplace-dist-dev/code-coverage-reports/coverage-min.json
    args:nightly:
    - -i
    - .coverage
    - --report-dir
    - coverage_report
    - --report-type
    - all
    - --allowed-coverage-degradation-percentage
    - '100'
    needs:
    - pytest-in-docker

- repo: https://github.com/sourcery-ai/sourcery
  rev: v1.6.0
  hooks:
  - id: sourcery
    config_file: .sourcery.yaml
    args:
    - --no-summary
    - --diff
    - git diff HEAD
    - --fix
    args:nightly:
    - --no-summary
    - --diff
    - git diff HEAD
    args:ci:
    - --no-summary
    - --diff
    - git diff HEAD
    skip: true<|MERGE_RESOLUTION|>--- conflicted
+++ resolved
@@ -16,12 +16,8 @@
     min_py_version: '3.7'
     files: .+_test.py$
   - id: check-added-large-files
-<<<<<<< HEAD
-    args: ['--maxkb=5120']
+    args: ['--maxkb=5120', --enforce-all]
   - id: check-case-conflict
-=======
-    args: ['--maxkb=5120', --enforce-all]
->>>>>>> 2b5e86a5
 - repo: https://github.com/python-poetry/poetry
   rev: 1.8.2
   hooks:
