commonfields:
  id: TestPYCommonServer
  version: -1
name: TestPYCommonServer
script: |-
  import copy
  INFO = {'b' : 1,
      'a': {
          'safd' : 3,
          'b' : [
              {'c' : {'d' : 432}, 'd' : 2},
              {'c' : {'f' : 1}},
              {'b' : 1234},
              {'c' : {'d' : 4567}},
              {'c' : {'d' : 11}},
              {'c' : {'d' : u'asdf'}}],
          'c' : {'d' : 10},
          }
      }

  def test_dq():
      # expected_x = [432, 4567, 11, 'asdf']
      # x = dq(INFO, 'a.b.c.d'.split('.'))

      # if x != expected_x:
      #     raise ValueError('expected: [%s]\n %s\ngot: [%s]\n%s' % (type(expected_x), expected_x, type(x), x))

      demisto.results('DQ tests finished successfully! - deprecated')

  def test_entry():
      #entry = createEntry(INFO, {
      #        'contextPath' : 'PY.Test(val.ID && val.ID == obj.ID)',
      #        'title' : 'Python DQ Test',
      #        'innerPath' : 'a.b',
      #        'data' : [
      #            {'to' : 'd_label', 'from' : u'c.d'},
      #            {'to' : 'e_hidden', 'from' : u'c.e', 'humanReadable' : False},
      #        ],
      #    })

      # demisto.results(entry)
      demisto.results('ok')

  def test_xml():
      import json

      xml = "<work><employee><id>100</id><name>foo</name></employee><employee><id>200</id><name>goo</name></employee></work>"
      jsonExpected = '{"work": {"employee": [{"id": "100", "name": "foo"}, {"id": "200", "name": "goo"}]}}'

      jsonActual = xml2json(xml)
      assert jsonActual == jsonExpected, "expected\n" + jsonExpected + "\n to equal \n" + jsonActual

      jsonDict = json.loads(jsonActual)
      assert jsonDict['work']['employee'][0]['id'] == "100", 'id of first employee must be 100'
      assert jsonDict['work']['employee'][1]['name'] == "goo", 'name of second employee must be goo'

      xmlActual = json2xml(jsonActual)
      assert xmlActual == xml, "expected\n" + xml + "\n to equal \n" + xmlActual

      demisto.results('XML tests finished successfully!')


  def toEntry(table):
      return {

          'Type' : entryTypes['note'],
          'Contents': table,
          'ContentsFormat': formats['table'],
          'ReadableContentsFormat' : formats['markdown'],
          'HumanReadable' : table
      }


  def test_tbl_to_md():
      tables = []
      data = [
          {
              'header_1': 'a1',
              'header_2': 'b1',
              'header_3': 'c1'
          },
          {
              'header_1': 'a2',
              'header_2': 'b2',
              'header_3': 'c2'
          },
          {
              'header_1': 'a3',
              'header_2': 'b3',
              'header_3': 'c3'
          },
      ]

      # sanity
      table = tableToMarkdown('tableToMarkdown test', data)
      expected_table = '''### tableToMarkdown test
  |header_2|header_3|header_1|
  |---|---|---|
  |b1|c1|a1|
  |b2|c2|a2|
  |b3|c3|a3|
  '''
      tables.append((table, expected_table, ))

      # header transform
      table_transform = tableToMarkdown('tableToMarkdown test with headerTransform', data, headerTransform=underscoreToCamelCase)
      expected_table_transform = '''### tableToMarkdown test with headerTransform
  |Header2|Header3|Header1|
  |---|---|---|
  |b1|c1|a1|
  |b2|c2|a2|
  |b3|c3|a3|
  '''
      tables.append((table_transform, expected_table_transform, ))

      # escaping characters: multiline + md-chars
      data2 = copy.deepcopy(data)
      for i, d in enumerate(data2):
          d['header_2'] = 'b%d.1\nb%d.2' % (i+1, i+1, )
          d['header_3'] = 'c%d|1' % (i+1, )

      table_multiline = tableToMarkdown('tableToMarkdown test with multiline', data2)
      expected_table_multiline = '''### tableToMarkdown test with multiline
  |header_2|header_3|header_1|
  |---|---|---|
  |b1.1<br>b1.2|c1\|1|a1|
  |b2.1<br>b2.2|c2\|1|a2|
  |b3.1<br>b3.2|c3\|1|a3|
  '''
      tables.append((table_multiline, expected_table_multiline, ))

      # url + empty data
      data3 = copy.deepcopy(data)
      for i, d in enumerate(data3):
          d['header_3'] = '[url](https:\\demisto.com)'
          d['header_2'] = None
      table_url_missing_info = tableToMarkdown('tableToMarkdown test with url and missing info', data3)
      expected_table_url_missing_info = '''### tableToMarkdown test with url and missing info
  |header_2|header_3|header_1|
  |---|---|---|
  ||[url](https:\\demisto.com)|a1|
  ||[url](https:\\demisto.com)|a2|
  ||[url](https:\\demisto.com)|a3|
  '''
      tables.append((table_url_missing_info, expected_table_url_missing_info, ))

      # single column table
      table_single_column = tableToMarkdown('tableToMarkdown test with single column', data, ['header_1'])
      expected_table_single_column = '''### tableToMarkdown test with single column
  |header_1|
  |---|
  |a1|
  |a2|
  |a3|
  '''
      tables.append((table_single_column, expected_table_single_column, ))

      # list values
      data4 = copy.deepcopy(data)
      for i, d in enumerate(data4):
          d['header_3'] = [i+1, 'second item']
          d['header_2'] = 'hi'
      table_list_field = tableToMarkdown('tableToMarkdown test with list field', data4)
      expected_table_list_field = '''### tableToMarkdown test with list field
  |header_2|header_3|header_1|
  |---|---|---|
  |hi|1,<br>second item|a1|
  |hi|2,<br>second item|a2|
  |hi|3,<br>second item|a3|
  '''
      tables.append((table_list_field, expected_table_list_field, ))

      # all fields are empty
      data5 = [
          {
              'a' : None,
              'b' : None,
              'c' : None,
          } for _ in range(3)
      ]
      table_all_none = tableToMarkdown('tableToMarkdown test with all none fields', data5)
      expected_table_all_none = '''### tableToMarkdown test with all none fields
  |a|c|b|
  |---|---|---|
  ||||
  ||||
  ||||
  '''
      tables.append((table_all_none, expected_table_all_none, ))

      # all fields are empty - removed
      table_all_none2 = tableToMarkdown('tableToMarkdown test with all none fields2', data5, removeNull=True)
      expected_table_all_none2 = '''### tableToMarkdown test with all none fields2
  **No entries.**
  '''
      tables.append((table_all_none2, expected_table_all_none2, ))

      # header not on first object
      data6 = copy.deepcopy(data)
      data6[1]['extra_header'] = 'sample'
      table_extra_header = tableToMarkdown('tableToMarkdown test with extra header', data6, headers=['header_1', 'header_2', 'extra_header'])
      expected_table_extra_header = '''### tableToMarkdown test with extra header
  |header_1|header_2|extra_header|
  |---|---|---|
  |a1|b1||
  |a2|b2|sample|
  |a3|b3||
  '''
      tables.append((table_extra_header, expected_table_extra_header, ))

      # no such header
      table_no_headers = tableToMarkdown('tableToMarkdown test with no headers', data, headers=['no', 'header', 'found'], removeNull=True)
      expected_table_no_headers = '''### tableToMarkdown test with no headers
  **No entries.**
  '''
      tables.append((table_no_headers, expected_table_no_headers, ))


      # dict value
      data7 = copy.deepcopy(data)
      data7[1]['extra_header'] = {'sample' : 'qwerty', 'sample2' : 'asdf'}
      table_dict_record = tableToMarkdown('tableToMarkdown test with dict record', data7, headers=['header_1', 'header_2', 'extra_header'])
      expected_dict_record = '''### tableToMarkdown test with dict record
  |header_1|header_2|extra_header|
  |---|---|---|
  |a1|b1||
  |a2|b2|sample: qwerty<br>sample2: asdf|
  |a3|b3||
  '''
      tables.append((table_dict_record, expected_dict_record, ))

      # string header (instead of list)
      table_string_header = tableToMarkdown('tableToMarkdown string header', data, 'header_1')
      expected_string_header_tbl = '''### tableToMarkdown string header
  |header_1|
  |---|
  |a1|
  |a2|
  |a3|
  '''
      tables.append((table_string_header, expected_string_header_tbl, ))

      # list of string values instead of list of dict objects
      table_string_array = tableToMarkdown('tableToMarkdown test with string array', ['foo', 'bar', 'katz'], ['header_1'])
      expected_string_array_tbl = '''### tableToMarkdown test with string array
  |header_1|
  |---|
  |foo|
  |bar|
  |katz|
  '''
      tables.append((table_string_array, expected_string_array_tbl, ))

      # combination: string header + string values list
      table_string_array_string_header = tableToMarkdown('tableToMarkdown test with string array and string header', ['foo', 'bar', 'katz'], 'header_1')
      expected_string_array_string_header_tbl = '''### tableToMarkdown test with string array and string header
  |header_1|
  |---|
  |foo|
  |bar|
  |katz|
  '''
      tables.append((table_string_array_string_header, expected_string_array_string_header_tbl, ))

      results = [actual == expected for actual, expected in tables]

      if all(results):
          demisto.results('ok')
      else:
          for result, (actual, expected) in zip(results, tables):
              if not result:
                  demisto.results(toEntry(actual))
                  demisto.results(toEntry(expected))

          demisto.results(str(results))
          demisto.results(return_error('failure'))

  def test_hash_djb2():
      assert hash_djb2("test") == 2090756197, "Invalid value of hash_djb2"

  def test_camelize():
      assert camelize([{'chookity_bop': 'asdasd'}, {'ab_c': 'd e', 'fgh_ijk': 'lm', 'nop': 'qr_st'}], '_').__str__ == "[{u'ChookityBop': 'asdasd'}, {u'AbC': 'd e', u'Nop': 'qr_st', u'FghIjk': 'lm'}]"
      assert camelize({'ab_c': 'd e', 'fgh_ijk': 'lm', 'nop': 'qr_st'}, '_').__str__ == "{u'AbC': 'd e', u'Nop': 'qr_st', u'FghIjk': 'lm'}"

<<<<<<< HEAD

  def test_flatten_cell():
      returned = []

      # sanity
      utf8_to_flatten = 'abcdefghijklmnopqrstuvwxyz1234567890!'.decode('utf8')
      flatten_text = flattenCell(utf8_to_flatten)
      expected_string = 'abcdefghijklmnopqrstuvwxyz1234567890!'

      returned.append((flatten_text, expected_string))

      # list of uft8 and string to flatten
      str_a = 'abcdefghijklmnopqrstuvwxyz1234567890!'
      utf8_b = str_a.decode('utf8')
      list_to_flatten = [str_a, utf8_b]
      flatten_text = flattenCell(list_to_flatten)
      expected_flatten_string = 'abcdefghijklmnopqrstuvwxyz1234567890!,\nabcdefghijklmnopqrstuvwxyz1234567890!'

      returned.append((flatten_text, expected_flatten_string))

      # special char test
      special_char = u'会'
      list_of_special = [special_char, special_char]
      flattenCell(list_of_special)
      flattenCell2(special_char)

      results = [actual == expected for actual, expected in returned]

      if all(results):
          demisto.results('ok')
      else:
          for result, (actual, expected) in zip(results, returned):
              if not result:
                  demisto.results(toEntry(actual))
                  demisto.results(toEntry(expected))

          demisto.results(str(results))
          demisto.results(return_error('failure'))

=======
>>>>>>> 605781cc
  ''' MAIN TEST RUNNER '''
  TESTS = {
      'DQ' : test_dq,
      # 'XML' : test_xml,
      'ENTRY' : test_entry,
      'TBLMD' : test_tbl_to_md,
      'HASH'  : test_hash_djb2,
      'CAMELIZE': test_camelize
<<<<<<< HEAD
      'FLTNCL': test_flatten_cell
=======
>>>>>>> 605781cc
  }

  test_type = demisto.args()['test_type']
  if test_type not in TESTS:
      demisto.results('Invalid test: %s' % (test_type, ))
  else:
      TESTS[test_type]()
type: python
tags: []
comment: Tests for common function dq
enabled: true
args:
- name: test_type
  required: true
  default: true
  auto: PREDEFINED
  predefined:
  - DQ
  - ENTRY
  - XML
  - TBLMD
<<<<<<< HEAD
  - FLTNCL
=======
>>>>>>> 605781cc
  - HASH
  description: one of python common server testing features
  defaultValue: dq
scripttarget: 0
<<<<<<< HEAD
runonce: false
releaseNotes: "Fixed table separator"
tests:
  - Test CommonServer
=======
runonce: false
>>>>>>> 605781cc
<|MERGE_RESOLUTION|>--- conflicted
+++ resolved
@@ -282,8 +282,6 @@
       assert camelize([{'chookity_bop': 'asdasd'}, {'ab_c': 'd e', 'fgh_ijk': 'lm', 'nop': 'qr_st'}], '_').__str__ == "[{u'ChookityBop': 'asdasd'}, {u'AbC': 'd e', u'Nop': 'qr_st', u'FghIjk': 'lm'}]"
       assert camelize({'ab_c': 'd e', 'fgh_ijk': 'lm', 'nop': 'qr_st'}, '_').__str__ == "{u'AbC': 'd e', u'Nop': 'qr_st', u'FghIjk': 'lm'}"
 
-<<<<<<< HEAD
-
   def test_flatten_cell():
       returned = []
 
@@ -322,8 +320,6 @@
           demisto.results(str(results))
           demisto.results(return_error('failure'))
 
-=======
->>>>>>> 605781cc
   ''' MAIN TEST RUNNER '''
   TESTS = {
       'DQ' : test_dq,
@@ -332,10 +328,7 @@
       'TBLMD' : test_tbl_to_md,
       'HASH'  : test_hash_djb2,
       'CAMELIZE': test_camelize
-<<<<<<< HEAD
       'FLTNCL': test_flatten_cell
-=======
->>>>>>> 605781cc
   }
 
   test_type = demisto.args()['test_type']
@@ -357,19 +350,9 @@
   - ENTRY
   - XML
   - TBLMD
-<<<<<<< HEAD
   - FLTNCL
-=======
->>>>>>> 605781cc
   - HASH
   description: one of python common server testing features
   defaultValue: dq
 scripttarget: 0
-<<<<<<< HEAD
-runonce: false
-releaseNotes: "Fixed table separator"
-tests:
-  - Test CommonServer
-=======
-runonce: false
->>>>>>> 605781cc
+runonce: false