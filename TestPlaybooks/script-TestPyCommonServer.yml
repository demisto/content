--- conflicted
+++ resolved
@@ -386,7 +386,6 @@
 
       return_outputs("foo", {"foo":"foo1"}, raw_response={"raw":"response"})
 
-<<<<<<< HEAD
   def test_remove_nulls():
       temp_dictionary = {"a": "b", "c": 4, "e": [], "f": {}, "g": None, "h": "", "i": [1,], "k": ()}
       expected_dictionary = {"a": "b", "c": 4, "i": [1,]}
@@ -397,14 +396,13 @@
           return_error('deleteNullsFromDictionary test failed, {} is not equal to {}'.format(str(deleteNullsFromDictionary), str(expected_dictionary)))
 
       demisto.results('ok')
-=======
+
   def test_append_context():
       appendContext('empty_string_key', '')
       appendContext('empty_list_key', [])
       appendContext('zero_key', 0)
       appendContext('none_key', None)
       demisto.results("placeholder so the run would finish")
->>>>>>> bd7c6610
 
   ''' MAIN TEST RUNNER '''
   TESTS = {
@@ -419,11 +417,8 @@
       'PASCAL_TO_SPACE' : test_pascalToSpace,
       'ARG_TO_LIST': test_argToList,
       'RETURN_OUTPUTS': test_return_outputs,
-<<<<<<< HEAD
       'REMOVE_DICTIONARY_NULLS': test_remove_nulls
-=======
       'APPEND_CONTEXT': test_append_context
->>>>>>> bd7c6610
   }
 
 
@@ -531,11 +526,8 @@
   - DATE_TO_TIMESTAMP
   - PASCAL_TO_SPACE
   - RETURN_OUTPUTS
-<<<<<<< HEAD
+  - APPEND_CONTEXT
   - REMOVE_DICTIONARY_NULLS
-=======
-  - APPEND_CONTEXT
->>>>>>> bd7c6610
   description: one of python common server testing features
   defaultValue: DQ
 scripttarget: 0
