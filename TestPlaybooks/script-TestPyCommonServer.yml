commonfields:
  id: TestPYCommonServer
  version: -1
name: TestPYCommonServer
script: |-
  import copy
  INFO = {'b' : 1,
      'a': {
          'safd' : 3,
          'b' : [
              {'c' : {'d' : 432}, 'd' : 2},
              {'c' : {'f' : 1}},
              {'b' : 1234},
              {'c' : {'d' : 4567}},
              {'c' : {'d' : 11}},
              {'c' : {'d' : u'asdf'}}],
          'c' : {'d' : 10},
          }
      }

  def test_dq():
      # expected_x = [432, 4567, 11, 'asdf']
      # x = dq(INFO, 'a.b.c.d'.split('.'))

      # if x != expected_x:
      #     raise ValueError('expected: [%s]\n %s\ngot: [%s]\n%s' % (type(expected_x), expected_x, type(x), x))

      demisto.results('DQ tests finished successfully! - deprecated')

  def test_entry():
      #entry = createEntry(INFO, {
      #        'contextPath' : 'PY.Test(val.ID && val.ID == obj.ID)',
      #        'title' : 'Python DQ Test',
      #        'innerPath' : 'a.b',
      #        'data' : [
      #            {'to' : 'd_label', 'from' : u'c.d'},
      #            {'to' : 'e_hidden', 'from' : u'c.e', 'humanReadable' : False},
      #        ],
      #    })

      # demisto.results(entry)
      demisto.results('ok')

  def test_xml():
      import json

      xml = "<work><employee><id>100</id><name>foo</name></employee><employee><id>200</id><name>goo</name></employee></work>"
      jsonExpected = '{"work": {"employee": [{"id": "100", "name": "foo"}, {"id": "200", "name": "goo"}]}}'

      jsonActual = xml2json(xml)
      assert jsonActual == jsonExpected, "expected\n" + jsonExpected + "\n to equal \n" + jsonActual

      jsonDict = json.loads(jsonActual)
      assert jsonDict['work']['employee'][0]['id'] == "100", 'id of first employee must be 100'
      assert jsonDict['work']['employee'][1]['name'] == "goo", 'name of second employee must be goo'

      xmlActual = json2xml(jsonActual)
      assert xmlActual == xml, "expected\n" + xml + "\n to equal \n" + xmlActual

      demisto.results('XML tests finished successfully!')


  def toEntry(table):
      return {

          'Type' : entryTypes['note'],
          'Contents': table,
          'ContentsFormat': formats['table'],
          'ReadableContentsFormat' : formats['markdown'],
          'HumanReadable' : table
      }


  def test_tbl_to_md():
      tables = []
      data = [
          {
              'header_1': 'a1',
              'header_2': 'b1',
              'header_3': 'c1'
          },
          {
              'header_1': 'a2',
              'header_2': 'b2',
              'header_3': 'c2'
          },
          {
              'header_1': 'a3',
              'header_2': 'b3',
              'header_3': 'c3'
          },
          {
              'header_1': 'a|3', # test table chars excaping
              'header_2': 'b\n3\rvalue', # test line excaping
              'header_3': 'c3'
          }
      ]

      table = tableToMarkdown('tableToMarkdown test', data)
      expected_table = '''### tableToMarkdown test
  |header_2|header_3|header_1|
  |-|-|-|
  |b1|c1|a1|
  |b2|c2|a2|
  |b3|c3|a3|
  '''
      tables.append((table, expected_table, ))

      table_transform = tableToMarkdown('tableToMarkdown test with headerTransform', data, headerTransform=underscoreToCamelCase)
      expected_table_transform = '''### tableToMarkdown test with headerTransform
  |Header2|Header3|Header1|
  |-|-|-|
  |b1|c1|a1|
  |b2|c2|a2|
  |b3|c3|a3|
  '''
      tables.append((table_transform, expected_table_transform, ))

      data2 = copy.deepcopy(data)
      for i, d in enumerate(data2):
          d['header_2'] = 'b%d.1\nb%d.2' % (i+1, i+1, )
          d['header_3'] = 'c%d|1' % (i+1, )

      table_multiline = tableToMarkdown('tableToMarkdown test with multiline', data2)
      expected_table_multiline = '''### tableToMarkdown test with multiline
  |header_2|header_3|header_1|
  |-|-|-|
  |b1.1<br>b1.2|c1\|1|a1|
  |b2.1<br>b2.2|c2\|1|a2|
  |b3.1<br>b3.2|c3\|1|a3|
  '''
      tables.append((table_multiline, expected_table_multiline, ))

      data3 = copy.deepcopy(data)
      for i, d in enumerate(data3):
          d['header_3'] = '[url](https:\\demisto.com)'
          d['header_2'] = None
      table_url_missing_info = tableToMarkdown('tableToMarkdown test with url and missing info', data3)
      expected_table_url_missing_info = '''### tableToMarkdown test with url and missing info
  |header_2|header_3|header_1|
  |-|-|-|
  ||[url](https:\\demisto.com)|a1|
  ||[url](https:\\demisto.com)|a2|
  ||[url](https:\\demisto.com)|a3|
  '''
      tables.append((table_url_missing_info, expected_table_url_missing_info, ))

<<<<<<< HEAD
      table_string_header = tableToMarkdown('tableToMarkdown string header', data, 'header_1')
      expected_string_header_tbl = '''### tableToMarkdown string header
=======
      table_single_column = tableToMarkdown('tableToMarkdown test with single column', data, ['header_1'])
      expected_table_single_column = '''### tableToMarkdown test with single column
>>>>>>> 1d02848f
  |header_1|
  |-|
  |a1|
  |a2|
  |a3|
  '''
      tables.append((table_single_column, expected_table_single_column, ))

      data4 = copy.deepcopy(data)
      for i, d in enumerate(data4):
          d['header_3'] = [i+1, 'second item']
          d['header_2'] = 'hi'
      table_list_field = tableToMarkdown('tableToMarkdown test with list field', data4)
      expected_table_list_field = '''### tableToMarkdown test with list field
  |header_2|header_3|header_1|
  |-|-|-|
  |hi|1,<br>second item|a1|
  |hi|2,<br>second item|a2|
  |hi|3,<br>second item|a3|
  '''
      tables.append((table_list_field, expected_table_list_field, ))

      data5 = [
          {
              'a' : None,
              'b' : None,
              'c' : None,
          } for _ in range(3)
      ]
      table_all_none = tableToMarkdown('tableToMarkdown test with all none fields', data5)
      expected_table_all_none = '''### tableToMarkdown test with all none fields
  |a|c|b|
  |-|-|-|
  ||||
  ||||
  ||||
  '''
      tables.append((table_all_none, expected_table_all_none, ))

<<<<<<< HEAD
  table_single_column = tableToMarkdown('tableToMarkdown test with single column', data, ['header_1'])
  expected_single_column_tbl = '''### tableToMarkdown test with single column
  |header_1|
  |-|
  |a1|
  |a2|
  |a3|
  '''


      table_string_array = tableToMarkdown('tableToMarkdown test with string array', ['foo', 'bar', 'katz'], ['header_1'])
      expected_string_array_tbl = '''### tableToMarkdown test with string array
  |header_1|
  |-|
  |foo|
  |bar|
  |kat|
  '''

      demisto.results(toEntry(table))
      demisto.results(toEntry(expected_tbl))
      demisto.results(toEntry(table_tranform))
      demisto.results(toEntry(expected_transform_tbl))
      demisto.results(toEntry(table_multiline))
      demisto.results(toEntry(expected_multiline_tbl))
      demisto.results(toEntry(table_url_missing_info))
      demisto.results(toEntry(expected_url_missing_info_tbl))
      demisto.results(toEntry(table_single_column))
      demisto.results(toEntry(expected_single_column_tbl))
      demisto.results(toEntry(table_string_header))
      demisto.results(toEntry(expected_string_header_tbl))
      demisto.results(toEntry(table_string_array))
      demisto.results(toEntry(expected_string_array_tbl))


      results = [table == expected_tbl,
          table_tranform == expected_transform_tbl,
          table_multiline == expected_multiline_tbl,
          table_url_missing_info == expected_url_missing_info_tbl,
          table_single_column == expected_single_column_tbl,
          table_string_header == expected_string_header_tbl,
          table_string_array == expected_string_array_tbl,
          ]
=======
      table_all_none2 = tableToMarkdown('tableToMarkdown test with all none fields2', data5, removeNull=True)
      expected_table_all_none2 = '''### tableToMarkdown test with all none fields2
  **No entries.**
  '''
      tables.append((table_all_none2, expected_table_all_none2, ))


      data6 = copy.deepcopy(data)
      data6[1]['extra_header'] = 'sample'
      table_extra_header = tableToMarkdown('tableToMarkdown test with extra header', data6, headers=['header_1', 'header_2', 'extra_header'])
      expected_table_extra_header = '''### tableToMarkdown test with extra header
  |header_1|header_2|extra_header|
  |-|-|-|
  |a1|b1||
  |a2|b2|sample|
  |a3|b3||
  '''
      tables.append((table_extra_header, expected_table_extra_header, ))


      table_no_headers = tableToMarkdown('tableToMarkdown test with no headers', data, headers=['no', 'header', 'found'], removeNull=True)
      expected_table_no_headers = '''### tableToMarkdown test with no headers
  **No entries.**
  '''
      tables.append((table_no_headers, expected_table_no_headers, ))


      data7 = copy.deepcopy(data)
      data7[1]['extra_header'] = {'sample' : 'qwerty', 'sample2' : 'asdf'}
      table_dict_record = tableToMarkdown('tableToMarkdown test with dict record', data7, headers=['header_1', 'header_2', 'extra_header'])
      expected_dict_record = '''### tableToMarkdown test with dict record
  |header_1|header_2|extra_header|
  |-|-|-|
  |a1|b1||
  |a2|b2|sample: qwerty<br>sample2: asdf|
  |a3|b3||
  '''
      tables.append((table_dict_record, expected_dict_record, ))


      results = [actual == expected for actual, expected in tables]
>>>>>>> 1d02848f

      if all(results):
          demisto.results('ok')
      else:
          for result, (actual, expected) in zip(results, tables):
              if not result:
                  demisto.results(toEntry(actual))
                  demisto.results(toEntry(expected))

          demisto.results(str(results))
          demisto.results('error')

  ''' MAIN TEST RUNNER '''
  TESTS = {
      'DQ' : test_dq,
      # 'XML' : test_xml,
      'ENTRY' : test_entry,
      'TBLMD' : test_tbl_to_md
  }

  test_type = demisto.args()['test_type']
  if test_type not in TESTS:
      demisto.results('Invalid test: %s' % (test_type, ))
  else:
      TESTS[test_type]()
type: python
tags: []
comment: Tests for common function dq
enabled: true
args:
- name: test_type
  required: true
  default: true
  auto: PREDEFINED
  predefined:
  - DQ
  - ENTRY
  - XML
  - TBLMD
  description: one of python common server testing features
  defaultValue: dq
scripttarget: 0
runonce: false<|MERGE_RESOLUTION|>--- conflicted
+++ resolved
@@ -145,13 +145,8 @@
   '''
       tables.append((table_url_missing_info, expected_table_url_missing_info, ))
 
-<<<<<<< HEAD
-      table_string_header = tableToMarkdown('tableToMarkdown string header', data, 'header_1')
-      expected_string_header_tbl = '''### tableToMarkdown string header
-=======
       table_single_column = tableToMarkdown('tableToMarkdown test with single column', data, ['header_1'])
       expected_table_single_column = '''### tableToMarkdown test with single column
->>>>>>> 1d02848f
   |header_1|
   |-|
   |a1|
@@ -191,51 +186,6 @@
   '''
       tables.append((table_all_none, expected_table_all_none, ))
 
-<<<<<<< HEAD
-  table_single_column = tableToMarkdown('tableToMarkdown test with single column', data, ['header_1'])
-  expected_single_column_tbl = '''### tableToMarkdown test with single column
-  |header_1|
-  |-|
-  |a1|
-  |a2|
-  |a3|
-  '''
-
-
-      table_string_array = tableToMarkdown('tableToMarkdown test with string array', ['foo', 'bar', 'katz'], ['header_1'])
-      expected_string_array_tbl = '''### tableToMarkdown test with string array
-  |header_1|
-  |-|
-  |foo|
-  |bar|
-  |kat|
-  '''
-
-      demisto.results(toEntry(table))
-      demisto.results(toEntry(expected_tbl))
-      demisto.results(toEntry(table_tranform))
-      demisto.results(toEntry(expected_transform_tbl))
-      demisto.results(toEntry(table_multiline))
-      demisto.results(toEntry(expected_multiline_tbl))
-      demisto.results(toEntry(table_url_missing_info))
-      demisto.results(toEntry(expected_url_missing_info_tbl))
-      demisto.results(toEntry(table_single_column))
-      demisto.results(toEntry(expected_single_column_tbl))
-      demisto.results(toEntry(table_string_header))
-      demisto.results(toEntry(expected_string_header_tbl))
-      demisto.results(toEntry(table_string_array))
-      demisto.results(toEntry(expected_string_array_tbl))
-
-
-      results = [table == expected_tbl,
-          table_tranform == expected_transform_tbl,
-          table_multiline == expected_multiline_tbl,
-          table_url_missing_info == expected_url_missing_info_tbl,
-          table_single_column == expected_single_column_tbl,
-          table_string_header == expected_string_header_tbl,
-          table_string_array == expected_string_array_tbl,
-          ]
-=======
       table_all_none2 = tableToMarkdown('tableToMarkdown test with all none fields2', data5, removeNull=True)
       expected_table_all_none2 = '''### tableToMarkdown test with all none fields2
   **No entries.**
@@ -277,7 +227,6 @@
 
 
       results = [actual == expected for actual, expected in tables]
->>>>>>> 1d02848f
 
       if all(results):
           demisto.results('ok')
