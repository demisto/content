--- conflicted
+++ resolved
@@ -1,14 +1,14 @@
 id: JoeSecurityTestPlaybook
-version: 21
+version: 24
 name: JoeSecurityTestPlaybook
 starttaskid: "0"
 tasks:
   "0":
     id: "0"
-    taskid: 78c271cb-d8af-41fd-8fda-a63ffdb3a88e
+    taskid: 8e11f044-75f0-43f4-87c0-212349ce9590
     type: start
     task:
-      id: 78c271cb-d8af-41fd-8fda-a63ffdb3a88e
+      id: 8e11f044-75f0-43f4-87c0-212349ce9590
       version: -1
       name: ""
       iscommand: false
@@ -16,21 +16,19 @@
     nexttasks:
       '#none#':
       - "1"
-      - "11"
-    separatecontext: false
-    view: |-
-      {
-        "position": {
-          "x": 480,
+    view: |-
+      {
+        "position": {
+          "x": 50,
           "y": 50
         }
       }
   "1":
     id: "1"
-    taskid: 3e175f62-728f-4863-809e-08c04f75646d
-    type: regular
-    task:
-      id: 3e175f62-728f-4863-809e-08c04f75646d
+    taskid: 3f6cf685-6eb6-47cc-82b6-630dc0ca97df
+    type: regular
+    task:
+      id: 3f6cf685-6eb6-47cc-82b6-630dc0ca97df
       version: -1
       name: Start fresh
       scriptName: DeleteContext
@@ -44,20 +42,19 @@
       all:
         simple: "yes"
       key: {}
-    separatecontext: false
-    view: |-
-      {
-        "position": {
-          "x": 480,
+    view: |-
+      {
+        "position": {
+          "x": 50,
           "y": 195
         }
       }
   "2":
     id: "2"
-    taskid: 136469b7-cc7b-49cf-8ba9-44a06b641931
-    type: regular
-    task:
-      id: 136469b7-cc7b-49cf-8ba9-44a06b641931
+    taskid: ea8b1bfa-8a10-4286-8fb4-93dcb0f7d6ba
+    type: regular
+    task:
+      id: ea8b1bfa-8a10-4286-8fb4-93dcb0f7d6ba
       version: -1
       name: Validate instance is working
       script: Joe Security|||joe-is-online
@@ -67,22 +64,21 @@
     nexttasks:
       '#none#':
       - "3"
-    separatecontext: false
-    view: |-
-      {
-        "position": {
-          "x": 480,
+    view: |-
+      {
+        "position": {
+          "x": 50,
           "y": 370
         }
       }
   "3":
     id: "3"
-    taskid: f8df841b-1ed1-4a02-842b-602586d42184
-    type: regular
-    task:
-      id: f8df841b-1ed1-4a02-842b-602586d42184
-      version: -1
-      name: Analyse a file using a url without waiting
+    taskid: 96befd23-e144-440c-8508-af8fa3535070
+    type: regular
+    task:
+      id: 96befd23-e144-440c-8508-af8fa3535070
+      version: -1
+      name: Analyse a file using a url with out waiting
       script: Joe Security|||joe-analysis-submit-sample
       type: regular
       iscommand: true
@@ -91,27 +87,25 @@
       '#none#':
       - "4"
     scriptarguments:
-      comments: {}
-      file_id: {}
-      internet-access: {}
+      sample: {}
       sample_url:
         simple: http://www.tutorialspoint.com/java/java_tutorial.pdf
       should_wait: {}
-      systems: {}
-    separatecontext: false
-    view: |-
-      {
-        "position": {
-          "x": 480,
+      url: {}
+      webid: {}
+    view: |-
+      {
+        "position": {
+          "x": 50,
           "y": 545
         }
       }
   "4":
     id: "4"
-    taskid: 1a0a19dd-5d4d-4412-871b-cbd85a954ba2
-    type: regular
-    task:
-      id: 1a0a19dd-5d4d-4412-871b-cbd85a954ba2
+    taskid: 1fd00cef-26e4-48e8-8e27-99ada2729aae
+    type: regular
+    task:
+      id: 1fd00cef-26e4-48e8-8e27-99ada2729aae
       version: -1
       name: Analyse a url without waiting
       script: Joe Security|||joe-analysis-submit-url
@@ -122,26 +116,23 @@
       '#none#':
       - "5"
     scriptarguments:
-      comments: {}
       should_wait:
         simple: "False"
-      systems: {}
       url:
         simple: www.google.com
-    separatecontext: false
-    view: |-
-      {
-        "position": {
-          "x": 480,
+    view: |-
+      {
+        "position": {
+          "x": 50,
           "y": 720
         }
       }
   "5":
     id: "5"
-    taskid: 12077a28-82e3-4e50-86a8-beec870e9342
-    type: regular
-    task:
-      id: 12077a28-82e3-4e50-86a8-beec870e9342
+    taskid: 00e5c871-e1f9-4bd2-8a1c-0a02fb224419
+    type: regular
+    task:
+      id: 00e5c871-e1f9-4bd2-8a1c-0a02fb224419
       version: -1
       name: Get info on the file analysis
       script: Joe Security|||joe-analysis-info
@@ -152,22 +143,23 @@
       '#none#':
       - "6"
     scriptarguments:
+      should_wait: {}
+      url: {}
       webid:
         simple: ${Joe.Analysis.[0].WebID}
-    separatecontext: false
-    view: |-
-      {
-        "position": {
-          "x": 480,
+    view: |-
+      {
+        "position": {
+          "x": 50,
           "y": 895
         }
       }
   "6":
     id: "6"
-    taskid: 1b5701d0-bd7a-4bb1-8261-55c7fb3c6409
-    type: regular
-    task:
-      id: 1b5701d0-bd7a-4bb1-8261-55c7fb3c6409
+    taskid: 961e1d35-2ed4-43a5-8655-3219936045a9
+    type: regular
+    task:
+      id: 961e1d35-2ed4-43a5-8655-3219936045a9
       version: -1
       name: Get info on the URL analysis
       script: Joe Security|||joe-analysis-info
@@ -178,22 +170,23 @@
       '#none#':
       - "7"
     scriptarguments:
+      should_wait: {}
+      url: {}
       webid:
         simple: ${Joe.Analysis.[1].WebID}
-    separatecontext: false
-    view: |-
-      {
-        "position": {
-          "x": 480,
+    view: |-
+      {
+        "position": {
+          "x": 50,
           "y": 1070
         }
       }
   "7":
     id: "7"
-    taskid: 5f17b470-20c9-4f8f-8e65-b6df2390e874
-    type: regular
-    task:
-      id: 5f17b470-20c9-4f8f-8e65-b6df2390e874
+    taskid: d3caced7-48af-463d-8ba6-a28c89f8a1b3
+    type: regular
+    task:
+      id: d3caced7-48af-463d-8ba6-a28c89f8a1b3
       version: -1
       name: Analyse url with polling
       script: Joe Security|||joe-analysis-submit-url
@@ -204,28 +197,24 @@
       '#none#':
       - "8"
     scriptarguments:
-      comments: {}
-      internet-access:
-        simple: "False"
       should_wait:
         simple: "True"
-      systems: {}
       url:
         simple: http://www.tutorialspoint.com/java/java_tutorial.pdf
-    separatecontext: false
-    view: |-
-      {
-        "position": {
-          "x": 480,
+      webid: {}
+    view: |-
+      {
+        "position": {
+          "x": 50,
           "y": 1245
         }
       }
   "8":
     id: "8"
-    taskid: 3e47c45d-e87e-4dc5-8e81-4df4d152014e
-    type: regular
-    task:
-      id: 3e47c45d-e87e-4dc5-8e81-4df4d152014e
+    taskid: 99ada482-7b5e-4f7d-83c5-b0bb62f607d3
+    type: regular
+    task:
+      id: 99ada482-7b5e-4f7d-83c5-b0bb62f607d3
       version: -1
       name: List all analysis
       script: Joe Security|||joe-list-analysis
@@ -235,7 +224,10 @@
     nexttasks:
       '#none#':
       - "9"
-    separatecontext: false
+    scriptarguments:
+      should_wait: {}
+      url: {}
+      webid: {}
     view: |-
       {
         "position": {
@@ -245,10 +237,10 @@
       }
   "9":
     id: "9"
-    taskid: dd4587a0-c399-43a2-8c68-4d26c4c11b23
-    type: regular
-    task:
-      id: dd4587a0-c399-43a2-8c68-4d26c4c11b23
+    taskid: cd41b90f-c37f-4cbe-85e5-bc1bab2bca51
+    type: regular
+    task:
+      id: cd41b90f-c37f-4cbe-85e5-bc1bab2bca51
       version: -1
       name: Create sample file
       scriptName: FileCreateAndUpload
@@ -263,21 +255,20 @@
         simple: qwerty
       entryId: {}
       filename:
-        simple: zaq.txt
-    separatecontext: false
-    view: |-
-      {
-        "position": {
-          "x": 50,
-          "y": 1595
+        simple: zaq
+    view: |-
+      {
+        "position": {
+          "x": 51,
+          "y": 1590
         }
       }
   "10":
     id: "10"
-    taskid: ba14db75-ccd1-4571-89c4-0be8c92bc335
-    type: regular
-    task:
-      id: ba14db75-ccd1-4571-89c4-0be8c92bc335
+    taskid: d544610c-d075-4efb-849d-561099f32bbc
+    type: regular
+    task:
+      id: d544610c-d075-4efb-849d-561099f32bbc
       version: -1
       name: Run sample with file
       script: Joe Security|||joe-analysis-submit-sample
@@ -285,140 +276,17 @@
       iscommand: true
       brand: Joe Security
     scriptarguments:
-      comments:
-        simple: for next run
-      file_id:
-        complex:
-          root: File
-          filters:
-          - - operator: string.isEqual
-              left:
-                value:
-                  simple: File.Name
-                iscontext: true
-              right:
-                value:
-                  simple: zaq.txt
-          transformers:
-          - operator: general.getField
-            args:
-              field:
-                value:
-                  simple: EntryID
-      internet-access: {}
+      sample:
+        simple: ${File.EntryID}
       sample_url: {}
-      should_wait:
-        simple: "True"
-      systems: {}
-    separatecontext: false
-    view: |-
-      {
-        "position": {
-          "x": 50,
-          "y": 1770
-        }
-      }
-  "11":
-    id: "11"
-    taskid: b14e8d4c-db43-41eb-805a-2c129109400c
-    type: regular
-    task:
-      id: b14e8d4c-db43-41eb-805a-2c129109400c
-      version: -1
-      name: Search command
-      script: Joe Security|||joe-search
-      type: regular
-      iscommand: true
-      brand: Joe Security
-    nexttasks:
-      '#none#':
-      - "13"
-      - "14"
-      - "15"
-    scriptarguments:
-      query:
-        simple: for next run
-    separatecontext: false
-    view: |-
-      {
-        "position": {
-          "x": 1215,
-          "y": 82
-        }
-      }
-  "13":
-    id: "13"
-    taskid: f13efe19-3484-4cf6-8c13-cf76b156cf17
-    type: regular
-    task:
-      id: f13efe19-3484-4cf6-8c13-cf76b156cf17
-      version: -1
-      name: Download fie Report - HTML
-      script: Joe Security|||joe-download-report
-      type: regular
-      iscommand: true
-      brand: Joe Security
-    scriptarguments:
-      type:
-        simple: html
-      webid:
-        simple: ${Joe.Analysis.[0].WebID}
-    separatecontext: false
-    view: |-
-      {
-        "position": {
-          "x": 480,
-          "y": 1595
-        }
-      }
-  "14":
-    id: "14"
-    taskid: 96cc4b19-4a75-41da-8872-643ac565484b
-    type: regular
-    task:
-      id: 96cc4b19-4a75-41da-8872-643ac565484b
-      version: -1
-      name: Download url Report - PDF
-      script: Joe Security|||joe-download-report
-      type: regular
-      iscommand: true
-      brand: Joe Security
-    scriptarguments:
-      type:
-        simple: pdf
-      webid:
-        simple: ${Joe.Analysis.[0].WebID}
-    separatecontext: false
-    view: |-
-      {
-        "position": {
-          "x": 910,
-          "y": 1595
-        }
-      }
-  "15":
-    id: "15"
-    taskid: b760fed3-67dd-4e56-8d9b-5a0758badb3e
-    type: regular
-    task:
-      id: b760fed3-67dd-4e56-8d9b-5a0758badb3e
-      version: -1
-      name: Download url Report -JSON
-      script: Joe Security|||joe-download-report
-      type: regular
-      iscommand: true
-      brand: Joe Security
-    scriptarguments:
-      type:
-        simple: json
-      webid:
-        simple: ${Joe.Analysis.[0].WebID}
-    separatecontext: false
-    view: |-
-      {
-        "position": {
-          "x": 1340,
-          "y": 1595
+      should_wait: {}
+      url: {}
+      webid: {}
+    view: |-
+      {
+        "position": {
+          "x": 49,
+          "y": 1766
         }
       }
 view: |-
@@ -426,16 +294,11 @@
     "linkLabelsPosition": {},
     "paper": {
       "dimensions": {
-        "height": 1815,
-        "width": 1670,
-        "x": 50,
+        "height": 1811,
+        "width": 382,
+        "x": 49,
         "y": 50
       }
     }
   }
-<<<<<<< HEAD
-inputs: []
-outputs: []
-=======
-inputs: []
->>>>>>> c5f7b948
+inputs: []