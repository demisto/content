--- conflicted
+++ resolved
@@ -1585,11 +1585,7 @@
         simple: add
       categories: {}
       name:
-<<<<<<< HEAD
-        simple: custom_url_dont_delete_tpb
-=======
         simple: pano_inst_custom_dont_delete
->>>>>>> 24d7444a
       sites:
         simple: c.com
     separatecontext: false
