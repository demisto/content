id: CarbonBlackLiveResponseTest
version: -1
name: Carbon Black Live Response Test
description: Tests carbon black enterprise response selected use cases and commands
starttaskid: "0"
tasks:
  "0":
    id: "0"
    taskid: 8df055a8-fd75-410f-8828-61f7950a64f0
    type: start
    task:
      id: 8df055a8-fd75-410f-8828-61f7950a64f0
      version: -1
      name: ""
      iscommand: false
      brand: ""
    nexttasks:
      '#none#':
      - "39"
    separatecontext: false
    view: |-
      {
        "position": {
          "x": 480,
          "y": 50
        }
      }
    note: false
    timertriggers: []
  "30":
    id: "30"
<<<<<<< HEAD
    taskid: ca3603da-0da2-4dec-8dbb-e263f1084c2b
    type: regular
    task:
      id: ca3603da-0da2-4dec-8dbb-e263f1084c2b
=======
    taskid: 52a2c448-a375-4bd1-8e44-1220bc2ba5cd
    type: regular
    task:
      id: 52a2c448-a375-4bd1-8e44-1220bc2ba5cd
>>>>>>> fc5617b7
      version: -1
      name: Close session
      script: carbonblackliveresponse|||cb-session-close
      type: regular
      iscommand: true
      brand: carbonblackliveresponse
    scriptarguments:
      session:
        complex:
          root: CbLiveResponse
<<<<<<< HEAD
          filters:
          - - operator: isEqualString
              left:
                value:
                  simple: CbLiveResponse.Sessions.CbSensorID
                iscontext: true
              right:
                value:
                  simple: "17"
=======
>>>>>>> fc5617b7
          accessor: Sessions.CbSessionID
    separatecontext: false
    view: |-
      {
        "position": {
          "x": 592.5,
          "y": 1360
        }
      }
    note: false
    timertriggers: []
  "39":
    id: "39"
    taskid: 16d8de88-9129-4daf-8dcf-715cd0bbc6c2
    type: regular
    task:
      id: 16d8de88-9129-4daf-8dcf-715cd0bbc6c2
      version: -1
      name: DeleteContext
      scriptName: DeleteContext
      type: regular
      iscommand: false
      brand: ""
    nexttasks:
      '#none#':
      - "76"
    scriptarguments:
      all:
        simple: "yes"
      key: {}
    separatecontext: false
    view: |-
      {
        "position": {
          "x": 480,
          "y": 195
        }
      }
    note: false
    timertriggers: []
  "41":
    id: "41"
<<<<<<< HEAD
    taskid: c2d7d938-88d4-43d1-854c-b282fee1c463
    type: regular
    task:
      id: c2d7d938-88d4-43d1-854c-b282fee1c463
=======
    taskid: c212ea73-a1b9-453e-89de-52e851d98f24
    type: regular
    task:
      id: c212ea73-a1b9-453e-89de-52e851d98f24
>>>>>>> fc5617b7
      version: -1
      name: 'Create a session for sensor #17'
      script: '|||cb-session-create-and-wait'
      type: regular
      iscommand: true
      brand: ""
    nexttasks:
      '#none#':
      - "70"
    scriptarguments:
      command-timeout:
        simple: "200"
      keepalive-timeout:
        simple: "300"
      sensor:
        simple: "17"
      wait-timeout:
        simple: "300"
    separatecontext: false
    view: |-
      {
        "position": {
          "x": 592.5,
          "y": 1000
        }
      }
    note: false
    timertriggers: []
  "47":
    id: "47"
<<<<<<< HEAD
    taskid: 6d880cb1-571a-4424-86ee-51a44d6928ae
    type: regular
    task:
      id: 6d880cb1-571a-4424-86ee-51a44d6928ae
=======
    taskid: 01d41ff9-d104-4961-8927-7340b66053bb
    type: regular
    task:
      id: 01d41ff9-d104-4961-8927-7340b66053bb
>>>>>>> fc5617b7
      version: -1
      name: 'List open sessions for sensor #17'
      script: '|||cb-list-sessions'
      type: regular
      iscommand: true
      brand: ""
    nexttasks:
      '#none#':
      - "56"
    scriptarguments:
      sensor:
        simple: "17"
      status:
        simple: active
    separatecontext: false
    view: |-
      {
        "position": {
          "x": 807.5,
          "y": 660
        }
      }
    note: false
    timertriggers: []
  "56":
    id: "56"
    taskid: 17d718ef-f980-4657-8bf7-f43a14b608cb
    type: condition
    task:
      id: 17d718ef-f980-4657-8bf7-f43a14b608cb
      version: -1
      name: Check if there's an active session
      type: condition
      iscommand: false
      brand: ""
    nexttasks:
      '#default#':
      - "41"
      "yes":
      - "71"
    separatecontext: false
    conditions:
    - label: "yes"
      condition:
      - - operator: isNotEmpty
          left:
            value:
              simple: CbLiveResponse.Sessions
            iscontext: true
      - - operator: isNotEqualString
          left:
            value:
              simple: CbLiveResponse.Sessions
            iscontext: true
          right:
            value:
              simple: "null"
      - - operator: isNotEqualString
          left:
            value:
              simple: CbResponse.Sessions.CbSessionID
            iscontext: true
          right:
            value:
              simple: None
      - - operator: isEqualString
          left:
            value:
              simple: CbLiveResponse.Sessions.CbSensorID
            iscontext: true
          right:
            value:
              simple: "17"
    view: |-
      {
        "position": {
          "x": 797.5,
          "y": 835
        }
      }
    note: false
    timertriggers: []
  "57":
    id: "57"
    taskid: a61b2c94-8f91-4bdd-8304-96e16bd87fb9
    type: regular
    task:
      id: a61b2c94-8f91-4bdd-8304-96e16bd87fb9
      version: -1
      name: Create test file
      scriptName: TestCreateWordFile
      type: regular
      iscommand: false
      brand: ""
    nexttasks:
      '#none#':
      - "58"
    scriptarguments:
      name:
        simple: test.docx
      text:
        simple: Test
    separatecontext: false
    view: |-
      {
        "position": {
          "x": 50,
          "y": 1535
        }
      }
    note: false
    timertriggers: []
  "58":
    id: "58"
<<<<<<< HEAD
    taskid: b1f86001-250d-41ed-8afc-d00b38d4eea9
    type: regular
    task:
      id: b1f86001-250d-41ed-8afc-d00b38d4eea9
=======
    taskid: 52f1b660-426b-495c-8d12-374c57b963c2
    type: regular
    task:
      id: 52f1b660-426b-495c-8d12-374c57b963c2
>>>>>>> fc5617b7
      version: -1
      name: 'Upload test file to sensor #15'
      script: '|||cb-push-file-to-endpoint'
      type: regular
      iscommand: true
      brand: ""
    nexttasks:
      '#none#':
      - "60"
    scriptarguments:
      entry-id:
        simple: ${File.EntryID}
      path:
        simple: c:\Users\All Users\Desktop\test.docx
      sensor:
        simple: "15"
      session: {}
      wait-timeout:
        simple: "300"
    separatecontext: false
    view: |-
      {
        "position": {
          "x": 50,
          "y": 1710
        }
      }
    note: false
    timertriggers: []
  "60":
    id: "60"
<<<<<<< HEAD
    taskid: eeee6767-965b-4592-829b-e98a916bc079
    type: regular
    task:
      id: eeee6767-965b-4592-829b-e98a916bc079
=======
    taskid: e661ef1c-8c39-4406-8f7a-c5bd096a7cae
    type: regular
    task:
      id: e661ef1c-8c39-4406-8f7a-c5bd096a7cae
>>>>>>> fc5617b7
      version: -1
      name: Download uploaded file from the sensor
      script: '|||cb-get-file-from-endpoint'
      type: regular
      iscommand: true
      brand: ""
    nexttasks:
      '#none#':
      - "61"
    scriptarguments:
      path:
        simple: c:\Users\All Users\Desktop\test.docx
      sensor:
        simple: "15"
      session: {}
      wait-timeout:
        simple: "300"
    separatecontext: false
    view: |-
      {
        "position": {
          "x": 50,
          "y": 1885
        }
      }
    note: false
    timertriggers: []
  "61":
    id: "61"
<<<<<<< HEAD
    taskid: 10bcf518-ef60-4e5d-8146-2fd113e7ba5e
    type: regular
    task:
      id: 10bcf518-ef60-4e5d-8146-2fd113e7ba5e
=======
    taskid: 9f4194a2-5996-442a-8fd7-f03b4d5afb0a
    type: regular
    task:
      id: 9f4194a2-5996-442a-8fd7-f03b4d5afb0a
>>>>>>> fc5617b7
      version: -1
      name: Delete uploaded file from the endpoint
      script: '|||cb-file-delete-from-endpoint'
      type: regular
      iscommand: true
      brand: ""
    scriptarguments:
      cancel-on-timeout: {}
      path:
        simple: c:\Users\All Users\Desktop\test.docx
      sensor:
        simple: "15"
      session: {}
      wait-timeout:
        simple: "60"
    separatecontext: false
    view: |-
      {
        "position": {
          "x": 50,
          "y": 2060
        }
      }
    note: false
    timertriggers: []
  "64":
    id: "64"
    taskid: 37e3d2da-4afc-4c1b-85aa-ab6965961090
    type: title
    task:
      id: 37e3d2da-4afc-4c1b-85aa-ab6965961090
      version: -1
      name: Test Uploading Files
      type: title
      iscommand: false
      brand: ""
    nexttasks:
      '#none#':
      - "67"
    separatecontext: false
    view: |-
      {
        "position": {
          "x": 50,
          "y": 675
        }
      }
    note: false
    timertriggers: []
  "65":
    id: "65"
    taskid: 89f66401-328e-4e25-8b3b-483e7d68dfe9
    type: title
    task:
      id: 89f66401-328e-4e25-8b3b-483e7d68dfe9
      version: -1
      name: 'Open a new Session and Execute Command '
      type: title
      iscommand: false
      brand: ""
    nexttasks:
      '#none#':
      - "47"
    separatecontext: false
    view: |-
      {
        "position": {
          "x": 807.5,
          "y": 515
        }
      }
    note: false
    timertriggers: []
  "66":
    id: "66"
    taskid: 1a7ecd94-091c-4c31-8d2d-b5081a4e0615
    type: title
    task:
      id: 1a7ecd94-091c-4c31-8d2d-b5081a4e0615
      version: -1
      name: Execute Commands Without Session Managment
      type: title
      iscommand: false
      brand: ""
    nexttasks:
      '#none#':
      - "64"
    separatecontext: false
    view: |-
      {
        "position": {
          "x": 50,
          "y": 515
        }
      }
    note: false
    timertriggers: []
  "67":
    id: "67"
<<<<<<< HEAD
    taskid: 0d4f807b-f25e-4c67-8763-dfa53d7a6dab
    type: regular
    task:
      id: 0d4f807b-f25e-4c67-8763-dfa53d7a6dab
=======
    taskid: 4f99e52a-6399-4f4c-82c6-524c6ef1aeab
    type: regular
    task:
      id: 4f99e52a-6399-4f4c-82c6-524c6ef1aeab
>>>>>>> fc5617b7
      version: -1
      name: 'List active sessions for sensor #15 '
      script: '|||cb-list-sessions'
      type: regular
      iscommand: true
      brand: ""
    nexttasks:
      '#none#':
      - "74"
    scriptarguments:
      sensor:
        simple: "15"
      status:
        simple: active
    separatecontext: false
    view: |-
      {
        "position": {
          "x": 50,
          "y": 835
        }
      }
    note: false
    timertriggers: []
  "70":
    id: "70"
    taskid: 6cd22d17-c364-4c37-8091-e799618ef392
    type: regular
    task:
      id: 6cd22d17-c364-4c37-8091-e799618ef392
      version: -1
      name: 'List ''c:\Users'' Directory '
      script: carbonblackliveresponse|||cb-command-create-and-wait
      type: regular
      iscommand: true
      brand: carbonblackliveresponse
    nexttasks:
      '#none#':
      - "30"
    scriptarguments:
      compress: {}
      get-count: {}
      name:
        simple: directory-list
      object:
        simple: c:\Users\
      offset: {}
      output-file: {}
      overwrite: {}
      session:
        simple: ${CbResponse.Sessions.CbSessionID}
      timeout: {}
      value-data: {}
      value-type: {}
      wait-timeout:
        simple: "100"
      working-dir: {}
    separatecontext: false
    view: |-
      {
        "position": {
          "x": 592.5,
          "y": 1185
        }
      }
    note: false
    timertriggers: []
  "71":
    id: "71"
<<<<<<< HEAD
    taskid: 79b374d7-ee1d-4c71-8212-ad1831a3aec2
    type: regular
    task:
      id: 79b374d7-ee1d-4c71-8212-ad1831a3aec2
=======
    taskid: 94428eb2-e997-4a72-8b0b-fe26689a3dbd
    type: regular
    task:
      id: 94428eb2-e997-4a72-8b0b-fe26689a3dbd
>>>>>>> fc5617b7
      version: -1
      name: Keep Session Alive
      script: carbonblackliveresponse|||cb-keepalive
      type: regular
      iscommand: true
      brand: carbonblackliveresponse
    nexttasks:
      '#none#':
      - "73"
    scriptarguments:
      session:
        complex:
          root: CbLiveResponse
<<<<<<< HEAD
          filters:
          - - operator: isEqualString
              left:
                value:
                  simple: CbLiveResponse.Sessions.CbSensorID
                iscontext: true
              right:
                value:
                  simple: "17"
=======
>>>>>>> fc5617b7
          accessor: Sessions.CbSessionID
    separatecontext: false
    view: |-
      {
        "position": {
          "x": 1022.5,
          "y": 1010
        }
      }
    note: false
    timertriggers: []
  "72":
    id: "72"
    taskid: b69503c9-3f21-4505-800d-2609feaf3464
    type: regular
    task:
      id: b69503c9-3f21-4505-800d-2609feaf3464
      version: -1
      name: Wait
      scriptName: Sleep
      type: regular
      iscommand: false
      brand: ""
    nexttasks:
      '#none#':
      - "75"
    scriptarguments:
      seconds:
        simple: "120"
    separatecontext: false
    view: |-
      {
        "position": {
          "x": 162.5,
          "y": 1185
        }
      }
    note: false
    timertriggers: []
  "73":
    id: "73"
    taskid: 9481ade1-ed60-48ed-8231-5e15fe24eabf
    type: regular
    task:
      id: 9481ade1-ed60-48ed-8231-5e15fe24eabf
      version: -1
      name: 'List ''c:\Users'' Directory '
      script: carbonblackliveresponse|||cb-command-create-and-wait
      type: regular
      iscommand: true
      brand: carbonblackliveresponse
    scriptarguments:
      compress: {}
      get-count: {}
      name:
        simple: directory-list
      object:
        simple: c:\Users\
      offset: {}
      output-file: {}
      overwrite: {}
      session:
        simple: ${CbLiveResponse.Sessions.CbSessionID}
      timeout: {}
      value-data: {}
      value-type: {}
      wait-timeout:
        simple: "100"
      working-dir: {}
    separatecontext: false
    view: |-
      {
        "position": {
          "x": 1022.5,
          "y": 1185
        }
      }
    note: false
    timertriggers: []
  "74":
    id: "74"
    taskid: 592d3ddc-409a-420d-89be-80346a70e4a7
    type: condition
    task:
      id: 592d3ddc-409a-420d-89be-80346a70e4a7
      version: -1
      name: Check if there's an active session
      type: condition
      iscommand: false
      brand: ""
    nexttasks:
      '#default#':
      - "57"
      "yes":
      - "72"
    separatecontext: false
    conditions:
    - label: "yes"
      condition:
      - - operator: isNotEmpty
          left:
            value:
              simple: CbLiveResponse.Sessions
            iscontext: true
      - - operator: isNotEqualString
          left:
            value:
              simple: CbLiveResponse.Sessions
            iscontext: true
          right:
            value:
              simple: "null"
      - - operator: isEqualString
          left:
            value:
              simple: CbLiveResponse.Sessions.CbSensorID
            iscontext: true
          right:
            value:
              simple: "15"
    view: |-
      {
        "position": {
          "x": 50,
          "y": 1010
        }
      }
    note: false
    timertriggers: []
  "75":
    id: "75"
    taskid: 58794193-5f40-40ee-8927-c87bffe266c9
    type: title
    task:
      id: 58794193-5f40-40ee-8927-c87bffe266c9
      version: -1
      name: Try Executing Commands
      type: title
      iscommand: false
      brand: ""
    nexttasks:
      '#none#':
      - "57"
    separatecontext: false
    view: |-
      {
        "position": {
          "x": 162.5,
          "y": 1375
        }
      }
    note: false
    timertriggers: []
  "76":
    id: "76"
    taskid: 97cd8a88-05a7-4200-8e08-0b92e9e26d7c
    type: title
    task:
      id: 97cd8a88-05a7-4200-8e08-0b92e9e26d7c
      version: -1
      name: Test Using CB Response Instance
      type: title
      iscommand: false
      brand: ""
    nexttasks:
      '#none#':
      - "66"
      - "65"
    separatecontext: false
    view: |-
      {
        "position": {
          "x": 480,
          "y": 370
        }
      }
    note: false
    timertriggers: []
view: |-
  {
    "linkLabelsPosition": {},
    "paper": {
      "dimensions": {
        "height": 2105,
        "width": 1352.5,
        "x": 50,
        "y": 50
      }
    }
  }
inputs: []
outputs: []<|MERGE_RESOLUTION|>--- conflicted
+++ resolved
@@ -29,17 +29,11 @@
     timertriggers: []
   "30":
     id: "30"
-<<<<<<< HEAD
     taskid: ca3603da-0da2-4dec-8dbb-e263f1084c2b
     type: regular
     task:
       id: ca3603da-0da2-4dec-8dbb-e263f1084c2b
-=======
-    taskid: 52a2c448-a375-4bd1-8e44-1220bc2ba5cd
-    type: regular
-    task:
-      id: 52a2c448-a375-4bd1-8e44-1220bc2ba5cd
->>>>>>> fc5617b7
+
       version: -1
       name: Close session
       script: carbonblackliveresponse|||cb-session-close
@@ -50,7 +44,6 @@
       session:
         complex:
           root: CbLiveResponse
-<<<<<<< HEAD
           filters:
           - - operator: isEqualString
               left:
@@ -60,8 +53,6 @@
               right:
                 value:
                   simple: "17"
-=======
->>>>>>> fc5617b7
           accessor: Sessions.CbSessionID
     separatecontext: false
     view: |-
@@ -104,17 +95,10 @@
     timertriggers: []
   "41":
     id: "41"
-<<<<<<< HEAD
     taskid: c2d7d938-88d4-43d1-854c-b282fee1c463
     type: regular
     task:
       id: c2d7d938-88d4-43d1-854c-b282fee1c463
-=======
-    taskid: c212ea73-a1b9-453e-89de-52e851d98f24
-    type: regular
-    task:
-      id: c212ea73-a1b9-453e-89de-52e851d98f24
->>>>>>> fc5617b7
       version: -1
       name: 'Create a session for sensor #17'
       script: '|||cb-session-create-and-wait'
@@ -145,17 +129,10 @@
     timertriggers: []
   "47":
     id: "47"
-<<<<<<< HEAD
     taskid: 6d880cb1-571a-4424-86ee-51a44d6928ae
     type: regular
     task:
       id: 6d880cb1-571a-4424-86ee-51a44d6928ae
-=======
-    taskid: 01d41ff9-d104-4961-8927-7340b66053bb
-    type: regular
-    task:
-      id: 01d41ff9-d104-4961-8927-7340b66053bb
->>>>>>> fc5617b7
       version: -1
       name: 'List open sessions for sensor #17'
       script: '|||cb-list-sessions'
@@ -270,17 +247,10 @@
     timertriggers: []
   "58":
     id: "58"
-<<<<<<< HEAD
     taskid: b1f86001-250d-41ed-8afc-d00b38d4eea9
     type: regular
     task:
       id: b1f86001-250d-41ed-8afc-d00b38d4eea9
-=======
-    taskid: 52f1b660-426b-495c-8d12-374c57b963c2
-    type: regular
-    task:
-      id: 52f1b660-426b-495c-8d12-374c57b963c2
->>>>>>> fc5617b7
       version: -1
       name: 'Upload test file to sensor #15'
       script: '|||cb-push-file-to-endpoint'
@@ -312,17 +282,10 @@
     timertriggers: []
   "60":
     id: "60"
-<<<<<<< HEAD
     taskid: eeee6767-965b-4592-829b-e98a916bc079
     type: regular
     task:
       id: eeee6767-965b-4592-829b-e98a916bc079
-=======
-    taskid: e661ef1c-8c39-4406-8f7a-c5bd096a7cae
-    type: regular
-    task:
-      id: e661ef1c-8c39-4406-8f7a-c5bd096a7cae
->>>>>>> fc5617b7
       version: -1
       name: Download uploaded file from the sensor
       script: '|||cb-get-file-from-endpoint'
@@ -352,17 +315,10 @@
     timertriggers: []
   "61":
     id: "61"
-<<<<<<< HEAD
     taskid: 10bcf518-ef60-4e5d-8146-2fd113e7ba5e
     type: regular
     task:
       id: 10bcf518-ef60-4e5d-8146-2fd113e7ba5e
-=======
-    taskid: 9f4194a2-5996-442a-8fd7-f03b4d5afb0a
-    type: regular
-    task:
-      id: 9f4194a2-5996-442a-8fd7-f03b4d5afb0a
->>>>>>> fc5617b7
       version: -1
       name: Delete uploaded file from the endpoint
       script: '|||cb-file-delete-from-endpoint'
@@ -462,17 +418,10 @@
     timertriggers: []
   "67":
     id: "67"
-<<<<<<< HEAD
     taskid: 0d4f807b-f25e-4c67-8763-dfa53d7a6dab
     type: regular
     task:
       id: 0d4f807b-f25e-4c67-8763-dfa53d7a6dab
-=======
-    taskid: 4f99e52a-6399-4f4c-82c6-524c6ef1aeab
-    type: regular
-    task:
-      id: 4f99e52a-6399-4f4c-82c6-524c6ef1aeab
->>>>>>> fc5617b7
       version: -1
       name: 'List active sessions for sensor #15 '
       script: '|||cb-list-sessions'
@@ -542,17 +491,10 @@
     timertriggers: []
   "71":
     id: "71"
-<<<<<<< HEAD
     taskid: 79b374d7-ee1d-4c71-8212-ad1831a3aec2
     type: regular
     task:
       id: 79b374d7-ee1d-4c71-8212-ad1831a3aec2
-=======
-    taskid: 94428eb2-e997-4a72-8b0b-fe26689a3dbd
-    type: regular
-    task:
-      id: 94428eb2-e997-4a72-8b0b-fe26689a3dbd
->>>>>>> fc5617b7
       version: -1
       name: Keep Session Alive
       script: carbonblackliveresponse|||cb-keepalive
@@ -566,7 +508,6 @@
       session:
         complex:
           root: CbLiveResponse
-<<<<<<< HEAD
           filters:
           - - operator: isEqualString
               left:
@@ -576,8 +517,6 @@
               right:
                 value:
                   simple: "17"
-=======
->>>>>>> fc5617b7
           accessor: Sessions.CbSessionID
     separatecontext: false
     view: |-
