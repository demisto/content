--- conflicted
+++ resolved
@@ -197,11 +197,7 @@
       {
         "position": {
           "x": 50,
-<<<<<<< HEAD
           "y": 895
-=======
-          "y": 925
->>>>>>> a9382b30
         }
       }
     note: false
@@ -408,11 +404,7 @@
       {
         "position": {
           "x": 50,
-<<<<<<< HEAD
           "y": 1945
-=======
-          "y": 1975
->>>>>>> a9382b30
         }
       }
     note: false
@@ -443,11 +435,7 @@
       {
         "position": {
           "x": 50,
-<<<<<<< HEAD
           "y": 2120
-=======
-          "y": 2150
->>>>>>> a9382b30
         }
       }
     note: false
@@ -478,11 +466,7 @@
       {
         "position": {
           "x": 50,
-<<<<<<< HEAD
           "y": 2295
-=======
-          "y": 2325
->>>>>>> a9382b30
         }
       }
     note: false
@@ -510,11 +494,7 @@
       {
         "position": {
           "x": 50,
-<<<<<<< HEAD
           "y": 2645
-=======
-          "y": 2500
->>>>>>> a9382b30
         }
       }
     note: false
@@ -545,11 +525,7 @@
       {
         "position": {
           "x": 50,
-<<<<<<< HEAD
           "y": 2820
-=======
-          "y": 2675
->>>>>>> a9382b30
         }
       }
     note: false
@@ -574,7 +550,6 @@
       {
         "position": {
           "x": 50,
-<<<<<<< HEAD
           "y": 2995
         }
       }
@@ -607,9 +582,6 @@
         "position": {
           "x": 50,
           "y": 2470
-=======
-          "y": 2850
->>>>>>> a9382b30
         }
       }
     note: false
@@ -619,17 +591,10 @@
     "linkLabelsPosition": {},
     "paper": {
       "dimensions": {
-<<<<<<< HEAD
         "height": 3040,
         "width": 380,
         "x": 50,
         "y": 50
-=======
-        "height": 2880,
-        "width": 380,
-        "x": 50,
-        "y": 65
->>>>>>> a9382b30
       }
     }
   }
