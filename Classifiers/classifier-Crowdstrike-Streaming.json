--- conflicted
+++ resolved
@@ -55,10 +55,5 @@
 	"keyTypeMap": {
 		"DetectionSummaryEvent": "Malware"
 	},
-<<<<<<< HEAD
-	"brandName": "crowdstrike-streaming-api",
-	"releaseNotes": "-"
-=======
 	"brandName": "crowdstrike-streaming-api"
->>>>>>> 1984f739
 }