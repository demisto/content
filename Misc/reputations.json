--- conflicted
+++ resolved
@@ -117,12 +117,8 @@
       "contextValue": "SHA256",
       "contextPath": "File(val.SHA256 && val.SHA256 === obj.SHA256)",
       "enhancementScriptNames": [
-<<<<<<< HEAD
-        "FileReputation"
-=======
-        "FileReputation",
-        "SplunkSearch"
->>>>>>> 41c6100d
+        "FileReputation",
+        "SplunkSearch"
       ],
       "fromVersion": "3.1.0"
     },
