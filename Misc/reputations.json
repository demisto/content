--- conflicted
+++ resolved
@@ -1,10 +1,6 @@
 {
   "name": "reputations",
-<<<<<<< HEAD
-  "releaseNotes": "Adding ssdeep reputation",
-=======
-  "releaseNotes": "Extract domain from urls",
->>>>>>> 64789c18
+  "releaseNotes": "Extract domain from urls, and Adding ssdeep reputation",
   "reputations": [
     {
       "id": "fileRep",
