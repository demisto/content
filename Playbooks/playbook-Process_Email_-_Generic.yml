id: process_email_-_generic
version: -1
name: Process Email - Generic
fromversion: 4.0.0
description: Add email details to the relevant context entities and handle the case
  where original emails are attached.
starttaskid: "0"
releaseNotes: "-"
tasks:
  "0":
    id: "0"
    taskid: ccd00127-175c-4a93-8edb-14e71f7d47ea
    type: start
    task:
      id: ccd00127-175c-4a93-8edb-14e71f7d47ea
      version: -1
      name: ""
      description: ""
      iscommand: false
      brand: ""
    nexttasks:
      '#none#':
      - "1"
    separatecontext: false
    view: |-
      {
        "position": {
          "x": 377.5,
<<<<<<< HEAD
          "y": 50
=======
          "y": -280
>>>>>>> 6e375a1b
        }
      }
    note: false
  "1":
    id: "1"
    taskid: 70863b9a-af3f-4f0a-8e91-cae2c88f5488
    type: condition
    task:
      id: 70863b9a-af3f-4f0a-8e91-cae2c88f5488
      version: -1
      name: Do we have original emails attached?
      description: Check if we have any attachments with relevant attachment types
        like eml or rfc822
      scriptName: Exists
      type: condition
      iscommand: false
      brand: ""
    nexttasks:
      "no":
      - "16"
      "yes":
      - "3"
    scriptarguments:
      value:
        simple: ${inputs.File(val.Type.toLowerCase().indexOf('composite document file
          v2 document') >= 0 || val.Type.toLowerCase().indexOf('rfc 822 mail') >=
          0 || val.Extension == 'eml' && val.Type.toLowerCase().indexOf('ascii') >=
          0 && val.Type.toLowerCase().indexOf('crlf') >= 0).EntryID}
    separatecontext: false
    view: |-
      {
        "position": {
          "x": 377.5,
<<<<<<< HEAD
          "y": 195
=======
          "y": -65
>>>>>>> 6e375a1b
        }
      }
    note: false
  "2":
    id: "2"
    taskid: 0dd910be-f198-4b5d-8dbb-8d7170049463
    type: regular
    task:
      id: 0dd910be-f198-4b5d-8dbb-8d7170049463
      version: -1
      name: Add original email details to context
      description: ""
      scriptName: Set
      type: regular
      iscommand: false
      brand: ""
    nexttasks:
      '#none#':
      - "11"
    scriptarguments:
      append: {}
      key:
        simple: Email
      value:
        simple: '${inputs={To: val[''Email''], CC: val[''Email/cc''], From: val[''Email/from''],
          Subject: val[''Email/subject''], Text: val[''Email/text''], HTML: val[''Email/html''],
          Headers: val[''Email/headers''], Format: val[''Email/format'']}}'
    reputationcalc: 2
    separatecontext: false
    view: |-
      {
        "position": {
          "x": -60,
          "y": 820
        }
      }
    note: false
  "3":
    id: "3"
    taskid: 4ac2b332-b76d-463e-824e-717895c5b644
    type: regular
    task:
      id: 4ac2b332-b76d-463e-824e-717895c5b644
      version: -1
      name: Add original email attachments to context
      description: ""
      scriptName: ParseEmailFiles
      type: regular
      iscommand: false
      brand: ""
    nexttasks:
      '#none#':
      - "13"
    scriptarguments:
      entryid:
        simple: ${inputs.File(val.Type.toLowerCase().indexOf('composite document file
          v2 document') >= 0 || val.Type.toLowerCase().indexOf('rfc 822 mail') >=
          0 || val.Extension == 'eml' && val.Type.toLowerCase().indexOf('ascii') >=
          0 && val.Type.toLowerCase().indexOf('crlf') >= 0).EntryID}
    results:
    - AttachmentName
    separatecontext: false
    view: |-
      {
        "position": {
<<<<<<< HEAD
          "x": 680,
          "y": 370
=======
          "x": 630,
          "y": 195
>>>>>>> 6e375a1b
        }
      }
    note: false
  "4":
    id: "4"
    taskid: be6f6daf-0497-423e-8a48-d669ccad567f
    type: condition
    task:
      id: be6f6daf-0497-423e-8a48-d669ccad567f
      version: -1
      name: Is there an HTML label in the email?
      description: ""
      type: condition
      iscommand: false
      brand: ""
    nexttasks:
      '#default#':
      - "6"
      "yes":
      - "5"
    separatecontext: false
    conditions:
    - label: "yes"
      condition:
      - - operator: isExists
          left:
            value:
              complex:
                root: Email
                accessor: HTML
            iscontext: true
    view: |-
      {
        "position": {
<<<<<<< HEAD
          "x": 377.5,
          "y": 1215
=======
          "x": 340,
          "y": 1220
>>>>>>> 6e375a1b
        }
      }
    note: false
  "5":
    id: "5"
    taskid: c18ef7a3-f278-4255-86ac-5b127f991302
    type: regular
    task:
      id: c18ef7a3-f278-4255-86ac-5b127f991302
      version: -1
      name: Render HTML to an image
      description: ""
      tags:
      - email_html_image
      script: Rasterize|||rasterize-email
      type: regular
      iscommand: true
      brand: Rasterize
    nexttasks:
      '#none#':
      - "6"
    scriptarguments:
      height: {}
      htmlBody:
        complex:
          root: Email
          accessor: HTML
      type: {}
      width: {}
    separatecontext: false
    view: |-
      {
        "position": {
<<<<<<< HEAD
          "x": 490,
          "y": 1390
=======
          "x": 100,
          "y": 1440
>>>>>>> 6e375a1b
        }
      }
    note: false
  "6":
    id: "6"
    taskid: dd0d5106-965e-4a81-8e67-79392ea47d7f
    type: title
    task:
      id: dd0d5106-965e-4a81-8e67-79392ea47d7f
      version: -1
      name: Done
      description: ""
      type: title
      iscommand: false
      brand: ""
    separatecontext: false
    view: |-
      {
        "position": {
<<<<<<< HEAD
          "x": 377.5,
          "y": 1915
=======
          "x": 340,
          "y": 1670
>>>>>>> 6e375a1b
        }
      }
    note: false
  "11":
    id: "11"
    taskid: 104966c4-8595-4a5a-8c75-c84f55e51c84
    type: title
    task:
      id: 104966c4-8595-4a5a-8c75-c84f55e51c84
      version: -1
      name: Advance features
      description: ""
      type: title
      iscommand: false
      brand: ""
    nexttasks:
      '#none#':
      - "4"
    separatecontext: false
    view: |-
      {
        "position": {
<<<<<<< HEAD
          "x": 377.5,
=======
          "x": 340,
>>>>>>> 6e375a1b
          "y": 1070
        }
      }
    note: false
  "13":
    id: "13"
    taskid: 9d6defc4-5ef1-4523-8136-08372aa15544
    type: regular
    task:
      id: 9d6defc4-5ef1-4523-8136-08372aa15544
      version: -1
      name: Set incident with the Email object data
      description: ""
      script: Builtin|||setIncident
      type: regular
      iscommand: true
      brand: Builtin
    nexttasks:
      '#none#':
      - "11"
    scriptarguments:
      1longtexttest: {}
      aaaa: {}
      addLabels: {}
      adgroupname: {}
      alertlevel: {}
      amarkdownsection: {}
      anothernumberpleasejusttomakesure: {}
      app: {}
      arcsightcaseid: {}
      assetid: {}
      attach: {}
      attachamenthash: {}
      attachmentcount:
        complex:
          root: Email
          accessor: |
            Attachment.Count
      attachmentextension:
        complex:
          root: Email
          accessor: Attachment.Extension
      attachmenthash:
        complex:
          root: Email
          accessor: Attachment.Hash
      attachmentid:
        complex:
          root: Email
          accessor: Attachment.ID
      attachmentitem:
        complex:
          root: Email
          accessor: Attachment.Item
      attachmentname:
        complex:
          root: Email
          accessor: Attachment.Name
      attachmentsize:
        complex:
          root: Email
          accessor: Attachment.Size
      attachmenttype:
        complex:
          root: Email
          accessor: Attachment.Type
      awsinstancename: {}
      backupowner: {}
      bbb: {}
      blah: {}
      bool1: {}
      bool2: {}
      booleansummary: {}
      booleantest: {}
      boolfield: {}
      booltest: {}
      bugtraq: {}
      casenumber: {}
      ccc: {}
      ccipaddress: {}
      cleanname: {}
      compliance: {}
      constvalue: {}
      customFields: {}
      customfield: {}
      cve: {}
      cvss: {}
      date2: {}
      datepicker: {}
      daysbetweenreportcreation: {}
      deleteEmptyField:
        simple: "True"
      department: {}
      departmentadmin: {}
      dest: {}
      destinationip: {}
      destntdomain: {}
      details: {}
      dstip: {}
      duration: {}
      emailbcc:
        complex:
          root: Email
          accessor: BCC
          transformers:
          - operator: uniq
          - operator: Stringify
      emailbody:
        complex:
          root: Email
          accessor: Text
          transformers:
          - operator: Stringify
      emailbodyformat:
        complex:
          root: Email
          accessor: BodyFormat
      emailbodyhtml:
        complex:
          root: Email
          accessor: HTML
          transformers:
          - operator: Stringify
      emailcc:
        complex:
          root: Email
          accessor: CC
          transformers:
          - operator: uniq
          - operator: Stringify
      emailclientname:
        complex:
          root: Email
          accessor: ClientName
      emailfrom:
        complex:
          root: Email
          accessor: From
          transformers:
          - operator: uniq
          - operator: Stringify
      emailimage:
        complex:
          root: Email
          accessor: Image
      emailinreplyto:
        complex:
          root: Email
          accessor: InReplyTo
      emailkeywords:
        complex:
          root: Email
          accessor: Keywords
      emailmessageid:
        complex:
          root: Email
          accessor: ID
      emailreceived:
        complex:
          root: Email
          accessor: Received
      emailreplyto:
        complex:
          root: Email
          accessor: ReplyTo
      emailreturnpath:
        complex:
          root: Email
          accessor: ReturnPath
      emailsenderip:
        complex:
          root: Email
          accessor: SenderIP
      emailsize:
        complex:
          root: Email
          accessor: Size
      emailsource:
        complex:
          root: Email
          accessor: Source
      emailsubject:
        complex:
          root: Email
          accessor: Subject
          transformers:
          - operator: uniq
          - operator: Stringify
      emailto:
        complex:
          root: Email
          accessor: To
          transformers:
          - operator: uniq
          - operator: Stringify
      emailtocount:
        complex:
          root: Email
          accessor: ToCount
      emailurlclicked:
        complex:
          root: EmailUrlClicked
      enisacategory: {}
      escalationdate: {}
      eventid: {}
      falses: {}
      fetchid: {}
      fetchtype: {}
      field1: {}
      field2: {}
      field3: {}
      field4: {}
      filehash: {}
      filename: {}
      filepath: {}
      fwlogs: {}
      gatenumber: {}
      hash: {}
      hjhj: {}
      host: {}
      htmlimage: {}
      htmlrenderedimage: {}
      htmltypefield: {}
      id: {}
      important: {}
      importantfield: {}
      infectedhost: {}
      intelblockcomment: {}
      intelblockurl: {}
      internalemail: {}
      internalusage: {}
      itaytestfield: {}
      jiraticketid: {}
      killchain: {}
      labels: {}
      lob: {}
      longtextone: {}
      longtexttoo: {}
      mailbody: {}
      malwarefamily: {}
      mdtest: {}
      mitigated: {}
      mttd: {}
      multilinetext: {}
      mydate: {}
      myfield: {}
      myname: {}
      myseverity: {}
      name: {}
      newmarkdownfield: {}
      newtextfield: {}
      noatext: {}
      numberplease: {}
      objecttype: {}
      occurred: {}
      originalhtml: {}
      oriwithspace: {}
      owner: {}
      phase: {}
      phishingsender: {}
      phishingsenderdomain: {}
      priority: {}
      qradaroffenceid: {}
      queues: {}
      relatedincidentssummary: {}
      replacePlaybook: {}
      reporteduser: {}
      riskmitigationactionrequirements: {}
      riskscore: {}
      roles: {}
      screenshot: {}
      screenshot2: {}
      selector: {}
      sender: {}
      sensitive: {}
      severity: {}
      shift: {}
      shiftnotes: {}
      signature: {}
      single: {}
      single2: {}
      sla: {}
      source: {}
      sourceip: {}
      sourceip1: {}
      src: {}
      srcip: {}
      srcntdomain: {}
      srcuser: {}
      subcat: {}
      subcategory: {}
      summary: {}
      systems: {}
      targethostname: {}
      team: {}
      telefield: {}
      teleselect: {}
      test: {}
      test2: {}
      test111: {}
      testassociationdumpme: {}
      testfield: {}
      testguy: {}
      testhtml: {}
      thisismysuperlongfield: {}
      tier2owner: {}
      timeassignedtolevel2: {}
      timefield1: {}
      timelevel1: {}
      timetomitigate: {}
      timetotriage: {}
      tldr: {}
      tlp: {}
      tttttt: {}
      type: {}
      uniquefiled: {}
      user: {}
      useremail: {}
      username: {}
      vendorid: {}
      vendorproduct: {}
      vulnerabilitycategory: {}
      vvvv: {}
      zattachmentsgeneric: {}
      zmaltegoimage: {}
      zvtfirstseen: {}
      zvtother: {}
      zvtvendorcount: {}
    reputationcalc: 2
    separatecontext: false
    view: |-
      {
        "position": {
<<<<<<< HEAD
          "x": 592.5,
          "y": 895
        }
      }
    note: false
  "14":
    id: "14"
    taskid: 89a7a856-46ff-46f6-8f1c-b2f772c12881
    type: regular
    task:
      id: 89a7a856-46ff-46f6-8f1c-b2f772c12881
      version: -1
      name: Set HTML Image custom field
      description: Set the base64 of the rendered image to the custom field and the
        Summary page
      script: Builtin|||setIncident
      type: regular
      iscommand: true
      brand: Builtin
    nexttasks:
      '#none#':
      - "6"
    scriptarguments:
      addLabels: {}
      app: {}
      assetid: {}
      attachmentcount: {}
      attachmentextension: {}
      attachmenthash: {}
      attachmentid: {}
      attachmentitem: {}
      attachmentname: {}
      attachmentsize: {}
      attachmenttype: {}
      backupowner: {}
      bugtraq: {}
      customFields: {}
      cve: {}
      cvss: {}
      daysbetweenreportcreation: {}
      dest: {}
      destntdomain: {}
      details: {}
      duration: {}
      emailbcc: {}
      emailbody: {}
      emailbodyformat: {}
      emailbodyhtml: {}
      emailcc: {}
      emailclientname: {}
      emailfrom: {}
      emailkeywords: {}
      emailmessageid: {}
      emailreceived: {}
      emailreplyto: {}
      emailreturnpath: {}
      emailsenderip: {}
      emailsize: {}
      emailsource: {}
      emailsubject: {}
      emailto: {}
      emailtocount: {}
      emailurlclicked: {}
      eventid: {}
      falses: {}
      fetchid: {}
      fetchtype: {}
      filehash: {}
      filename: {}
      filepath: {}
      htmlimage:
        simple: |
          ![HTML render](data:image/png;base64,${Base64.encoded})
      htmlrenderedimage:
        simple: '![HTML render](data:image/png;base64,${Base64.encoded})'
      id: {}
      important: {}
      importantfield: {}
      labels: {}
      malwarefamily: {}
      mdtest: {}
      myfield: {}
      name: {}
      occurred: {}
      owner: {}
      phase: {}
      replacePlaybook: {}
      reporteduser: {}
      roles: {}
      screenshot: {}
      screenshot2: {}
      selector: {}
      severity: {}
      signature: {}
      single: {}
      single2: {}
      sla: {}
      source: {}
      src: {}
      srcntdomain: {}
      srcuser: {}
      systems: {}
      test: {}
      test2: {}
      testfield: {}
      timeassignedtolevel2: {}
      timefield1: {}
      timelevel1: {}
      type: {}
      user: {}
      username: {}
      vendorid: {}
      vendorproduct: {}
      vulnerabilitycategory: {}
    separatecontext: false
    view: |-
      {
        "position": {
          "x": 377.5,
          "y": 1740
        }
      }
    note: false
  "15":
    id: "15"
    taskid: 50661f40-4640-4b90-8f01-8143cec44c79
    type: condition
    task:
      id: 50661f40-4640-4b90-8f01-8143cec44c79
      version: -1
      name: Is there a base64 encoding for the rendered image?
      description: ""
      type: condition
      iscommand: false
      brand: ""
    nexttasks:
      '#default#':
      - "6"
      "yes":
      - "14"
    separatecontext: false
    conditions:
    - label: "yes"
      condition:
      - - operator: isExists
          left:
            value:
              simple: Base64.encoded
            iscontext: true
    view: |-
      {
        "position": {
          "x": 490,
          "y": 1565
=======
          "x": 630,
          "y": 820
>>>>>>> 6e375a1b
        }
      }
    note: false
  "16":
    id: "16"
    taskid: bc0dd5a2-6073-4f44-8abc-9bc48e3e08c1
    type: condition
    task:
      id: bc0dd5a2-6073-4f44-8abc-9bc48e3e08c1
      version: -1
      name: Should retrieve the original email?
      description: If True, retrieve the original email in the thread
      type: condition
      iscommand: false
      brand: ""
    nexttasks:
      '#default#':
      - "2"
      "yes":
      - "17"
    separatecontext: false
    conditions:
    - label: "yes"
      condition:
      - - operator: isEqualString
          left:
            value:
              simple: inputs.GetOriginalEmail
            iscontext: true
          right:
            value:
              simple: "True"
          ignorecase: true
    view: |-
      {
        "position": {
<<<<<<< HEAD
          "x": 263,
          "y": 370
=======
          "x": 110,
          "y": 195
>>>>>>> 6e375a1b
        }
      }
    note: false
  "17":
    id: "17"
    taskid: e6915e5d-bdca-4d59-8636-2e65b2e680e1
    type: playbook
    task:
      id: e6915e5d-bdca-4d59-8636-2e65b2e680e1
      version: -1
      name: Get Original Message - Generic
      description: ""
      playbookName: Get Original Email - Generic
      type: playbook
      iscommand: false
      brand: ""
    nexttasks:
      '#none#':
      - "18"
    separatecontext: true
    view: |-
      {
        "position": {
<<<<<<< HEAD
          "x": 50,
          "y": 545
=======
          "x": 340,
          "y": 430
>>>>>>> 6e375a1b
        }
      }
    note: false
  "18":
    id: "18"
    taskid: 9a505e0b-27c1-424a-880a-253135d80683
    type: condition
    task:
      id: 9a505e0b-27c1-424a-880a-253135d80683
      version: -1
      name: Was the original email retrieved?
      description: Is there an email object in the context?
      type: condition
      iscommand: false
      brand: ""
    nexttasks:
      '#default#':
      - "2"
      "yes":
      - "13"
    separatecontext: false
    conditions:
    - label: "yes"
      condition:
      - - operator: isExists
          left:
            value:
              simple: Email
            iscontext: true
    view: |-
      {
        "position": {
<<<<<<< HEAD
          "x": 50,
          "y": 698
=======
          "x": 340,
          "y": 620
>>>>>>> 6e375a1b
        }
      }
    note: false
view: |-
  {
    "linkLabelsPosition": {
      "16_2_#default#": 0.73,
      "18_13_yes": 0.72,
      "18_2_#default#": 0.47,
      "4_5_yes": 0.57
    },
    "paper": {
      "dimensions": {
<<<<<<< HEAD
        "height": 1930,
        "width": 1010,
        "x": 50,
        "y": 50
=======
        "height": 2015,
        "width": 1070,
        "x": -60,
        "y": -280
>>>>>>> 6e375a1b
      }
    }
  }
inputs:
- key: File
  value:
    complex:
      root: File
  required: false
  description: An EML or MSG file with
- key: Email
  value:
    complex:
      root: incident
      accessor: labels.Email
  required: false
  description: The receiving email address
- key: Email/cc
  value:
    complex:
      root: incident
      accessor: labels.CC
  required: false
  description: CC addresses
- key: Email/from
  value:
    complex:
      root: incident
      accessor: labels.Email/from
  required: false
  description: The originator of the email
- key: Email/subject
  value:
    complex:
      root: incident
      accessor: labels.Email/subject
  required: false
  description: The email’s subject
- key: Email/text
  value:
    complex:
      root: incident
      accessor: labels.Email/text
  required: false
  description: The email’s text
- key: Email/html
  value:
    complex:
      root: incident
      accessor: labels.Email/html
  required: false
  description: The emai’sl html
- key: Email/headers
  value:
    complex:
      root: incident
      accessor: labels.Email/headers
  required: false
  description: The email’s headers
- key: Email/format
  value:
    complex:
      root: incident
      accessor: labels.Email/format
  required: false
  description: The email’s format
- key: GetOriginalEmail
  value:
    simple: "False"
  required: false
  description: |-
    Retrieve the original email in the thread. Default is "False".

    You must have the necessary permissions in your email service to execute global search.

    - EWS: eDiscovery
    - Gmail: Google Apps Domain-Wide Delegation of Authority
outputs:
- contextPath: Email.HTML
  description: Email 'html' body if exists
  type: string
- contextPath: Email
  description: Email object
  type: unknown
- contextPath: Email.CC
  description: Email 'cc' addresses
  type: string
- contextPath: Email.From
  description: Email 'from' sender
  type: string
- contextPath: Email.Subject
  description: Email subject
  type: string
- contextPath: Email.To
  description: Email 'to' addresses
  type: string
- contextPath: Email.Text
  description: Email 'text' body if exists
  type: string
- contextPath: Email.Headers
  description: The full email headers as a single string
  type: string
- contextPath: Email.Attachments
  description: The list of attachment names in the email
  type: string
- contextPath: Email.Format
  description: The format of the email if available
  type: string
- contextPath: File
  description: The File object
  type: unknown<|MERGE_RESOLUTION|>--- conflicted
+++ resolved
@@ -26,11 +26,7 @@
       {
         "position": {
           "x": 377.5,
-<<<<<<< HEAD
-          "y": 50
-=======
           "y": -280
->>>>>>> 6e375a1b
         }
       }
     note: false
@@ -64,11 +60,7 @@
       {
         "position": {
           "x": 377.5,
-<<<<<<< HEAD
-          "y": 195
-=======
           "y": -65
->>>>>>> 6e375a1b
         }
       }
     note: false
@@ -134,13 +126,8 @@
     view: |-
       {
         "position": {
-<<<<<<< HEAD
-          "x": 680,
-          "y": 370
-=======
           "x": 630,
           "y": 195
->>>>>>> 6e375a1b
         }
       }
     note: false
@@ -175,13 +162,8 @@
     view: |-
       {
         "position": {
-<<<<<<< HEAD
-          "x": 377.5,
-          "y": 1215
-=======
           "x": 340,
           "y": 1220
->>>>>>> 6e375a1b
         }
       }
     note: false
@@ -215,13 +197,8 @@
     view: |-
       {
         "position": {
-<<<<<<< HEAD
-          "x": 490,
-          "y": 1390
-=======
           "x": 100,
           "y": 1440
->>>>>>> 6e375a1b
         }
       }
     note: false
@@ -241,13 +218,8 @@
     view: |-
       {
         "position": {
-<<<<<<< HEAD
-          "x": 377.5,
-          "y": 1915
-=======
           "x": 340,
           "y": 1670
->>>>>>> 6e375a1b
         }
       }
     note: false
@@ -270,11 +242,7 @@
     view: |-
       {
         "position": {
-<<<<<<< HEAD
-          "x": 377.5,
-=======
           "x": 340,
->>>>>>> 6e375a1b
           "y": 1070
         }
       }
@@ -608,165 +576,8 @@
     view: |-
       {
         "position": {
-<<<<<<< HEAD
-          "x": 592.5,
-          "y": 895
-        }
-      }
-    note: false
-  "14":
-    id: "14"
-    taskid: 89a7a856-46ff-46f6-8f1c-b2f772c12881
-    type: regular
-    task:
-      id: 89a7a856-46ff-46f6-8f1c-b2f772c12881
-      version: -1
-      name: Set HTML Image custom field
-      description: Set the base64 of the rendered image to the custom field and the
-        Summary page
-      script: Builtin|||setIncident
-      type: regular
-      iscommand: true
-      brand: Builtin
-    nexttasks:
-      '#none#':
-      - "6"
-    scriptarguments:
-      addLabels: {}
-      app: {}
-      assetid: {}
-      attachmentcount: {}
-      attachmentextension: {}
-      attachmenthash: {}
-      attachmentid: {}
-      attachmentitem: {}
-      attachmentname: {}
-      attachmentsize: {}
-      attachmenttype: {}
-      backupowner: {}
-      bugtraq: {}
-      customFields: {}
-      cve: {}
-      cvss: {}
-      daysbetweenreportcreation: {}
-      dest: {}
-      destntdomain: {}
-      details: {}
-      duration: {}
-      emailbcc: {}
-      emailbody: {}
-      emailbodyformat: {}
-      emailbodyhtml: {}
-      emailcc: {}
-      emailclientname: {}
-      emailfrom: {}
-      emailkeywords: {}
-      emailmessageid: {}
-      emailreceived: {}
-      emailreplyto: {}
-      emailreturnpath: {}
-      emailsenderip: {}
-      emailsize: {}
-      emailsource: {}
-      emailsubject: {}
-      emailto: {}
-      emailtocount: {}
-      emailurlclicked: {}
-      eventid: {}
-      falses: {}
-      fetchid: {}
-      fetchtype: {}
-      filehash: {}
-      filename: {}
-      filepath: {}
-      htmlimage:
-        simple: |
-          ![HTML render](data:image/png;base64,${Base64.encoded})
-      htmlrenderedimage:
-        simple: '![HTML render](data:image/png;base64,${Base64.encoded})'
-      id: {}
-      important: {}
-      importantfield: {}
-      labels: {}
-      malwarefamily: {}
-      mdtest: {}
-      myfield: {}
-      name: {}
-      occurred: {}
-      owner: {}
-      phase: {}
-      replacePlaybook: {}
-      reporteduser: {}
-      roles: {}
-      screenshot: {}
-      screenshot2: {}
-      selector: {}
-      severity: {}
-      signature: {}
-      single: {}
-      single2: {}
-      sla: {}
-      source: {}
-      src: {}
-      srcntdomain: {}
-      srcuser: {}
-      systems: {}
-      test: {}
-      test2: {}
-      testfield: {}
-      timeassignedtolevel2: {}
-      timefield1: {}
-      timelevel1: {}
-      type: {}
-      user: {}
-      username: {}
-      vendorid: {}
-      vendorproduct: {}
-      vulnerabilitycategory: {}
-    separatecontext: false
-    view: |-
-      {
-        "position": {
-          "x": 377.5,
-          "y": 1740
-        }
-      }
-    note: false
-  "15":
-    id: "15"
-    taskid: 50661f40-4640-4b90-8f01-8143cec44c79
-    type: condition
-    task:
-      id: 50661f40-4640-4b90-8f01-8143cec44c79
-      version: -1
-      name: Is there a base64 encoding for the rendered image?
-      description: ""
-      type: condition
-      iscommand: false
-      brand: ""
-    nexttasks:
-      '#default#':
-      - "6"
-      "yes":
-      - "14"
-    separatecontext: false
-    conditions:
-    - label: "yes"
-      condition:
-      - - operator: isExists
-          left:
-            value:
-              simple: Base64.encoded
-            iscontext: true
-    view: |-
-      {
-        "position": {
-          "x": 490,
-          "y": 1565
-=======
           "x": 630,
           "y": 820
->>>>>>> 6e375a1b
         }
       }
     note: false
@@ -803,13 +614,8 @@
     view: |-
       {
         "position": {
-<<<<<<< HEAD
-          "x": 263,
-          "y": 370
-=======
           "x": 110,
           "y": 195
->>>>>>> 6e375a1b
         }
       }
     note: false
@@ -833,13 +639,8 @@
     view: |-
       {
         "position": {
-<<<<<<< HEAD
-          "x": 50,
-          "y": 545
-=======
           "x": 340,
           "y": 430
->>>>>>> 6e375a1b
         }
       }
     note: false
@@ -872,13 +673,8 @@
     view: |-
       {
         "position": {
-<<<<<<< HEAD
-          "x": 50,
-          "y": 698
-=======
           "x": 340,
           "y": 620
->>>>>>> 6e375a1b
         }
       }
     note: false
@@ -892,17 +688,10 @@
     },
     "paper": {
       "dimensions": {
-<<<<<<< HEAD
-        "height": 1930,
-        "width": 1010,
-        "x": 50,
-        "y": 50
-=======
         "height": 2015,
         "width": 1070,
         "x": -60,
         "y": -280
->>>>>>> 6e375a1b
       }
     }
   }
