## [Unreleased]
<<<<<<< HEAD
  - Fixed an issue that caused the **Critical Assets** field to be populated partially or not at all.
  - Fixed an issue that caused the playbook to fail when certain inputs were missing.
=======


## [20.3.3] - 2020-03-18
Fixed an issue that caused the **Critical Assets** field to be populated partially or not at all.
>>>>>>> 7a7ddeb6

## [19.10.1] - 2019-10-15
Added a task that sets all found critical assets to a new incident field.

## [19.9.1] - 2019-09-18
#### New Playbook
Determines if a critical assest is associated with the invesigation. The playbook returns a severity level of "Critical" if at least one critical asset is associated with the investigation.
Critical assets refer to: users, user groups, endpoints and endpoint groups.<|MERGE_RESOLUTION|>--- conflicted
+++ resolved
@@ -1,13 +1,8 @@
 ## [Unreleased]
-<<<<<<< HEAD
-  - Fixed an issue that caused the **Critical Assets** field to be populated partially or not at all.
-  - Fixed an issue that caused the playbook to fail when certain inputs were missing.
-=======
-
+Fixed an issue that caused the playbook to fail when certain inputs were missing.
 
 ## [20.3.3] - 2020-03-18
 Fixed an issue that caused the **Critical Assets** field to be populated partially or not at all.
->>>>>>> 7a7ddeb6
 
 ## [19.10.1] - 2019-10-15
 Added a task that sets all found critical assets to a new incident field.
