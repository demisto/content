id: Phishing - Simple
version: -1
fromversion: 4.1.0
name: Phishing - Simple
description: |-
  Provides a basic response to phishing incidents. Playbook features:
  - Calculates reputation for all indicators
  - Extracts indicators from email attachments
  - Calculates severity for the incident based on indicator reputation
  - Updates reporting user about investigation status
  - Allows manual remediation of the incident
starttaskid: "0"
tasks:
  "0":
    id: "0"
    taskid: 7bd69024-bbe7-4712-8144-eed5dd7f8f21
    type: start
    task:
      id: 7bd69024-bbe7-4712-8144-eed5dd7f8f21
      version: -1
      name: ""
      description: ""
      iscommand: false
      brand: ""
    nexttasks:
      '#none#':
      - "1"
      - "2"
    separatecontext: false
    view: |-
      {
        "position": {
          "x": 450,
          "y": 50
        }
      }
    note: false
    timertriggers: []
    ignoreworker: false
  "1":
    id: "1"
    taskid: fd442daa-fd30-4bcc-810b-5ea5e1c02b76
    type: playbook
    task:
      id: fd442daa-fd30-4bcc-810b-5ea5e1c02b76
      version: -1
      name: Process Email - Generic
      description: ""
      playbookName: Process Email - Generic
      type: playbook
      iscommand: false
      brand: ""
    nexttasks:
      '#none#':
      - "21"
    separatecontext: true
    view: |-
      {
        "position": {
          "x": 450,
          "y": 220
        }
      }
    note: false
    timertriggers: []
    ignoreworker: false
  "2":
    id: "2"
    taskid: 4088078f-6c08-43c2-8410-3b87ca001645
    type: regular
    task:
      id: 4088078f-6c08-43c2-8410-3b87ca001645
      version: -1
      name: Acknowledge email
      description: Sends an email to the user who reported the phishing email, inoforming
        them that the email was received and is being investigated.
      script: '|||send-mail'
      type: regular
      iscommand: true
      brand: ""
    nexttasks:
      '#none#':
      - "21"
    scriptarguments:
      attachIDs: {}
      attachNames: {}
      bcc: {}
      body:
        simple: |-
          Thank you for reporting the suspicious email, which we are actively investigating. Please do not interact with this email, such as opening or replying, until you hear back from the security team. 

          Sincerely,
          Demisto's Security Team
      cc: {}
      htmlBody: {}
      replyTo: {}
      subject:
        simple: '[Status Update]: ${incident.name}'
      to:
        complex:
          root: incident
          accessor: labels.Email/from
          transformers:
          - operator: uniq
    reputationcalc: 1
    separatecontext: false
    view: |-
      {
        "position": {
          "x": 900,
          "y": 220
        }
      }
    note: false
    timertriggers: []
    ignoreworker: false
  "5":
    id: "5"
    taskid: 039f7bf6-391a-4ce0-865c-6db56f2d87e2
    type: condition
    task:
      id: 039f7bf6-391a-4ce0-865c-6db56f2d87e2
      version: -1
      name: Is there a URL?
      description: Checks if there is at least one URL involved in the incident.
      type: condition
      iscommand: false
      brand: ""
    nexttasks:
      '#default#':
      - "8"
      "yes":
      - "7"
    separatecontext: false
    conditions:
    - label: "yes"
      condition:
      - - operator: isExists
          left:
            value:
              complex:
                root: URL
                transformers:
                - operator: uniq
            iscontext: true
    view: |-
      {
        "position": {
          "x": 450,
          "y": 580
        }
      }
    note: false
    timertriggers: []
    ignoreworker: false
  "6":
    id: "6"
    taskid: ad30e977-22d9-42e1-8b54-ebd88ef609e7
    type: regular
    task:
      id: ad30e977-22d9-42e1-8b54-ebd88ef609e7
      version: -1
      name: Get screenshots of URLs
      description: Uses the Rasterize integration to create screenshots (images) of
        the URLs involved in the incident.
      script: '|||rasterize'
      type: regular
      iscommand: true
      brand: ""
    nexttasks:
      '#none#':
      - "8"
    scriptarguments:
      height: {}
      type: {}
      url:
        complex:
          root: URL
          accessor: Data
          transformers:
          - operator: uniq
      width: {}
    reputationcalc: 1
    continueonerror: true
    separatecontext: false
    view: |-
      {
        "position": {
          "x": 450,
          "y": 980
        }
      }
    note: false
    timertriggers: []
    ignoreworker: false
  "7":
    id: "7"
    taskid: 7880d264-1c2e-4d82-8cce-6b0474677d25
    type: condition
    task:
      id: 7880d264-1c2e-4d82-8cce-6b0474677d25
      version: -1
      name: Can we take URL screenshots?
      description: Checks whether the user opted to get screenshots of URLs in the
        playbook's "GetURLScreenshots" input. Checks whether the Rasterize integration is enabled. 
      type: condition
      iscommand: false
      brand: ""
    nexttasks:
      '#default#':
      - "8"
      "yes":
      - "6"
    separatecontext: false
    conditions:
    - label: "yes"
      condition:
      - - operator: isExists
          left:
            value:
              complex:
                root: modules
                filters:
                - - operator: isEqualString
                    left:
                      value:
                        simple: brand
                      iscontext: true
                    right:
                      value:
                        simple: Rasterize
                    ignorecase: true
            iscontext: true
      - - operator: isEqualString
          left:
            value:
              simple: inputs.GetURLScreenshots
            iscontext: true
          right:
            value:
              simple: "True"
          ignorecase: true
    view: |-
      {
        "position": {
          "x": 450,
          "y": 790
        }
      }
    note: false
    timertriggers: []
    ignoreworker: false
  "8":
    id: "8"
    taskid: 1812b1ae-cb94-49ff-886a-f6b0a20fa922
    type: condition
    task:
      id: 1812b1ae-cb94-49ff-886a-f6b0a20fa922
      version: -1
      name: Are there indicators with scores?
      description: Checks whether there is at least one indicator with a DBotScore.
      type: condition
      iscommand: false
      brand: ""
    nexttasks:
      '#default#':
      - "11"
      "yes":
      - "9"
    separatecontext: false
    conditions:
    - label: "yes"
      condition:
      - - operator: isExists
          left:
            value:
              complex:
                root: DBotScore
                transformers:
                - operator: uniq
            iscontext: true
    view: |-
      {
        "position": {
          "x": 450,
          "y": 1140
        }
      }
    note: false
    timertriggers: []
    ignoreworker: false
  "9":
    id: "9"
    taskid: af3568f6-5f42-490d-8062-00993786a378
    type: condition
    task:
      id: af3568f6-5f42-490d-8062-00993786a378
      version: -1
      name: How severe is the incident?
      description: |-
        Determines the severity of the incident based on the score that was assigned to the indicators involved. The indicators are found in the DBotScore context key.

        The severity level is determined by the highest score given to any of the indicators:
        High - if there is a score higher than 2
        Medium - if there is a score that is equal to 2
        Low - if there is a score that is equal to 1
      type: condition
      iscommand: false
      brand: ""
    nexttasks:
      '#default#':
      - "14"
      High:
      - "13"
      Low:
      - "11"
      Medium:
      - "12"
    separatecontext: false
    conditions:
    - label: High
      condition:
      - - operator: isExists
          left:
            value:
              complex:
                root: DBotScore
                filters:
                - - operator: greaterThan
                    left:
                      value:
                        simple: Score
                      iscontext: true
                    right:
                      value:
                        simple: "2"
                transformers:
                - operator: uniq
            iscontext: true
    - label: Medium
      condition:
      - - operator: isExists
          left:
            value:
              complex:
                root: DBotScore
                filters:
                - - operator: isEqualString
                    left:
                      value:
                        simple: Score
                      iscontext: true
                    right:
                      value:
                        simple: "2"
                transformers:
                - operator: uniq
            iscontext: true
    - label: Low
      condition:
      - - operator: isExists
          left:
            value:
              complex:
                root: DBotScore
                filters:
                - - operator: isEqualString
                    left:
                      value:
                        simple: Score
                      iscontext: true
                    right:
                      value:
                        simple: "1"
                transformers:
                - operator: uniq
            iscontext: true
    view: |-
      {
        "position": {
          "x": 450,
          "y": 1350
        }
      }
    note: false
    timertriggers: []
    ignoreworker: false
  "11":
    id: "11"
    taskid: a7d60152-f753-45f2-8dea-9937f5be9885
    type: regular
    task:
      id: a7d60152-f753-45f2-8dea-9937f5be9885
      version: -1
      name: Set incident severity to "low"
      description: Sets the incident severity to "low".
      script: Builtin|||setIncident
      type: regular
      iscommand: true
      brand: Builtin
    nexttasks:
      '#none#':
      - "17"
    scriptarguments:
      addLabels: {}
      affecteddata: {}
      affecteddatatype: {}
      affectedindividualscontactinformation: {}
      app: {}
      approximatenumberofaffecteddatasubjects: {}
      assetid: {}
      attachmentcount: {}
      attachmentextension: {}
      attachmenthash: {}
      attachmentid: {}
      attachmentitem: {}
      attachmentname: {}
      attachmentsize: {}
      attachmenttype: {}
      backupowner: {}
      bugtraq: {}
      city: {}
      closeNotes: {}
      closeReason: {}
      companyaddress: {}
      companycity: {}
      companycountry: {}
      companyhasinsuranceforthebreach: {}
      companyname: {}
      companypostalcode: {}
      contactaddress: {}
      contactname: {}
      country: {}
      countrywherebusinesshasitsmainestablishment: {}
      countrywherethebreachtookplace: {}
      customFields: {}
      cve: {}
      cvss: {}
      dataencryptionstatus: {}
      datetimeofthebreach: {}
      daysbetweenreportcreation: {}
      deleteEmptyField: {}
      dest: {}
      destinationip: {}
      destntdomain: {}
      details: {}
      dpoemailaddress: {}
      duration: {}
      emailaddress: {}
      emailbcc: {}
      emailbody: {}
      emailbodyformat: {}
      emailbodyhtml: {}
      emailbodyhtmlraw: {}
      emailcc: {}
      emailclientname: {}
      emailfrom: {}
      emailfromdisplayname: {}
      emailinreplyto: {}
      emailkeywords: {}
      emailmessageid: {}
      emailreceived: {}
      emailreplyto: {}
      emailreturnpath: {}
      emailsenderdomain: {}
      emailsenderip: {}
      emailsize: {}
      emailsource: {}
      emailsubject: {}
      emailsubjectlanguage: {}
      emailto: {}
      emailtocount: {}
      emailurlclicked: {}
      eventid: {}
      falses: {}
      fetchid: {}
      fetchtype: {}
      filehash: {}
      filename: {}
      filepath: {}
      hostid: {}
      hostname: {}
      htmlimage: {}
      htmlrenderedimage: {}
      id: {}
      important: {}
      importantfield: {}
      isthedatasubjecttodpia: {}
      labels: {}
      likelyimpact: {}
      maliciouscauseifthecauseisamaliciousattack: {}
      malwarefamily: {}
      mdtest: {}
      measurestomitigate: {}
      myfield: {}
      name: {}
      occurred: {}
      owner: {}
      phase: {}
      possiblecauseofthebreach: {}
      postalcode: {}
      replacePlaybook: {}
      reporteduser: {}
      reportinguser: {}
      roles: {}
      screenshot: {}
      screenshot2: {}
      sectorofaffectedparty: {}
      selector: {}
      severity:
        simple: low
      signature: {}
      single: {}
      single2: {}
      sizenumberofemployees: {}
      sizeturnover: {}
      sla: {}
      slaField: {}
      source: {}
      src: {}
      srcntdomain: {}
      srcuser: {}
      systems: {}
      telephoneno: {}
      test: {}
      test2: {}
      testfield: {}
      timeassignedtolevel2: {}
      timefield1: {}
      timelevel1: {}
      type: {}
      user: {}
      username: {}
      vendorid: {}
      vendorproduct: {}
      vulnerabilitycategory: {}
      whereisdatahosted: {}
      xdr: {}
    reputationcalc: 1
    separatecontext: false
    view: |-
      {
        "position": {
          "x": -20,
          "y": 1630
        }
      }
    note: false
    timertriggers: []
    ignoreworker: false
  "12":
    id: "12"
    taskid: 63db02c9-0632-488f-89b4-cc9c3c83da58
    type: regular
    task:
      id: 63db02c9-0632-488f-89b4-cc9c3c83da58
      version: -1
      name: Set incident severity to "medium"
      description: Sets the incident severity to "medium".
      script: Builtin|||setIncident
      type: regular
      iscommand: true
      brand: Builtin
    nexttasks:
      '#none#':
      - "14"
    scriptarguments:
      addLabels: {}
      affecteddata: {}
      affecteddatatype: {}
      affectedindividualscontactinformation: {}
      app: {}
      approximatenumberofaffecteddatasubjects: {}
      assetid: {}
      attachmentcount: {}
      attachmentextension: {}
      attachmenthash: {}
      attachmentid: {}
      attachmentitem: {}
      attachmentname: {}
      attachmentsize: {}
      attachmenttype: {}
      backupowner: {}
      bugtraq: {}
      city: {}
      closeNotes: {}
      closeReason: {}
      companyaddress: {}
      companycity: {}
      companycountry: {}
      companyhasinsuranceforthebreach: {}
      companyname: {}
      companypostalcode: {}
      contactaddress: {}
      contactname: {}
      country: {}
      countrywherebusinesshasitsmainestablishment: {}
      countrywherethebreachtookplace: {}
      customFields: {}
      cve: {}
      cvss: {}
      dataencryptionstatus: {}
      datetimeofthebreach: {}
      daysbetweenreportcreation: {}
      deleteEmptyField: {}
      dest: {}
      destinationip: {}
      destntdomain: {}
      details: {}
      dpoemailaddress: {}
      duration: {}
      emailaddress: {}
      emailbcc: {}
      emailbody: {}
      emailbodyformat: {}
      emailbodyhtml: {}
      emailbodyhtmlraw: {}
      emailcc: {}
      emailclientname: {}
      emailfrom: {}
      emailfromdisplayname: {}
      emailinreplyto: {}
      emailkeywords: {}
      emailmessageid: {}
      emailreceived: {}
      emailreplyto: {}
      emailreturnpath: {}
      emailsenderdomain: {}
      emailsenderip: {}
      emailsize: {}
      emailsource: {}
      emailsubject: {}
      emailsubjectlanguage: {}
      emailto: {}
      emailtocount: {}
      emailurlclicked: {}
      eventid: {}
      falses: {}
      fetchid: {}
      fetchtype: {}
      filehash: {}
      filename: {}
      filepath: {}
      hostid: {}
      hostname: {}
      htmlimage: {}
      htmlrenderedimage: {}
      id: {}
      important: {}
      importantfield: {}
      isthedatasubjecttodpia: {}
      labels: {}
      likelyimpact: {}
      maliciouscauseifthecauseisamaliciousattack: {}
      malwarefamily: {}
      mdtest: {}
      measurestomitigate: {}
      myfield: {}
      name: {}
      occurred: {}
      owner: {}
      phase: {}
      possiblecauseofthebreach: {}
      postalcode: {}
      replacePlaybook: {}
      reporteduser: {}
      reportinguser: {}
      roles: {}
      screenshot: {}
      screenshot2: {}
      sectorofaffectedparty: {}
      selector: {}
      severity:
        simple: medium
      signature: {}
      single: {}
      single2: {}
      sizenumberofemployees: {}
      sizeturnover: {}
      sla: {}
      slaField: {}
      source: {}
      src: {}
      srcntdomain: {}
      srcuser: {}
      systems: {}
      telephoneno: {}
      test: {}
      test2: {}
      testfield: {}
      timeassignedtolevel2: {}
      timefield1: {}
      timelevel1: {}
      type: {}
      user: {}
      username: {}
      vendorid: {}
      vendorproduct: {}
      vulnerabilitycategory: {}
      whereisdatahosted: {}
      xdr: {}
    reputationcalc: 1
    separatecontext: false
    view: |-
      {
        "position": {
          "x": 450,
          "y": 1630
        }
      }
    note: false
    timertriggers: []
    ignoreworker: false
  "13":
    id: "13"
    taskid: cb522e09-996a-47b5-8fdc-5da898788702
    type: regular
    task:
      id: cb522e09-996a-47b5-8fdc-5da898788702
      version: -1
      name: Set incident severity to "high"
      description: Sets the incident severity to "high".
      script: Builtin|||setIncident
      type: regular
      iscommand: true
      brand: Builtin
    nexttasks:
      '#none#':
      - "16"
    scriptarguments:
      addLabels: {}
      affecteddata: {}
      affecteddatatype: {}
      affectedindividualscontactinformation: {}
      app: {}
      approximatenumberofaffecteddatasubjects: {}
      assetid: {}
      attachmentcount: {}
      attachmentextension: {}
      attachmenthash: {}
      attachmentid: {}
      attachmentitem: {}
      attachmentname: {}
      attachmentsize: {}
      attachmenttype: {}
      backupowner: {}
      bugtraq: {}
      city: {}
      closeNotes: {}
      closeReason: {}
      companyaddress: {}
      companycity: {}
      companycountry: {}
      companyhasinsuranceforthebreach: {}
      companyname: {}
      companypostalcode: {}
      contactaddress: {}
      contactname: {}
      country: {}
      countrywherebusinesshasitsmainestablishment: {}
      countrywherethebreachtookplace: {}
      customFields: {}
      cve: {}
      cvss: {}
      dataencryptionstatus: {}
      datetimeofthebreach: {}
      daysbetweenreportcreation: {}
      deleteEmptyField: {}
      dest: {}
      destinationip: {}
      destntdomain: {}
      details: {}
      dpoemailaddress: {}
      duration: {}
      emailaddress: {}
      emailbcc: {}
      emailbody: {}
      emailbodyformat: {}
      emailbodyhtml: {}
      emailbodyhtmlraw: {}
      emailcc: {}
      emailclientname: {}
      emailfrom: {}
      emailfromdisplayname: {}
      emailinreplyto: {}
      emailkeywords: {}
      emailmessageid: {}
      emailreceived: {}
      emailreplyto: {}
      emailreturnpath: {}
      emailsenderdomain: {}
      emailsenderip: {}
      emailsize: {}
      emailsource: {}
      emailsubject: {}
      emailsubjectlanguage: {}
      emailto: {}
      emailtocount: {}
      emailurlclicked: {}
      eventid: {}
      falses: {}
      fetchid: {}
      fetchtype: {}
      filehash: {}
      filename: {}
      filepath: {}
      hostid: {}
      hostname: {}
      htmlimage: {}
      htmlrenderedimage: {}
      id: {}
      important: {}
      importantfield: {}
      isthedatasubjecttodpia: {}
      labels: {}
      likelyimpact: {}
      maliciouscauseifthecauseisamaliciousattack: {}
      malwarefamily: {}
      mdtest: {}
      measurestomitigate: {}
      myfield: {}
      name: {}
      occurred: {}
      owner: {}
      phase: {}
      possiblecauseofthebreach: {}
      postalcode: {}
      replacePlaybook: {}
      reporteduser: {}
      reportinguser: {}
      roles: {}
      screenshot: {}
      screenshot2: {}
      sectorofaffectedparty: {}
      selector: {}
      severity:
        simple: high
      signature: {}
      single: {}
      single2: {}
      sizenumberofemployees: {}
      sizeturnover: {}
      sla: {}
      slaField: {}
      source: {}
      src: {}
      srcntdomain: {}
      srcuser: {}
      systems: {}
      telephoneno: {}
      test: {}
      test2: {}
      testfield: {}
      timeassignedtolevel2: {}
      timefield1: {}
      timelevel1: {}
      type: {}
      user: {}
      username: {}
      vendorid: {}
      vendorproduct: {}
      vulnerabilitycategory: {}
      whereisdatahosted: {}
      xdr: {}
    reputationcalc: 1
    separatecontext: false
    view: |-
      {
        "position": {
          "x": 920,
          "y": 1630
        }
      }
    note: false
    timertriggers: []
    ignoreworker: false
  "14":
    id: "14"
    taskid: e3a4d27c-fdc8-4087-84ed-b335984f896f
    type: regular
    task:
      id: e3a4d27c-fdc8-4087-84ed-b335984f896f
      version: -1
      name: Manually investigate the incident
<<<<<<< HEAD
      description: A manual task that allows the analyst to manually investigate the
        incident, and resume the playbook when they choose to do so.
=======
      description: Pauses the playbook so the analyst can investigate the incdent, and manually resume the playbook when necessary.
      tags:
      - manual
>>>>>>> 8521e1c9
      type: regular
      iscommand: false
      brand: ""
    nexttasks:
      '#none#':
      - "15"
    separatecontext: false
    view: |-
      {
        "position": {
          "x": 450,
          "y": 1800
        }
      }
    note: false
    timertriggers: []
    ignoreworker: false
  "15":
    id: "15"
    taskid: a81fc1c4-dd81-451a-8bf6-ab1038ffa07c
    type: condition
    task:
      id: a81fc1c4-dd81-451a-8bf6-ab1038ffa07c
      version: -1
      name: Is the email malicious or benign?
<<<<<<< HEAD
      description: Allows the analyst to decide whether the investigated email is
        malicious or benign, according to their findings from the manual investigation.
=======
      description: Pauses the playbook so the analyst can decides whether the investigated email is
        malicious or benign.
      tags:
      - manual
>>>>>>> 8521e1c9
      type: condition
      iscommand: false
      brand: ""
    nexttasks:
      Benign:
      - "17"
      Malicious:
      - "16"
    separatecontext: false
    view: |-
      {
        "position": {
          "x": 450,
          "y": 1970
        }
      }
    note: false
    timertriggers: []
    ignoreworker: false
  "16":
    id: "16"
    taskid: 9b0470e1-8c93-485d-8b77-eaf1dc682487
    type: regular
    task:
      id: 9b0470e1-8c93-485d-8b77-eaf1dc682487
      version: -1
      name: Update user that the email is malicious
      description: Sends an email to the user who reported the phishing email, informing 
        them that the email is malicious.
      script: '|||send-mail'
      type: regular
      iscommand: true
      brand: ""
    nexttasks:
      '#none#':
      - "18"
    scriptarguments:
      attachIDs: {}
      attachNames: {}
      bcc: {}
      body:
        simple: |-
          After investing the email you sent, we determined that the email is malicious. We appreciate your continued attention to suspcious emails.

          Sincerely,
          Demisto's Security Team
      cc: {}
      htmlBody: {}
      replyTo: {}
      subject:
        simple: '[Status Update]: ${incident.name}'
      to:
        complex:
          root: incident
          accessor: labels.Email/from
          transformers:
          - operator: uniq
    reputationcalc: 1
    separatecontext: false
    view: |-
      {
        "position": {
          "x": 830,
          "y": 2160
        }
      }
    note: false
    timertriggers: []
    ignoreworker: false
  "17":
    id: "17"
    taskid: 53b80e1f-66a2-4e48-8265-3f27e8676545
    type: regular
    task:
      id: 53b80e1f-66a2-4e48-8265-3f27e8676545
      version: -1
      name: Update user that the email is benign
      description: Sends an email to the user who reported the phishing email, informing
        them that the email is benign.
      script: '|||send-mail'
      type: regular
      iscommand: true
      brand: ""
    nexttasks:
      '#none#':
      - "19"
    scriptarguments:
      attachIDs: {}
      attachNames: {}
      bcc: {}
      body: {}
      cc: {}
      htmlBody: {}
      replyTo: {}
      subject:
        simple: '[Status Update]: ${incident.name}'
      to:
        complex:
          root: incident
          accessor: labels.Email/from
          transformers:
          - operator: uniq
    reputationcalc: 1
    separatecontext: false
    view: |-
      {
        "position": {
          "x": 70,
          "y": 2160
        }
      }
    note: false
    timertriggers: []
    ignoreworker: false
  "18":
    id: "18"
    taskid: aeef0938-0752-477d-8b54-d4a3cfdaefc1
    type: regular
    task:
      id: aeef0938-0752-477d-8b54-d4a3cfdaefc1
      version: -1
      name: Manually remediate the incident
      description: Pauses the playbook so the analyst can manually remediate the
        incident, and manually resume the playbook.
      tags:
      - manual
      type: regular
      iscommand: false
      brand: ""
    nexttasks:
      '#none#':
      - "19"
    separatecontext: false
    view: |-
      {
        "position": {
          "x": 830,
          "y": 2340
        }
      }
    note: false
    timertriggers: []
    ignoreworker: false
  "19":
    id: "19"
    taskid: 67d2318c-bad7-4e5b-812b-e1f18c9a300f
    type: regular
    task:
      id: 67d2318c-bad7-4e5b-812b-e1f18c9a300f
      version: -1
      name: Close investigation
      description: Closes the current incident.
      script: Builtin|||closeInvestigation
      type: regular
      iscommand: true
      brand: Builtin
    scriptarguments:
      assetid: {}
      closeNotes: {}
      closeReason: {}
      id: {}
      importantfield: {}
      test2: {}
      timefield1: {}
    reputationcalc: 1
    separatecontext: false
    view: |-
      {
        "position": {
          "x": 450,
          "y": 2530
        }
      }
    note: false
    timertriggers: []
    ignoreworker: false
  "21":
    id: "21"
    taskid: a5999ec8-500c-408d-818c-2517e0c1cc15
    type: playbook
    task:
      id: a5999ec8-500c-408d-818c-2517e0c1cc15
      version: -1
      name: Extract Indicators From File - Generic v2
      description: ""
      playbookName: Extract Indicators From File - Generic v2
      type: playbook
      iscommand: false
      brand: ""
    nexttasks:
      '#none#':
      - "5"
    scriptarguments:
      File:
        complex:
          root: File
          transformers:
          - operator: uniq
    separatecontext: true
    loop:
      iscommand: false
      exitCondition: ""
      wait: 1
    view: |-
      {
        "position": {
          "x": 450,
          "y": 400
        }
      }
    note: false
    timertriggers: []
    ignoreworker: false
view: |-
  {
    "linkLabelsPosition": {
      "5_7_yes": 0.52,
      "5_8_#default#": 0.51,
      "7_6_yes": 0.44,
      "7_8_#default#": 0.51,
      "8_11_#default#": 0.73
    },
    "paper": {
      "dimensions": {
        "height": 2575,
        "width": 1320,
        "x": -20,
        "y": 50
      }
    }
  }
inputs:
- key: GetURLScreenshots
  value:
    simple: "True"
  required: false
  description: Whether the user wants the Rasterize integration to produce
    images of URLs that are involved in the incident. If "True", screenshots
    will be taken.
outputs: []
releaseNotes: "Demonstrates a basic approach for phishing incident response."
tests:
  - Phishing - Simple - Test<|MERGE_RESOLUTION|>--- conflicted
+++ resolved
@@ -87,7 +87,7 @@
       bcc: {}
       body:
         simple: |-
-          Thank you for reporting the suspicious email, which we are actively investigating. Please do not interact with this email, such as opening or replying, until you hear back from the security team. 
+          Thank you for reporting the suspicious email, which we are actively investigating. Please do not interact with this email, such as opening or replying, until you hear back from the security team.
 
           Sincerely,
           Demisto's Security Team
@@ -202,7 +202,7 @@
       version: -1
       name: Can we take URL screenshots?
       description: Checks whether the user opted to get screenshots of URLs in the
-        playbook's "GetURLScreenshots" input. Checks whether the Rasterize integration is enabled. 
+        playbook's "GetURLScreenshots" input. Checks whether the Rasterize integration is enabled.
       type: condition
       iscommand: false
       brand: ""
@@ -882,14 +882,7 @@
       id: e3a4d27c-fdc8-4087-84ed-b335984f896f
       version: -1
       name: Manually investigate the incident
-<<<<<<< HEAD
-      description: A manual task that allows the analyst to manually investigate the
-        incident, and resume the playbook when they choose to do so.
-=======
       description: Pauses the playbook so the analyst can investigate the incdent, and manually resume the playbook when necessary.
-      tags:
-      - manual
->>>>>>> 8521e1c9
       type: regular
       iscommand: false
       brand: ""
@@ -915,15 +908,8 @@
       id: a81fc1c4-dd81-451a-8bf6-ab1038ffa07c
       version: -1
       name: Is the email malicious or benign?
-<<<<<<< HEAD
-      description: Allows the analyst to decide whether the investigated email is
-        malicious or benign, according to their findings from the manual investigation.
-=======
       description: Pauses the playbook so the analyst can decides whether the investigated email is
         malicious or benign.
-      tags:
-      - manual
->>>>>>> 8521e1c9
       type: condition
       iscommand: false
       brand: ""
@@ -951,7 +937,7 @@
       id: 9b0470e1-8c93-485d-8b77-eaf1dc682487
       version: -1
       name: Update user that the email is malicious
-      description: Sends an email to the user who reported the phishing email, informing 
+      description: Sends an email to the user who reported the phishing email, informing
         them that the email is malicious.
       script: '|||send-mail'
       type: regular
@@ -966,7 +952,7 @@
       bcc: {}
       body:
         simple: |-
-          After investing the email you sent, we determined that the email is malicious. We appreciate your continued attention to suspcious emails.
+          After investigating the email you sent, we determined that the email is malicious. We appreciate your continued attention to suspicious emails.
 
           Sincerely,
           Demisto's Security Team
