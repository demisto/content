id: detonate_url_-_threatgrid
version: -1
name: Detonate URL - ThreatGrid
description: Detonate one or more URLs using the Threat Grid integration. This playbook
  returns relevant reports to the War Room and URL reputations to the context data.
starttaskid: "0"
fromversion: "4.0.0"
tasks:
  "0":
    id: "0"
    taskid: 29dcbc1e-0bb0-45f1-82ed-eb65b6ce039d
    type: start
    task:
      id: 29dcbc1e-0bb0-45f1-82ed-eb65b6ce039d
      version: -1
      name: ""
      iscommand: false
      brand: ""
      description: ""
    nexttasks:
      '#none#':
      - "5"
    separatecontext: false
    view: |-
      {
        "position": {
          "x": 140,
          "y": 220
        }
      }
    note: false
  "5":
    id: "5"
    taskid: cacefc85-644c-48de-8ff3-545308a282eb
    type: condition
    task:
      id: cacefc85-644c-48de-8ff3-545308a282eb
      version: -1
      name: Is ThreatGrid enabled?
      description: |
        Verify that there is a valid instance of Threat Grid enabled.
      type: condition
      iscommand: false
      brand: ""
    nexttasks:
      '#default#':
      - "6"
      "yes":
      - "14"
    separatecontext: false
    conditions:
    - label: "yes"
      condition:
      - - operator: isExists
          left:
            value:
              complex:
                root: modules
                filters:
                - - operator: isEqualString
                    left:
                      value:
                        simple: modules.brand
                      iscontext: true
                    right:
                      value:
                        simple: Threat Grid
                    ignorecase: true
                - - operator: isEqualString
                    left:
                      value:
                        simple: modules.state
                      iscontext: true
                    right:
                      value:
                        simple: active
                    ignorecase: true
                accessor: brand
            iscontext: true
    view: |-
      {
        "position": {
          "x": 140,
          "y": 390
        }
      }
    note: false
  "6":
    id: "6"
    taskid: e6a670a6-eff4-4b16-883b-f08e7d7e7bd3
    type: title
    task:
      id: e6a670a6-eff4-4b16-883b-f08e7d7e7bd3
      version: -1
      name: Done
      type: title
      iscommand: false
      brand: ""
      description: "Done"
    separatecontext: false
    view: |-
      {
        "position": {
          "x": 140,
          "y": 1280
        }
      }
    note: false
  "8":
    id: "8"
    taskid: 1c8055d2-4a2e-46cb-8022-90113cbf80c1
    type: regular
    task:
      id: 1c8055d2-4a2e-46cb-8022-90113cbf80c1
      version: -1
      name: ThreatGrid Get Samples State
      description: Download the pdf report to the War Room.
      script: Threat Grid|||threat-grid-get-samples-state
      type: regular
      iscommand: true
      brand: Threat Grid
    nexttasks:
      '#none#':
      - "6"
    scriptarguments:
      ids:
        complex:
          root: ThreatGrid
          accessor: Sample.ID
    separatecontext: false
    view: |-
      {
        "position": {
          "x": 140,
          "y": 1101
        }
      }
    note: false
  "12":
    id: "12"
    taskid: 7bd8d248-92aa-4d9f-8133-a468f9c72d21
    type: playbook
    task:
      id: 7bd8d248-92aa-4d9f-8133-a468f9c72d21
      version: -1
      name: GenericPolling
      description: |-
        Use as a sub-playbook to block execution of the master playbook until a remote action is complete.
        This playbook implements polling by continually running the command in Step #2 until the operation completes.
        The remote action should have the following structure:

        1. Initiate the operation.
        2. Poll to check if the operation completed.
        3. (optional) Get the results of the operation.
      playbookName: GenericPolling
      type: playbook
      iscommand: false
      brand: ""
    nexttasks:
      '#none#':
      - "8"
    scriptarguments:
      Ids:
        complex:
          root: ThreatGrid
          accessor: Sample.ID
      Interval:
        complex:
          root: inputs.Interval
      PollingCommandArgName:
        simple: ids
      PollingCommandName:
        simple: threat-grid-get-samples-state
      Timeout:
        complex:
          root: inputs.Timeout
      dt:
        simple: ThreatGrid.Sample(val.State!=='succ' && val.State!=='fail').ID
    separatecontext: true
    loop:
      iscommand: false
      exitCondition: ""
      wait: 1
    view: |-
      {
        "position": {
          "x": 140,
          "y": 940
        }
      }
    note: false
  "13":
    id: "13"
    taskid: 409321e3-f6ef-4943-8dae-3bf0f34b6a8d
    type: regular
    task:
      id: 409321e3-f6ef-4943-8dae-3bf0f34b6a8d
      version: -1
      name: ThreatGrid Upload File
      description: Uplads a sample to threat grid
      script: Threat Grid|||threat-grid-upload-sample
      type: regular
      iscommand: true
      brand: Threat Grid
    nexttasks:
      '#none#':
      - "12"
    scriptarguments:
      file-id:
        complex:
          root: File
          accessor: EntryID
      filename:
        complex:
          root: inputs.FileName
      playbook:
        complex:
          root: inputs.Playbook
      private:
        complex:
          root: inputs.Private
      source:
        complex:
          root: inputs.Source
      tags:
        complex:
          root: inputs.Tags
      vm:
        complex:
          root: inputs.VM
    separatecontext: false
    view: |-
      {
        "position": {
          "x": 140,
          "y": 780
        }
      }
    note: false
  "14":
    id: "14"
    taskid: 41ac2f94-eae1-4116-8773-8912d1f99d37
    type: regular
    task:
      id: 41ac2f94-eae1-4116-8773-8912d1f99d37
      version: -1
      name: URL to File
      description: Create a file from url
      script: Threat Grid|||threat-grid-url-to-file
      type: regular
      iscommand: true
      brand: Threat Grid
    nexttasks:
      '#none#':
      - "13"
    scriptarguments:
      urls:
        complex:
          root: inputs.URL
    separatecontext: false
    view: |-
      {
        "position": {
          "x": 140,
          "y": 610
        }
      }
    note: false
view: |-
  {
    "linkLabelsPosition": {
      "5_14_yes": 0.58,
      "5_6_#default#": 0.87
    },
    "paper": {
      "dimensions": {
        "height": 1125,
        "width": 380,
        "x": 140,
        "y": 220
      }
    }
  }
inputs:
- key: URL
  value:
    complex:
      root: URL
      accessor: Data
  required: false
  description: URL of the sites to detonate.
- key: FileName
  value:
    simple: file-detonated-via-demisto
  required: false
  description: Name of the file to detonate.
- key: VM
  value: {}
  required: false
  description: The VM to use (string)
- key: Playbook
  value:
    simple: default
  required: false
  description: Name of the Threat Grid playbook to apply to this sample run
- key: Private
  value: {}
  required: false
  description: The sample is marked private if this is present, and set to any value
    other than false. private
- key: Source
  value: {}
  required: false
  description: a string used for identifying the source of the detonation (user defined)
- key: Tags
  value: {}
  required: false
  description: A comma-separated list of tags applied to the sample.
- key: Interval
  value:
    simple: "1"
  required: false
  description: Polling frequency - how often the polling command should run (minutes)
- key: Timeout
  value:
    simple: "15"
  required: false
  description: How much time to wait before a timeout occurs (minutes)
outputs:
- contextPath: File.SHA256
  description: SHA256 hash of the file
  type: string
- contextPath: File.Malicious
  description: The File malicious description
  type: unknown
- contextPath: File.Type
  description: File type e.g. "PE"
  type: string
- contextPath: File.Size
  description: File size
  type: number
- contextPath: File.MD5
  description: MD5 hash of the file
  type: string
- contextPath: File.Name
  description: Filename
  type: string
- contextPath: File.SHA1
  description: SHA1 hash of the file
  type: string
- contextPath: File
  description: The File object
  type: unknown
- contextPath: File.Malicious.Vendor
  description: For malicious files, the vendor that made the decision
  type: string
- contextPath: DBotScore
  description: The DBotScore object
  type: unknown
- contextPath: DBotScore.Indicator
  description: The indicator we tested
  type: string
- contextPath: DBotScore.Type
  description: The type of the indicator
  type: string
- contextPath: DBotScore.Vendor
  description: Vendor used to calculate the score
  type: string
- contextPath: DBotScore.Score
  description: The actual score
  type: number
- contextPath: Sample.State
  description: The sample state
- contextPath: Sample.ID
  description: The sample ID
tests:
<<<<<<< HEAD
  - Test-Detonate URL - ThreatGrid
releaseNotes: "-"
=======
  - No test
>>>>>>> bc10aab3
<|MERGE_RESOLUTION|>--- conflicted
+++ resolved
@@ -374,9 +374,5 @@
 - contextPath: Sample.ID
   description: The sample ID
 tests:
-<<<<<<< HEAD
   - Test-Detonate URL - ThreatGrid
-releaseNotes: "-"
-=======
-  - No test
->>>>>>> bc10aab3
+releaseNotes: "-"