id: Account Enrichment
version: -1
name: Account Enrichment
fromversion: 3.5.0
description: Enrich the accounts under the Account context key with details from relevant
  integrations such as AD.
starttaskid: "0"
tasks:
  "0":
    id: "0"
    taskid: 065b25dc-7aad-4356-8bee-261b189251b3
    type: start
    task:
      id: 065b25dc-7aad-4356-8bee-261b189251b3
      version: -1
      name: ""
      description: ""
      iscommand: false
      brand: ""
    nexttasks:
      '#none#':
      - "4"
    separatecontext: false
    view: |-
      {
        "position": {
          "x": 162.5,
          "y": 50
        }
      }
    note: false
  "1":
    id: "1"
    taskid: be4d8a4d-14b5-4541-8d40-1df25ef145c6
    type: condition
    task:
      id: be4d8a4d-14b5-4541-8d40-1df25ef145c6
      version: -1
      name: Is AD configured?
      description: Check if a given value exists in the context. Will return 'no'
        for empty empty arrays. To be used mostly with DQ and selectors.
      scriptName: Exists
      type: condition
      iscommand: false
      brand: ""
    nexttasks:
      '#default#':
      - "3"
      "yes":
      - "2"
    scriptarguments:
      value:
        simple: ${modules.brand(val === 'activedir')}
    separatecontext: false
    view: |-
      {
        "position": {
          "x": 50,
          "y": 370
        }
      }
    note: false
  "2":
    id: "2"
    taskid: c7455a4b-be90-45c3-83be-a290e2660432
    type: regular
    task:
      id: c7455a4b-be90-45c3-83be-a290e2660432
      version: -1
      name: Query AD to get user details
      description: Query “Active Directory” for the email address info
      scriptName: ADGetUser
      type: regular
      iscommand: false
      brand: ""
    nexttasks:
      '#none#':
      - "3"
    scriptarguments:
      attributes: {}
      customFieldData:
        simple: ${Account.Email.Address}
      customFieldType:
        simple: mail
      dn: {}
      email: {}
      headers: {}
      limit: {}
      name: {}
      nestedSearch: {}
      userAccountControlOut: {}
      username: {}
    separatecontext: false
    view: |-
      {
        "position": {
          "x": 162.5,
          "y": 545
        }
      }
    note: false
  "3":
    id: "3"
    taskid: 561f7e3c-e8cf-4f68-8bbe-64c7cb608995
    type: title
    task:
      id: 561f7e3c-e8cf-4f68-8bbe-64c7cb608995
      version: -1
      name: User Enrichment Done
      description: ""
      type: title
      iscommand: false
      brand: ""
    separatecontext: false
    view: |-
      {
        "position": {
          "x": 162.5,
          "y": 720
        }
      }
    note: false
  "4":
    id: "4"
    taskid: 7e9ec3ab-29e0-458a-8a61-7ca559f4b428
    type: condition
    task:
      id: 7e9ec3ab-29e0-458a-8a61-7ca559f4b428
      version: -1
      name: Check if there is an Email address
      description: Check if there is an Email address.
      scriptName: Exists
      type: condition
      iscommand: false
      brand: ""
    nexttasks:
      '#default#':
      - "3"
      "yes":
      - "1"
    scriptarguments:
      value:
        simple: ${Account.Email.Address}
    separatecontext: false
    view: |-
      {
        "position": {
          "x": 162.5,
          "y": 195
        }
      }
    note: false
view: |-
  {
    "linkLabelsPosition": {},
    "paper": {
      "dimensions": {
        "height": 735,
        "width": 492.5,
        "x": 50,
        "y": 50
      }
    }
  }
<<<<<<< HEAD
inputs: []
outputs: []
releaseNotes: "Improve input checks and handling"
=======
inputs: []
>>>>>>> b6eda03e
<|MERGE_RESOLUTION|>--- conflicted
+++ resolved
@@ -162,10 +162,6 @@
       }
     }
   }
-<<<<<<< HEAD
 inputs: []
 outputs: []
-releaseNotes: "Improve input checks and handling"
-=======
-inputs: []
->>>>>>> b6eda03e
+releaseNotes: "Improve input checks and handling"