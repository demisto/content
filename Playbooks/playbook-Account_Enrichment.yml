--- conflicted
+++ resolved
@@ -118,9 +118,5 @@
     }
   }
 inputs: []
-<<<<<<< HEAD
 outputs: []
-releaseNotes: "added task to check if there is an email in the context from version 3.5.0"
-=======
-releaseNotes: "-"
->>>>>>> cd2919f0
+releaseNotes: "added task to check if there is an email in the context from version 3.5.0"