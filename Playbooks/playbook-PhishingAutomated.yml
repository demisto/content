id: playbook5
version: -1
system: true
fromversion: 3.5.0
name: Phishing Playbook - Automated
description: |-
  This is an automated playbook to investigate suspected Phishing attempts.
  It picks up the required information from the incident metadata as created by the mail listener.
  Labels:
  - Email/from: Email address of the user targeted by the suspected phishing attempt, who reported the email by forwarding it
  - Email: the to recipients
  - Email/cc: the cc recipients
  - Email/format: the format of the email - text / html / etc.
  - Email/html: the html body
  - Email/text: the text body
  - Email/subject: subject of the email
  - Email/attachments: list of attachments
  - Email/headers: the headers for the email
tags:
- Phishing
starttaskid: "0"
tasks:
  "0":
    id: "0"
    taskid: ea4fb28a-8a76-4708-80c2-28f936d8bf94
    type: start
    task:
      id: ea4fb28a-8a76-4708-80c2-28f936d8bf94
      version: -1
      description: ""
      name: start_task
      type: start
      iscommand: false
      brand: ""
    nexttasks:
      '#none#':
      - "1"
    view: |-
      {
        "position": {
          "x": 377.5,
          "y": 50
        }
      }
  "1":
    id: "1"
    taskid: ea731eb3-f592-42f3-892a-6a7d48c42e4d
    type: title
    task:
      id: ea731eb3-f592-42f3-892a-6a7d48c42e4d
      version: -1
      description: ""
      name: Triage and Engage
      type: title
      iscommand: false
      brand: ""
    nexttasks:
      '#none#':
      - "94"
      - "99"
    view: |-
      {
        "position": {
          "x": 377.5,
          "y": 195
        }
      }
  "4":
    id: "4"
    taskid: 2e0a1bd6-0e9a-4906-843c-e4652ed671f2
    type: regular
    task:
      id: 2e0a1bd6-0e9a-4906-843c-e4652ed671f2
      version: -1
      name: Auto-respond to acknowledge receipt
      description: Send an auto-response to the target telling them we are on it
      scriptName: SendEmail
      type: regular
      iscommand: false
      brand: ""
    scriptarguments:
      attachIDs: ""
      bcc: ""
      body: "Hi ${Account=val.DisplayName || val.Email.Address},\nWe've received your email
        and are investigating.\nPlease do not touch the email until further notice.\n\nCordially,
        \n  Your friendly neighborhood security team"
      cc: ""
      htmlBody: ""
      noteEntryID: ""
      subject: 'Re: Phishing Investigation - ${incident.name}'
      to: ${incident.labels.Email/from}
    view: |-
      {
        "position": {
          "x": 162.5,
          "y": 690
        }
      }
  "13":
    id: "13"
    taskid: b2b1f385-7cff-427a-8882-2c18875c9a2e
    type: regular
    task:
      id: b2b1f385-7cff-427a-8882-2c18875c9a2e
      version: -1
      description: ""
      name: Extract IP Addresses from email
      scriptName: ExtractIP
      type: regular
      iscommand: false
      brand: ""
    nexttasks:
      '#none#':
      - "14"
    scriptarguments:
      text: ${Email}
    view: |-
      {
        "position": {
          "x": 592.5,
          "y": 690
        }
      }
  "14":
    id: "14"
    taskid: a846334e-5ccc-4d95-8244-d57ec36d6e2f
    type: regular
    task:
      id: a846334e-5ccc-4d95-8244-d57ec36d6e2f
      version: -1
      description: ""
      name: Extract URLs from email
      scriptName: ExtractURL
      type: regular
      iscommand: false
      brand: ""
    nexttasks:
      '#none#':
      - "72"
    scriptarguments:
      text: ${Email}
    view: |-
      {
        "position": {
          "x": 592.5,
          "y": 865
        }
      }
  "23":
    id: "23"
    taskid: c752c128-ee8f-4f94-877a-39bdb10a7d40
    type: condition
    task:
      id: c752c128-ee8f-4f94-877a-39bdb10a7d40
      version: -1
      description: ""
      name: Is the attachment malicious according to Sandbox report?
      type: condition
      iscommand: false
      brand: ""
    nexttasks:
      '#default#':
      - "28"
      "yes":
      - "42"
    scriptarguments:
      data: ${urls}
    view: |-
      {
        "position": {
          "x": 480,
          "y": 1710
        }
      }
  "28":
    id: "28"
    taskid: 4440a41f-7d53-4a52-86bb-85b49b6722b4
    type: title
    task:
      id: 4440a41f-7d53-4a52-86bb-85b49b6722b4
      version: -1
      description: ""
      name: 'Manual Investigation Step 1: Initial Inspection'
      type: title
      iscommand: false
      brand: ""
    nexttasks:
      '#none#':
      - "30"
    view: |-
      {
        "position": {
          "x": 367.5,
          "y": 1885
        }
      }
  "30":
    id: "30"
    taskid: 7f2d8700-472f-4cfa-87e4-97681e5309fa
    type: regular
    task:
      id: 7f2d8700-472f-4cfa-87e4-97681e5309fa
      version: -1
      name: Check sender domain distance
      description: Check if the sender is trying to confuse the user with a domain
        that is very close to one of our own email domains
      scriptName: CheckSenderDomainDistance
      type: regular
      iscommand: false
      brand: ""
    nexttasks:
      '#none#':
      - "89"
    scriptarguments:
      distance: ""
      domain: ${inputs.CompanyDomains}
      sender: ${incident.labels.Email/from}
    results:
    - LevenshteinDistance
    view: |-
      {
        "position": {
          "x": 367.5,
          "y": 2030
        }
      }
  "31":
    id: "31"
    taskid: 5778ac35-8936-4170-8cf6-8cc09c98a300
    type: regular
    task:
      id: 5778ac35-8936-4170-8cf6-8cc09c98a300
      version: -1
      name: Manually inspect the email for anything suspicious
      description: Since automatic triage did not find anything wrong, please inspect
        it manually and see if something stands out
      type: regular
      iscommand: false
      brand: ""
    nexttasks:
      '#none#':
      - "32"
    view: |-
      {
        "position": {
          "x": 255,
          "y": 2380
        }
      }
  "32":
    id: "32"
    taskid: 5445acdd-df36-403e-8635-a0cbc3bd3f04
    type: regular
    task:
      id: 5445acdd-df36-403e-8635-a0cbc3bd3f04
      version: -1
      name: Assign and involve appropriate personnel
      description: 'Invite the relevant users for investigation - malware expert and
        network experts if needed. '
      type: regular
      iscommand: false
      brand: ""
    nexttasks:
      '#none#':
      - "33"
    view: |-
      {
        "position": {
          "x": 255,
          "y": 2555
        }
      }
  "33":
    id: "33"
    taskid: e76cfd73-35f3-4065-8e59-c37e365cd06c
    type: regular
    task:
      id: e76cfd73-35f3-4065-8e59-c37e365cd06c
      version: -1
      name: Assess severity
      description: 'Based on the end user affected, and other information assess and
        change the severity if needed. '
      type: regular
      iscommand: false
      brand: ""
    nexttasks:
      '#none#':
      - "34"
    view: |-
      {
        "position": {
          "x": 255,
          "y": 2730
        }
      }
  "34":
    id: "34"
    taskid: 3e30e515-bb4e-4b65-8d8c-a21a1e380126
    type: title
    task:
      id: 3e30e515-bb4e-4b65-8d8c-a21a1e380126
      version: -1
      description: ""
      name: 'Manual Investigation Step 2: Deeper Inspection'
      type: title
      iscommand: false
      brand: ""
    nexttasks:
      '#none#':
      - "36"
    view: |-
      {
        "position": {
          "x": 255,
          "y": 2905
        }
      }
  "36":
    id: "36"
    taskid: cceb5cd4-a661-434d-87d8-24b9988877c4
    type: condition
    task:
      id: cceb5cd4-a661-434d-87d8-24b9988877c4
      version: -1
      name: Check if the hostname in urls is being misrepresented?
      description: |-
        See if the URL text versus the hostname shown are different by hovering
         over the link. Also carefully inspected the URL for spelling spoofing which
         is typically a sign of phishing email.
      type: condition
      iscommand: false
      brand: ""
    nexttasks:
      '#default#':
      - "44"
      "yes":
      - "42"
    view: |-
      {
        "position": {
          "x": 255,
          "y": 3050
        }
      }
  "42":
    id: "42"
    taskid: 103b416e-75c9-4628-8b32-0dbab7b0f7a8
    type: title
    task:
      id: 103b416e-75c9-4628-8b32-0dbab7b0f7a8
      version: -1
      description: ""
      name: Response
      type: title
      iscommand: false
      brand: ""
    nexttasks:
      '#none#':
      - "46"
    scriptarguments:
      key: responseRequired
      value: "yes"
    view: |-
      {
        "position": {
          "x": 612.5,
          "y": 3240
        }
      }
  "44":
    id: "44"
    taskid: aafb8c0f-765a-4bbb-81c9-b1435b795f2e
    type: regular
    task:
      id: aafb8c0f-765a-4bbb-81c9-b1435b795f2e
      version: -1
      description: ""
      name: Send email to user notifying them this email is safe
      scriptName: SendEmail
      type: regular
      iscommand: false
      brand: ""
    nexttasks:
      '#none#':
      - "45"
    scriptarguments:
      attachIDs: ""
      bcc: ""
      body: |-
        Hi ${Account=val.DisplayName || val.Email.Address},
        We've concluded that the email you forwarded to us is safe.
        Thank you for your alertness and your participation in keeping our organization secure.
        Cordially,
          Your security team
      cc: ""
      htmlBody: ""
      noteEntryID: ""
      subject: 'Re: Phishing Investigation - ${incident.name}'
      to: ${incident.labels.Email/from}
    view: |-
      {
        "position": {
          "x": 50,
          "y": 3225
        }
      }
  "45":
    id: "45"
    taskid: abf517ab-27b6-49a9-853d-41e56650a92a
    type: regular
    task:
      id: abf517ab-27b6-49a9-853d-41e56650a92a
      version: -1
      description: ""
      name: Close the phishing investigation
      scriptName: CloseInvestigation
      type: regular
      iscommand: false
      brand: ""
    scriptarguments:
      notes: Concluded that this email is safe and sent a response to user notifying
        them that they may proceed normally.
      reason: Safe
    view: |-
      {
        "position": {
          "x": 50,
          "y": 3400
        }
      }
  "46":
    id: "46"
    taskid: 8a9ba010-09e1-4aa6-810f-859ae66768e6
    type: regular
    task:
      id: 8a9ba010-09e1-4aa6-810f-859ae66768e6
      version: -1
      description: ""
      name: Send email to user notifying them it's a malicious email
      scriptName: SendEmail
      type: regular
      iscommand: false
      brand: ""
    nexttasks:
      '#none#':
      - "102"
    scriptarguments:
      attachIDs: ""
      bcc: ""
      body: |-
        Hi ${Account=val.DisplayName || val.Email.Address},
        We've concluded that the email you forwarded to us is malicious. We've taken steps to blacklist the sender and quarantine the email. Good job on detecting and forwarding it to us!

        All the best,
          Your security team
      cc: ""
      htmlBody: ""
      noteEntryID: ""
      subject: 'Re: Phishing Investigation - ${incident.name}'
      to: ${incident.labels.Email/from}
    view: |-
      {
        "position": {
          "x": 612.5,
          "y": 3400
        }
      }
  "55":
    id: "55"
    taskid: 9892f321-ad3e-45ed-8abe-a4f29f29068a
    type: condition
    task:
      id: 9892f321-ad3e-45ed-8abe-a4f29f29068a
      version: -1
      description: ""
      name: Did we find an attachment inside the email and extract its hash?
      scriptName: Exists
      type: condition
      iscommand: false
      brand: ""
    nexttasks:
      '#default#':
      - "91"
      "yes":
      - "101"
    scriptarguments:
      key: AttachmentMD5
      value: ${File(!(val.Type.toLowerCase().indexOf('composite document file v2 document')
        >= 0 || val.Type.toLowerCase().indexOf('rfc 822 mail') >= 0 || val.Extension
        == 'eml' && val.Type.toLowerCase().indexOf('ascii') >= 0 && val.Type.toLowerCase().indexOf('crlf')
        >= 0)).EntryID}
    view: |-
      {
        "position": {
          "x": 612.5,
          "y": 3750
        }
      }
  "63":
    id: "63"
    taskid: 7b2f5045-5c2e-4db3-895b-f3cd8d51ef20
    type: regular
    task:
      id: 7b2f5045-5c2e-4db3-895b-f3cd8d51ef20
      version: -1
      name: Investigate further
      description: Investigate the results of the execution
      type: regular
      iscommand: false
      brand: ""
    nexttasks:
      '#none#':
      - "91"
    view: |-
      {
        "position": {
          "x": 480,
          "y": 4100
        }
      }
  "71":
    id: "71"
    taskid: 75e0739e-4f37-4859-8ae2-857be0d57d6c
    type: title
    task:
      id: 75e0739e-4f37-4859-8ae2-857be0d57d6c
      version: -1
      description: ""
      name: Extract indicators
      type: title
      iscommand: false
      brand: ""
    nexttasks:
      '#none#':
      - "13"
    view: |-
      {
        "position": {
          "x": 592.5,
          "y": 530
        }
      }
  "72":
    id: "72"
    taskid: 03606952-f504-44b2-8371-5a548e395048
    type: title
    task:
      id: 03606952-f504-44b2-8371-5a548e395048
      version: -1
      description: ""
      name: Check indicators
      type: title
      iscommand: false
      brand: ""
    nexttasks:
      '#none#':
      - "97"
    view: |-
      {
        "position": {
          "x": 592.5,
          "y": 1040
        }
      }
  "81":
    id: "81"
    taskid: 5359d876-c7b6-495c-8249-fd87d30d5663
    type: condition
    task:
      id: 5359d876-c7b6-495c-8249-fd87d30d5663
      version: -1
      description: ""
      name: Was any malicious indicator found?
      scriptName: IsMaliciousIndicatorFound
      type: condition
      iscommand: false
      brand: ""
    nexttasks:
      "no":
      - "100"
      "yes":
      - "42"
    view: |-
      {
        "position": {
          "x": 592.5,
          "y": 1360
        }
      }
  "89":
    id: "89"
    taskid: a2f77d09-4dc1-431a-8d7f-538f3b285e56
    type: condition
    task:
      id: a2f77d09-4dc1-431a-8d7f-538f3b285e56
      version: -1
      description: ""
      name: Is the distance really small
      scriptName: Exists
      type: condition
      iscommand: false
      brand: ""
    nexttasks:
      "no":
      - "31"
      "yes":
      - "42"
    scriptarguments:
      value: ${LevenshteinDistance(val > 0 && val < 3}
    view: |-
      {
        "position": {
          "x": 367.5,
          "y": 2205
        }
      }
  "91":
    id: "91"
    taskid: 2e785868-8ecb-47b8-8123-66e817a31f57
    type: regular
    task:
      id: 2e785868-8ecb-47b8-8123-66e817a31f57
      version: -1
      description: ""
      name: Review all results and decide should we close investigation
      type: regular
      iscommand: false
      brand: ""
    view: |-
      {
        "position": {
          "x": 612.5,
          "y": 4275
        }
      }
  "94":
    id: "94"
    taskid: bff69be5-924f-4eda-8264-83e9c2246ab6
    type: regular
    task:
      id: bff69be5-924f-4eda-8264-83e9c2246ab6
      version: -1
      description: ""
      name: Store the sending account
      scriptName: Set
      type: regular
      iscommand: false
      brand: ""
    nexttasks:
      '#none#':
      - "98"
    scriptarguments:
      key: Account.Email.Address
      value: ${incident.labels.Email/from}
      append: true
    view: |-
      {
        "position": {
          "x": 162.5,
          "y": 340
        }
      }
  "97":
    id: "97"
    taskid: 286c067d-78e0-4d90-8107-eec5625b4b82
    type: playbook
    task:
      id: 286c067d-78e0-4d90-8107-eec5625b4b82
      version: -1
      description: ""
      name: ""
      playbookName: Enrichment Playbook
      type: playbook
      iscommand: false
      brand: ""
    nexttasks:
      '#none#':
      - "81"
    view: |-
      {
        "position": {
          "x": 592.5,
          "y": 1185
        }
      }
  "98":
    id: "98"
    taskid: 6104b475-bee7-42aa-87c4-07c6e433a350
    type: playbook
    task:
      id: 6104b475-bee7-42aa-87c4-07c6e433a350
      version: -1
      description: ""
      name: ""
      playbookName: Account Enrichment
      type: playbook
      iscommand: false
      brand: ""
    nexttasks:
      '#none#':
      - "4"
    view: |-
      {
        "position": {
          "x": 162.5,
          "y": 515
        }
      }
  "99":
    id: "99"
    taskid: abdcdddf-7b08-4c4a-8f29-842890ee1351
    type: playbook
    task:
      id: abdcdddf-7b08-4c4a-8f29-842890ee1351
      version: -1
      description: ""
      name: ""
      playbookName: Process Email
      type: playbook
      iscommand: false
      brand: ""
    nexttasks:
      '#none#':
      - "71"
    view: |-
      {
        "position": {
          "x": 592.5,
          "y": 340
        }
      }
  "100":
    id: "100"
    taskid: 27922299-5a0b-4525-8465-7c2efd9503b5
    type: playbook
    task:
      id: 27922299-5a0b-4525-8465-7c2efd9503b5
      version: -1
      description: ""
      name: ""
      playbookName: Detonate File - Generic
      type: playbook
      iscommand: false
      brand: ""
    nexttasks:
      '#none#':
      - "23"
    view: |-
      {
        "position": {
          "x": 480,
          "y": 1535
        }
      }
  "101":
    id: "101"
    taskid: 16dd2965-30b6-47dc-80bf-48f322e21e9c
    type: playbook
    task:
      id: 16dd2965-30b6-47dc-80bf-48f322e21e9c
      version: -1
      description: ""
      name: ""
      playbookName: Hunt for bad IOCs
      type: playbook
      iscommand: false
      brand: ""
    nexttasks:
      '#none#':
      - "63"
    view: |-
      {
        "position": {
          "x": 480,
          "y": 3925
        }
      }
  "102":
    id: "102"
    taskid: c932dac2-0738-4b68-8c30-1b27aa0dcda8
    type: regular
    task:
      id: c932dac2-0738-4b68-8c30-1b27aa0dcda8
      version: -1
      name: Search for the malicious email in other mailboxes
      description: |-
        - Find all mailboxes containing the malicious email
        - Delete the emails from mailboxes
      type: regular
      iscommand: false
      brand: ""
    nexttasks:
      '#none#':
      - "55"
    view: |-
      {
        "position": {
          "x": 612.5,
          "y": 3575
        }
      }
view: |-
  {
    "linkLabelsPosition": {
      "23_28_#default#": 0.81,
      "23_42_yes": 0.1,
      "36_42_yes": 0.11
    },
    "paper": {
      "dimensions": {
        "height": 4320,
        "width": 942.5,
        "x": 50,
        "y": 50
      }
    }
  }
inputs:
- key: CompanyDomains
  value: company.com
  description: The domains for the company to try and match closeness of sender. Comma
    separated.
<<<<<<< HEAD
tests:
   - No Tests - Deprecated playbook
=======
releaseNotes: "-"
tests:
  - No test - Deprecated playbook
>>>>>>> 7d734538
<|MERGE_RESOLUTION|>--- conflicted
+++ resolved
@@ -820,11 +820,6 @@
   value: company.com
   description: The domains for the company to try and match closeness of sender. Comma
     separated.
-<<<<<<< HEAD
-tests:
-   - No Tests - Deprecated playbook
-=======
 releaseNotes: "-"
 tests:
-  - No test - Deprecated playbook
->>>>>>> 7d734538
+  - No test - Deprecated playbook