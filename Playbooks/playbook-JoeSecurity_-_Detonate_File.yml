id: Detonate File - JoeSecurity
version: -1
name: Detonate File - JoeSecurity
fromversion: 4.0.0
description: |-
  Detonates one or more files using the Joe Security - Joe Sandbox integration.
  Returns relevant reports to the War Room and file reputations to the context data.
  All file types are supported.
starttaskid: "0"
tasks:
  "0":
    id: "0"
    taskid: b006cb52-026e-4b76-89f8-fcc14e949e16
    type: start
    task:
      id: b006cb52-026e-4b76-89f8-fcc14e949e16
      version: -1
      name: ""
      iscommand: false
      brand: ""
    nexttasks:
      '#none#':
      - "7"
    separatecontext: false
    view: |-
      {
        "position": {
          "x": 275,
          "y": 50
        }
      }
    note: false
  "1":
    id: "1"
    taskid: 68871356-1b5b-4b6b-8a79-ca3fc1c009a1
    type: regular
    task:
      id: 68871356-1b5b-4b6b-8a79-ca3fc1c009a1
      version: -1
      name: JoeSecurity Upload File
      script: Joe Security|||joe-analysis-submit-sample
      type: regular
      iscommand: true
      brand: Joe Security
    nexttasks:
      '#none#':
      - "2"
    scriptarguments:
      comments:
        complex:
          root: inputs.comments
      file_id:
        complex:
          root: inputs.EntryID
      internet-access:
        complex:
          root: inputs.internet-access
      sample_url: {}
      should_wait: {}
      systems:
        complex:
          root: inputs.systems
    separatecontext: false
    view: |-
      {
        "position": {
          "x": 50,
          "y": 545
        }
      }
    note: false
  "2":
    id: "2"
    taskid: edd79bc6-8f93-4150-868d-76194a594bfc
    type: playbook
    task:
      id: edd79bc6-8f93-4150-868d-76194a594bfc
      version: -1
      name: GenericPolling
      description: |-
        Use as a sub-playbook to block execution of the master playbook until a remote action is complete.
        This playbook implements polling by continually running the command in Step #2 until the operation completes.
        The remote action should have the following structure:

        1. Initiate the operation.
        2. Poll to check if the operation completed.
        3. (optional) Get the results of the operation.
      playbookName: GenericPolling
      type: playbook
      iscommand: false
      brand: ""
    nexttasks:
      '#none#':
      - "3"
    scriptarguments:
      Ids:
        complex:
          root: Joe
          accessor: Analysis.WebID
      Interval:
        complex:
          root: inputs.interval
      PollingCommandArgName:
        simple: webid
      PollingCommandName:
        simple: joe-analysis-info
      Timeout:
        complex:
          root: inputs.timeout
      dt:
        simple: Joe.Analysis(val.Status != 'finished').WebID
    separatecontext: true
    loop:
      iscommand: false
      exitCondition: ""
      wait: 1
    view: |-
      {
        "position": {
          "x": 50,
          "y": 720
        }
      }
    note: false
  "3":
    id: "3"
    taskid: 048ab629-6199-4309-8317-03feba659226
    type: regular
    task:
      id: 048ab629-6199-4309-8317-03feba659226
      version: -1
      name: JoeSecurity Get Report
      script: Joe Security|||joe-download-report
      type: regular
      iscommand: true
      brand: Joe Security
    nexttasks:
      '#none#':
      - "5"
    scriptarguments:
      type:
        complex:
          root: inputs.report-file-type
      webid:
        complex:
          root: Joe
          accessor: Analysis.WebID
    separatecontext: false
    view: |-
      {
        "position": {
          "x": 50,
          "y": 895
        }
      }
    note: false
  "5":
    id: "5"
    taskid: 63879480-6669-45bd-8694-471c2b942969
    type: title
    task:
      id: 63879480-6669-45bd-8694-471c2b942969
      version: -1
      name: Done
      type: title
      iscommand: false
      brand: ""
    separatecontext: false
    view: |-
      {
        "position": {
          "x": 275,
          "y": 1070
        }
      }
    note: false
  "6":
    id: "6"
    taskid: a3aa5a07-1c59-466c-8522-0fc37dc792c0
    type: condition
    task:
      id: a3aa5a07-1c59-466c-8522-0fc37dc792c0
      version: -1
      name: Is there a File to detonate?
      description: Look for files to detonate
      type: condition
      iscommand: false
      brand: ""
    nexttasks:
      '#default#':
      - "5"
      "yes":
      - "1"
    separatecontext: false
    conditions:
    - label: "yes"
      condition:
      - - operator: isExists
          left:
            value:
              simple: inputs.EntryID
            iscontext: true
    view: |-
      {
        "position": {
          "x": 162.5,
          "y": 370
        }
      }
    note: false
  "7":
    id: "7"
    taskid: e7cc1fd1-4efa-41df-84d1-e0a025caa286
    type: condition
    task:
      id: e7cc1fd1-4efa-41df-84d1-e0a025caa286
      version: -1
      name: Is JoeSecurity sandbox enabled?
      description: Check if integration instance is enabled
      type: condition
      iscommand: false
      brand: ""
    nexttasks:
      '#default#':
      - "5"
      "yes":
      - "6"
    separatecontext: false
    conditions:
    - label: "yes"
      condition:
      - - operator: isEqualString
          left:
            value:
              complex:
                root: modules
                filters:
                - - operator: isEqualString
                    left:
                      value:
                        simple: modules.brand
                      iscontext: true
                    right:
                      value:
                        simple: Joe Security
                transformers:
                - operator: getField
                  args:
                    field:
                      value:
                        simple: state
            iscontext: true
          right:
            value:
              simple: active
    view: |-
      {
        "position": {
          "x": 275,
          "y": 195
        }
      }
    note: false
view: |-
  {
    "linkLabelsPosition": {},
    "paper": {
      "dimensions": {
        "height": 1085,
        "width": 605,
        "x": 50,
        "y": 50
      }
    }
  }
inputs:
- key: EntryID
  value:
<<<<<<< HEAD
    complex:
      root: File
      accessor: EntryID
  required: true
=======
    simple: ${File.EntryID}
  required: false
>>>>>>> 8bf7f5ed
  description: Demisto EntryID of the file to detonate. The EntryID is taken from
    the context.
- key: interval
  value:
    simple: "1"
  required: false
  description: Duration for executing the pooling (in minutes)
- key: timeout
  value:
    simple: "15"
  required: false
  description: The duration after which to stop pooling and to resume the playbook
    (in minutes)
- key: systems
  value: {}
  required: false
  description: 'Operating system to run the analysis on (comma-separated). Supported
    values are: w7, w7x64, w7_1, w7_2, w7native, android2, android3, mac1, w7l, w7x64l,
    w10, android4, w7x64native, w7_3, w10native, android5native_1, w7_4, w7_5, w10x64,
    w7x64_hvm, android6, iphone1, w7_sec, macvm, w7_lang_packs, w7x64native_hvm, lnxubuntu1,
    lnxcentos1, android7_nougat'
- key: comments
  value: {}
  required: false
  description: Comments for the analysis.
- key: internet-access
  value:
    simple: "True"
  required: false
  description: Enable internet access (boolean). True= internet access (default),
    False= no internet access.
- key: report-file-type
  value: {}
  required: false
  description: 'The resource type to download. Default is html. Supported values are:
    html, lighthtml, executive, pdf, classhtml, xml, lightxml, classxml, clusterxml,
    irxml, json, jsonfixed, lightjson, lightjsonfixed, irjson, irjsonfixed, shoots
    (screenshots), openioc, maec, misp, graphreports, memstrings, binstrings, sample,
    cookbook, bins (dropped files), unpackpe (unpacked PE files), unpack, ida, pcap,
    pcapslim, memdumps, yara'
outputs:
- contextPath: File.Name
  description: Filename (only in case of report type=json)
  type: string
- contextPath: File.EntryID
  description: The Entry ID of the sample
  type: string
- contextPath: File.Size
  description: File size (only in case of report type=json)
  type: number
- contextPath: File.MD5
  description: MD5 hash of the file (only in case of report type=json)
  type: string
- contextPath: File.SHA1
  description: SHA1 hash of the file (only in case of report type=json)
  type: string
- contextPath: File.Type
  description: File type e.g. "PE" (only in case of report type=json)
  type: string
- contextPath: File.SHA256
  description: SHA256 hash of the file (only in case of report type=json)
  type: string
- contextPath: File.Malicious.Vendor
  description: For malicious files, the vendor that made the decision
  type: string
- contextPath: File.Malicious.Description
  description: For malicious files, the reason for the vendor to make the decision
  type: string
- contextPath: DBotScore.Indicator
  description: The indicator we tested (only in case of report type=json)
  type: string
- contextPath: DBotScore.Type
  description: The type of the indicator (only in case of report type=json)
  type: string
- contextPath: DBotScore.Vendor
  description: Vendor used to calculate the score (only in case of report type=json)
  type: string
- contextPath: IP.Address
  description: IP's relevant to the sample
  type: string
- contextPath: DBotScore.Score
  description: The actual score (only in case of report type=json)
  type: number
releaseNotes: "-"<|MERGE_RESOLUTION|>--- conflicted
+++ resolved
@@ -16,6 +16,7 @@
       id: b006cb52-026e-4b76-89f8-fcc14e949e16
       version: -1
       name: ""
+      description: ""
       iscommand: false
       brand: ""
     nexttasks:
@@ -38,6 +39,7 @@
       id: 68871356-1b5b-4b6b-8a79-ca3fc1c009a1
       version: -1
       name: JoeSecurity Upload File
+      description: ""
       script: Joe Security|||joe-analysis-submit-sample
       type: regular
       iscommand: true
@@ -77,14 +79,7 @@
       id: edd79bc6-8f93-4150-868d-76194a594bfc
       version: -1
       name: GenericPolling
-      description: |-
-        Use as a sub-playbook to block execution of the master playbook until a remote action is complete.
-        This playbook implements polling by continually running the command in Step #2 until the operation completes.
-        The remote action should have the following structure:
-
-        1. Initiate the operation.
-        2. Poll to check if the operation completed.
-        3. (optional) Get the results of the operation.
+      description: Generic Polling Playbook
       playbookName: GenericPolling
       type: playbook
       iscommand: false
@@ -95,8 +90,7 @@
     scriptarguments:
       Ids:
         complex:
-          root: Joe
-          accessor: Analysis.WebID
+          root: Joe.Analysis.WebID
       Interval:
         complex:
           root: inputs.interval
@@ -130,6 +124,7 @@
       id: 048ab629-6199-4309-8317-03feba659226
       version: -1
       name: JoeSecurity Get Report
+      description: ""
       script: Joe Security|||joe-download-report
       type: regular
       iscommand: true
@@ -143,8 +138,7 @@
           root: inputs.report-file-type
       webid:
         complex:
-          root: Joe
-          accessor: Analysis.WebID
+          root: Joe.Analysis.WebID
     separatecontext: false
     view: |-
       {
@@ -162,6 +156,7 @@
       id: 63879480-6669-45bd-8694-471c2b942969
       version: -1
       name: Done
+      description: ""
       type: title
       iscommand: false
       brand: ""
@@ -276,15 +271,9 @@
 inputs:
 - key: EntryID
   value:
-<<<<<<< HEAD
     complex:
-      root: File
-      accessor: EntryID
-  required: true
-=======
-    simple: ${File.EntryID}
-  required: false
->>>>>>> 8bf7f5ed
+      root: File.EntryID
+  required: false
   description: Demisto EntryID of the file to detonate. The EntryID is taken from
     the context.
 - key: interval
@@ -368,4 +357,4 @@
 - contextPath: DBotScore.Score
   description: The actual score (only in case of report type=json)
   type: number
-releaseNotes: "-"+releaseNotes: "File detonation using polling playbook"