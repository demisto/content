id: playbook11
version: -1
system: true
fromversion: 2.5.0
name: McAfee ePO Repository Compliance Playbook
description: Ensures that ePO servers are updated to the latest McAfee published AV
  signatures (DAT file version).
starttaskid: "0"
tasks:
  "0":
    id: "0"
    taskid: ee018e04-2610-4998-87d0-f5217127bbad
    type: start
    task:
      id: ee018e04-2610-4998-87d0-f5217127bbad
      version: -1
      description: ""
      name: start_task
      issystemtask: true
      type: start
      iscommand: false
      brand: ""
    nexttasks:
      '#none#':
      - "11"
      - "2"
    view: |-
      {
        "position": {
          "x": 50,
          "y": 50
        }
      }
  "2":
    id: "2"
    taskid: 4d3e8911-2cd9-4f8c-89fa-1d1418bc3dfa
    type: regular
    task:
      id: 4d3e8911-2cd9-4f8c-89fa-1d1418bc3dfa
      version: -1
      description: ""
      name: Retrieve DAT version and date from McAfee
      script: epo|||epo-get-latest-dat
      issystemtask: true
      type: regular
      iscommand: true
      brand: epo
    scriptarguments: {}
    nexttasks:
      '#none#':
      - "12"
    view: |-
      {
        "position": {
          "x": 284,
          "y": 186
        }
      }
  "4":
    id: "4"
    taskid: b7e28ac8-487e-4946-8316-7361f08ac1c5
    type: regular
    task:
      id: b7e28ac8-487e-4946-8316-7361f08ac1c5
      version: -1
      description: ""
      name: Initiate update task in each local repository
      script: epo|||epo-update-repository
      issystemtask: true
      type: regular
      iscommand: true
      brand: epo
    nexttasks:
      '#none#':
      - "13"
    scriptarguments:
      repos: ${olddatrepos}
    view: |-
      {
        "position": {
          "x": 284,
          "y": 524
        }
      }
  "5":
    id: "5"
    taskid: 620023d1-63b0-4834-81a2-74dd20437dda
    type: regular
    task:
      id: 620023d1-63b0-4834-81a2-74dd20437dda
      version: -1
      description: ""
      name: Send report to admin with update results
      scriptName: SendEmail
      issystemtask: true
      type: regular
      iscommand: false
      brand: ""
    nexttasks:
      '#none#':
      - "10"
    scriptarguments:
      attachIDs: ""
      bcc: ""
      body: ePO Update Successful.
      cc: ""
      htmlBody: ""
      noteEntryID: ""
      subject: 'Demisto: ePO Update Results'
      to: ${incident.labels.adminEmail}
    view: |-
      {
        "position": {
          "x": 115,
          "y": 1177
        }
      }
  "7":
    id: "7"
    taskid: dccfaaf4-cca5-44d3-8818-6a5131b502ed
    type: regular
    task:
      id: dccfaaf4-cca5-44d3-8818-6a5131b502ed
      version: -1
      description: ""
      name: Send email alert with list of faulty repositories to admin
      scriptName: SendEmail
      issystemtask: true
      type: regular
      iscommand: false
      brand: ""
    nexttasks:
      '#none#':
      - "16"
    scriptarguments:
      attachIDs: ""
      bcc: ""
      body: ePO Update Error. Please review status of Demisto incident ${incident.id}
        - ${incident.name}
      cc: ""
      htmlBody: ""
      noteEntryID: ""
      subject: 'Demisto: Faulty ePO Repositories Alert'
      to: ${incident.labels.adminEmail}
    view: |-
      {
        "position": {
          "x": 603,
          "y": 1177
        }
      }
  "10":
    id: "10"
    taskid: 220a0d1d-b7cc-403f-8750-526d3bf55b51
    type: regular
    task:
      id: 220a0d1d-b7cc-403f-8750-526d3bf55b51
      version: -1
      description: ""
      name: Close the investigation
      scriptName: CloseInvestigation
      issystemtask: true
      type: regular
      iscommand: false
      brand: ""
    scriptarguments:
      notes: ""
      reason: AuditCompleted
    view: |-
      {
        "position": {
          "x": -204,
          "y": 1356
        }
      }
  "11":
    id: "11"
    taskid: dd5d9578-ca9e-4a3b-8088-940627f3fe9e
    type: regular
    task:
      id: dd5d9578-ca9e-4a3b-8088-940627f3fe9e
      version: -1
      name: epo-get-current-dat
      description: check the existing DAT file version in ePO
      script: epo|||epo-get-current-dat
      type: regular
      iscommand: true
      brand: epo
    scriptarguments: {}
    nexttasks:
      '#none#':
      - "12"
    view: |-
      {
        "position": {
          "x": -175,
          "y": 186
        }
      }
  "12":
    id: "12"
    taskid: 4405829c-0e70-4c29-8a33-3c17a9644b00
    type: condition
    task:
      id: 4405829c-0e70-4c29-8a33-3c17a9644b00
      version: -1
      name: Check if ePO has latest DAT from McAfee
      description: Check whether the values provided in arguments are equal.
      scriptName: AreValuesEqual
      type: condition
      iscommand: false
      brand: ""
    nexttasks:
      '#default#':
      - "4"
      "yes":
      - "10"
    scriptarguments:
      left: ${mcafee.latestDAT}
      right: ${mcafee.epoDAT=val.substr(0,val.indexOf('.'))}
    results:
    - AreValuesEqual
    view: |-
      {
        "position": {
          "x": 50,
          "y": 355
        }
      }
  "13":
    id: "13"
    taskid: 8de9cf55-b3d6-46d0-8aa6-3de9bcd2a64b
    type: regular
    task:
      id: 8de9cf55-b3d6-46d0-8aa6-3de9bcd2a64b
      version: -1
      name: Wait for 5 minutes
      description: Sleep for X seconds
      scriptName: Sleep
      type: regular
      iscommand: false
      brand: ""
    nexttasks:
      '#none#':
      - "14"
    scriptarguments:
      seconds: "300"
    view: |-
      {
        "position": {
          "x": 284,
          "y": 683
        }
      }
  "14":
    id: "14"
    taskid: b766e4a2-8988-46e1-84ab-d91d118d48a7
    type: regular
    task:
      id: b766e4a2-8988-46e1-84ab-d91d118d48a7
      version: -1
      name: Get ePO current DAT version
      description: check the existing DAT file version in ePO
      script: epo|||epo-get-current-dat
      type: regular
      iscommand: true
      brand: epo
    nexttasks:
      '#none#':
      - "15"
    scriptarguments:
      extend-context: mcafee.newEpoDAT=productDetectionProductVersion
    view: |-
      {
        "position": {
          "x": 284,
          "y": 837
        }
      }
  "15":
    id: "15"
    taskid: 5b82d2b7-4ac6-4759-8f19-4810dff0b0ad
    type: condition
    task:
      id: 5b82d2b7-4ac6-4759-8f19-4810dff0b0ad
      version: -1
      name: Check if ePO has latest DAT from McAfee
      description: Check whether the values provided in arguments are equal.
      scriptName: AreValuesEqual
      type: condition
      iscommand: false
      brand: ""
    nexttasks:
      '#default#':
      - "7"
      "yes":
      - "5"
    scriptarguments:
      left: ${mcafee.latestDAT}
      right: ${mcafee.newEpoDAT=val.substr(1,val.indexOf('.'))}
    results:
    - AreValuesEqual
    view: |-
      {
        "position": {
          "x": 284,
          "y": 1003
        }
      }
  "16":
    id: "16"
    taskid: 5e480762-0617-4ad1-80e3-8bead4c6adf5
    type: regular
    task:
      id: 5e480762-0617-4ad1-80e3-8bead4c6adf5
      version: -1
      name: Set incident to High severity
      description: Modify incident info such as name, owner, type, etc.
      scriptName: IncidentSet
      type: regular
      iscommand: false
      brand: ""
    scriptarguments:
      addLabels: ""
      customFieldName: ""
      customFieldValue: ""
      details: ""
      labels: ""
      name: ""
      owner: ""
      playbook: ""
      severity: High
      stage: ""
      type: ""
      updatePlaybookForType: ""
    view: |-
      {
        "position": {
          "x": 603,
          "y": 1356
        }
      }
view: |-
  {
    "linkLabelsPosition": {},
    "paper": {
      "dimensions": {
        "height": 1401,
        "width": 1187,
        "x": -204,
        "y": 50
      }
    }
  }
<<<<<<< HEAD
releaseNotes: "-"
tests:
  - No test
=======
tests:
- Test Playbook McAfee ePO
>>>>>>> e4770171
<|MERGE_RESOLUTION|>--- conflicted
+++ resolved
@@ -352,11 +352,6 @@
       }
     }
   }
-<<<<<<< HEAD
-releaseNotes: "-"
-tests:
-  - No test
-=======
 tests:
 - Test Playbook McAfee ePO
->>>>>>> e4770171
+releaseNotes: "-"