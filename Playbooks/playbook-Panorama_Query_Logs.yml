id: Panorama Query Logs
version: -1
name: Panorama Query Logs
fromversion: 4.0.0
description: 'Query Panorama Logs of types: traffic, threat, url, data-filtering and
  wildfire.'
starttaskid: "0"
tasks:
  "0":
    id: "0"
    taskid: a0d6fdde-6ca0-4bfb-8fe1-b107ef3e0781
    type: start
    task:
      id: a0d6fdde-6ca0-4bfb-8fe1-b107ef3e0781
      version: -1
      name: ""
      description: ""
      iscommand: false
      brand: ""
    nexttasks:
      '#none#':
      - "1"
    separatecontext: false
    view: |-
      {
        "position": {
          "x": 275,
          "y": 50
        }
      }
    note: false
    timertriggers: []
    ignoreworker: false
  "1":
    id: "1"
    taskid: 8cc99b6c-6607-4ad3-8581-5526974c4bef
    type: condition
    task:
      id: 8cc99b6c-6607-4ad3-8581-5526974c4bef
      version: -1
      name: Is Palo Alto Networks PAN-OS enabled?
      description: Checks if there is a valid instance of the Palo Alto Networks PAN-OS
        integration enabled.
      type: condition
      iscommand: false
      brand: ""
    nexttasks:
      '#default#':
      - "5"
      "yes":
      - "2"
    separatecontext: false
    conditions:
    - label: "yes"
      condition:
      - - operator: isExists
          left:
            value:
              complex:
                root: modules
                filters:
                - - operator: isEqualString
                    left:
                      value:
                        simple: modules.brand
                      iscontext: true
                    right:
                      value:
                        simple: Panorama
                - - operator: isEqualString
                    left:
                      value:
                        simple: modules.state
                      iscontext: true
                    right:
                      value:
                        simple: active
                accessor: brand
            iscontext: true
    view: |-
      {
        "position": {
          "x": 275,
          "y": 195
        }
      }
    note: false
    timertriggers: []
    ignoreworker: false
  "2":
    id: "2"
    taskid: 578c260e-fced-4b70-83af-552dffc2bcda
    type: regular
    task:
      id: 578c260e-fced-4b70-83af-552dffc2bcda
      version: -1
      name: Panorama Query Logs
      description: Query logs
      script: '|||panorama-query-logs'
      type: regular
      iscommand: true
      brand: ""
    nexttasks:
      '#none#':
      - "7"
    scriptarguments:
      action:
        complex:
          root: inputs.action
      addr-dst:
        complex:
          root: inputs.addr-dst
      addr-src:
        complex:
          root: inputs.addr-src
      ip:
        complex:
          root: inputs.ip
      filedigest:
        complex:
          root: inputs.filedigest
      log-type:
        complex:
          root: inputs.log_type
      number_of_logs: {}
      port-dst:
        complex:
          root: inputs.port-dst
      query:
        complex:
          root: inputs.query
      rule:
        complex:
          root: inputs.rule
      time-generated:
        complex:
          root: inputs.time-generated
      url:
        complex:
          root: inputs.url
      zone-dst:
        complex:
          root: inputs.zone-dst
      zone-src:
        complex:
          root: inputs.zone-src
    separatecontext: false
    view: |-
      {
        "position": {
          "x": 162.5,
          "y": 370
        }
      }
    note: false
    timertriggers: []
    ignoreworker: false
  "3":
    id: "3"
    taskid: 18309376-a27f-4db9-8936-c8a62354fbc4
    type: playbook
    task:
      id: 18309376-a27f-4db9-8936-c8a62354fbc4
      version: -1
      name: GenericPolling
      description: ""
      playbookName: GenericPolling
      type: playbook
      iscommand: false
      brand: ""
    nexttasks:
      '#none#':
      - "6"
    scriptarguments:
      AdditionalPollingCommandArgNames: {}
      AdditionalPollingCommandArgValues: {}
      Ids:
        complex:
          root: Panorama
          accessor: Monitor.JobID
      Interval:
        simple: "1"
      PollingCommandArgName:
        simple: job_id
      PollingCommandName:
        simple: panorama-check-logs-status
      Timeout:
        simple: "10"
      dt:
        simple: Panorama.Monitor(val.Status != 'Completed' && val.Status != 'Failed').JobID
    separatecontext: true
    loop:
      iscommand: false
      exitCondition: ""
      wait: 1
    view: |-
      {
        "position": {
          "x": 50,
          "y": 720
        }
      }
    note: false
    timertriggers: []
    ignoreworker: false
  "4":
    id: "4"
    taskid: 8c6d8c01-8351-4954-84cf-cbdd684ace09
    type: regular
    task:
      id: 8c6d8c01-8351-4954-84cf-cbdd684ace09
      version: -1
      name: Panorama Get Logs
      description: Retrieves log query data by job ID.
      script: '|||panorama-get-logs'
      type: regular
      iscommand: true
      brand: ""
    nexttasks:
      '#none#':
      - "5"
    scriptarguments:
      ignore_auto_extract: {}
      job_id:
        complex:
          root: Panorama
          filters:
          - - operator: isEqualString
              left:
                value:
                  simple: Panorama.Monitor.Status
                iscontext: true
              right:
                value:
                  simple: Completed
          accessor: Monitor.JobID
    separatecontext: false
    view: |-
      {
        "position": {
          "x": 50,
          "y": 1070
        }
      }
    note: false
    timertriggers: []
    ignoreworker: false
  "5":
    id: "5"
    taskid: 58850584-2a54-4ac5-80ec-268f5ed17c1a
    type: title
    task:
      id: 58850584-2a54-4ac5-80ec-268f5ed17c1a
      version: -1
      name: Done
      description: ""
      type: title
      iscommand: false
      brand: ""
    separatecontext: false
    view: |-
      {
        "position": {
          "x": 275,
          "y": 1245
        }
      }
    note: false
    timertriggers: []
    ignoreworker: false
  "6":
    id: "6"
    taskid: 3516389a-7392-4907-8336-e3da80e36abb
    type: regular
    task:
      id: 3516389a-7392-4907-8336-e3da80e36abb
      version: -1
      name: Panorama Check Log Status
      description: Checks the status of a log query.
      script: '|||panorama-check-logs-status'
      type: regular
      iscommand: true
      brand: ""
    nexttasks:
      '#none#':
      - "4"
    scriptarguments:
      job_id:
        complex:
          root: Panorama
          accessor: Monitor.JobID
    separatecontext: false
    view: |-
      {
        "position": {
          "x": 50,
          "y": 895
        }
      }
    note: false
    timertriggers: []
    ignoreworker: false
  "7":
    id: "7"
    taskid: 3a40b2a9-6c37-4bd7-85cd-bb8c5720b91c
    type: condition
    task:
      id: 3a40b2a9-6c37-4bd7-85cd-bb8c5720b91c
      version: -1
      name: Filter JobID
      description: ""
      type: condition
      iscommand: false
      brand: ""
    nexttasks:
      '#default#':
      - "5"
      "yes":
      - "3"
    separatecontext: false
    conditions:
    - label: "yes"
      condition:
      - - operator: isExists
          left:
            value:
              complex:
                root: Panorama
                filters:
                - - operator: isEqualString
                    left:
                      value:
                        simple: Panorama.Monitor.Status
                      iscontext: true
                    right:
                      value:
                        simple: Pending
                accessor: Monitor.JobID
            iscontext: true
    view: |-
      {
        "position": {
          "x": 162.5,
          "y": 545
        }
      }
    note: false
    timertriggers: []
    ignoreworker: false
view: |-
  {
    "linkLabelsPosition": {},
    "paper": {
      "dimensions": {
        "height": 1260,
        "width": 605,
        "x": 50,
        "y": 50
      }
    }
  }
inputs:
- key: log_type
  value: {}
  required: true
  description: 'Log type to query. Can be: traffic, threat, wildfire, url or data-filtering.'
- key: query
  value: {}
  required: false
  description: The query string by which to match criteria for the logs. This is similar
    to the query provided in the web interface under the Monitor tab when viewing
    the logs.
- key: time-generated
  value: {}
  required: false
  description: 'The time the log was generated from the timestamp and prior to it.
    For example: "2019/08/11 01:10:44".'
- key: addr-src
  value: {}
  required: false
  description: Source address.
- key: addr-dst
  value: {}
  required: false
  description: Destination address.
- key: ip
  value: {}
  required: false
<<<<<<< HEAD
  description: Source or Destination address.
=======
  description: Source or destination IP address.
>>>>>>> fce2c61b
- key: zone-src
  value: {}
  required: false
  description: Source zone.
- key: zone-dst
  value: {}
  required: false
  description: Destination zone.
- key: action
  value: {}
  required: false
  description: Rule action.
- key: port-dst
  value: {}
  required: false
  description: Destination port.
- key: rule
  value: {}
  required: false
  description: 'Rule name, for example: "Allow all outbound".'
- key: url
  value: {}
  required: false
  description: 'URL, for example: "safebrowsing.googleapis.com".'
- key: filedigest
  value: {}
  required: false
  description: File hash (for WildFIre logs only).
outputs:
- contextPath: Panorama.Monitor
  description: Monitor logs object.
  type: string
- contextPath: Panorama.Monitor.Logs.Action
  description: Action taken for the session. Can be "alert", "allow", "deny", "drop",
    "drop-all-packets", "reset-client", "reset-server", "reset-both", or "block-url".
  type: string
- contextPath: Panorama.Monitor.Logs.Application
  description: Application associated with the session.
  type: string
- contextPath: Panorama.Monitor.Logs.Category
  description: For URL subtype, it is the URL category; For WildFire subtype, it is
    the verdict on the file and is either ‘malicious’, ‘phishing’, ‘grayware’, or
    ‘benign’; For other subtypes, the value is ‘any’.
  type: string
- contextPath: Panorama.Monitor.Logs.DeviceName
  description: The hostname of the firewall on which the session was logged.
  type: string
- contextPath: Panorama.Monitor.Logs.DestinationAddress
  description: Original session destination IP address.
  type: string
- contextPath: Panorama.Monitor.Logs.DestinationUser
  description: Username of the user to which the session was sent.
  type: string
- contextPath: Panorama.Monitor.Logs.DestinationCountry
  description: Destination country or internal region for private addresses. Maximum
    length is 32 bytes.
  type: string
- contextPath: Panorama.Monitor.Logs.DestinationPort
  description: Destination port utilized by the session.
  type: string
- contextPath: Panorama.Monitor.Logs.FileDigest
  description: |-
    Only for WildFire subtype; all other types do not use this field.
    The filedigest string shows the binary hash of the file sent to be analyzed by the WildFire service.
  type: string
- contextPath: Panorama.Monitor.Logs.FileName
  description: |-
    File name or file type when the subtype is file.
    File name when the subtype is virus.
    File name when the subtype is wildfire-virus.
    File name when the subtype is wildfire.
  type: string
- contextPath: Panorama.Monitor.Logs.FileType
  description: |-
    Specifies the type of file that the firewall forwarded for WildFire analysis.
    Relevant only for the WildFire subtype; all other types do not use this field.
  type: string
- contextPath: Panorama.Monitor.Logs.FromZone
  description: Zone from which the session originated.
  type: string
- contextPath: Panorama.Monitor.Logs.URLOrFilename
  description: |-
    The actual URI when the subtype is url.
    File name or file type when the subtype is file.
    File name when the subtype is virus.
    File name when the subtype is wildfire-virus.
    File name when the subtype is wildfire.
    URL or file name when the subtype is vulnerability if applicable.
  type: string
- contextPath: Panorama.Monitor.Logs.NATDestinationIP
  description: If destination NAT performed, the post-NAT destination IP address.
  type: string
- contextPath: Panorama.Monitor.Logs.NATDestinationPort
  description: Post-NAT destination port.
  type: string
- contextPath: Panorama.Monitor.Logs.NATSourceIP
  description: If source NAT performed, the post-NAT source IP address.
  type: string
- contextPath: Panorama.Monitor.Logs.NATSourcePort
  description: Post-NAT source port.
  type: string
- contextPath: Panorama.Monitor.Logs.PCAPid
  description: The packet capture (pcap) ID is a 64 bit unsigned integral denoting
    an ID to correlate threat pcap files with extended pcaps taken as a part of that
    flow. All threat logs contain either a pcap_id of 0 (no associated pcap),
    or an ID referencing the extended pcap file.
  type: string
- contextPath: Panorama.Monitor.Logs.IPProtocol
  description: IP protocol associated with the session.
  type: string
- contextPath: Panorama.Monitor.Logs.Recipient
  description: |-
    Specifies the name of the receiver of an email that WildFire determined to be malicious when analyzing an email link forwarded by the firewall.
    Valid only for the WildFire subtype; all other types do not use this field.
  type: string
- contextPath: Panorama.Monitor.Logs.Rule
  description: Name of the rule that the session matched.
  type: string
- contextPath: Panorama.Monitor.Logs.RuleID
  description: ID of the rule that the session matched.
  type: string
- contextPath: Panorama.Monitor.Logs.ReceiveTime
  description: Time the log was received at the management plane.
  type: string
- contextPath: Panorama.Monitor.Logs.Sender
  description: |-
    Specifies the name of the sender of an email that WildFire determined to be malicious when analyzing an email link forwarded by the firewall.
    Valid only for the WildFire subtype; all other types do not use this field.
  type: string
- contextPath: Panorama.Monitor.Logs.SessionID
  description: An internal numerical identifier applied to each session.
  type: string
- contextPath: Panorama.Monitor.Logs.DeviceSN
  description: The serial number of the firewall on which the session was logged.
  type: string
- contextPath: Panorama.Monitor.Logs.Severity
  description: Severity associated with the threat. Can be "informational", "low",
    "medium", "high", or "critical".
  type: string
- contextPath: Panorama.Monitor.Logs.SourceAddress
  description: Original session source IP address.
  type: string
- contextPath: Panorama.Monitor.Logs.SourceCountry
  description: Source country or internal region for private addresses. Maximum length
    is 32 bytes.
  type: string
- contextPath: Panorama.Monitor.Logs.SourceUser
  description: Username of the user who initiated the session.
  type: string
- contextPath: Panorama.Monitor.Logs.SourcePort
  description: Source port utilized by the session.
  type: string
- contextPath: Panorama.Monitor.Logs.Name
  description: Palo Alto Networks identifier for the threat. It is a description string
    followed by a 64-bit numerical identifier.
  type: string
- contextPath: Panorama.Monitor.Logs.ID
  description: Palo Alto Networks ID for the threat.
  type: string
- contextPath: Panorama.Monitor.Logs.ToZone
  description: The zone to which the session was sent.
  type: string
- contextPath: Panorama.Monitor.Logs.TimeGenerated
  description: Time that the log was generated on the dataplane.
  type: string
- contextPath: Panorama.Monitor.Logs.URLCategoryList
  description: A list of the URL filtering categories that the firewall used to enforce
    policy.
  type: string
- contextPath: Panorama.Monitor.JobID
  description: Job ID of the log query.
- contextPath: Panorama.Monitor.Status
  description: Status of the log query.
  type: string
- contextPath: Panorama.Monitor.Message
  description: Message  of the log query.
  type: string<|MERGE_RESOLUTION|>--- conflicted
+++ resolved
@@ -386,11 +386,7 @@
 - key: ip
   value: {}
   required: false
-<<<<<<< HEAD
-  description: Source or Destination address.
-=======
   description: Source or destination IP address.
->>>>>>> fce2c61b
 - key: zone-src
   value: {}
   required: false
