--- conflicted
+++ resolved
@@ -1,14 +1,9 @@
 id: Traps Isolate Endpoint
 version: -1
 fromversion: 4.5.0
-<<<<<<< HEAD
 name: Traps Isolate Endpoint
 description: This playbook accepts an endpoint ID from Traps integration and performs
   isolation on this endpoint.
-=======
-name: Isolate Endpoint - Traps
-description: This playbook accepts an endpoint ID from the Traps integration and isolates this endpoint.
->>>>>>> 9626fd9a
 starttaskid: "0"
 tasks:
   "0":
