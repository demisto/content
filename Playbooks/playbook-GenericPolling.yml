--- conflicted
+++ resolved
@@ -232,8 +232,7 @@
 - key: dt
   value: {}
   required: true
-<<<<<<< HEAD
-  description: DT filter for polling IDs
+  description: DT filter for polling IDs. Polling will stop when no results are returned.
 - key: AdditionalPollingCommandArgNames
   value: {}
   required: false
@@ -245,9 +244,4 @@
 outputs: []
 releaseNotes: "playbook can accept additional comma separated arguments and their values beside PollingCommandArgName"
 tests:
-- No test
-=======
-  description: DT filter for polling IDs. Polling will stop when no results are returned.
-outputs: []
-releaseNotes: "-"
->>>>>>> bd7c6610
+- No test