id: scan_site_nexpose
version: -1
name: Scan Site - Nexpose
description: Starts a Nexpose scan by site id and waits for the scan to finish by polling its status in pre-defined intervals.
starttaskid: "0"
tasks:
  "0":
    id: "0"
    taskid: c613b21c-e424-4a21-8151-1c4dc32caa7a
    type: start
    task:
      id: c613b21c-e424-4a21-8151-1c4dc32caa7a
      version: -1
      name: ""
      description: start
      iscommand: false
      brand: ""
    nexttasks:
      '#none#':
      - "9"
    separatecontext: false
    view: |-
      {
        "position": {
          "x": 275,
          "y": 50
        }
      }
    note: false
  "1":
    id: "1"
    taskid: 8d8b7598-5fe9-4919-89fb-7aa5e9d66eea
    type: regular
    task:
      id: 8d8b7598-5fe9-4919-89fb-7aa5e9d66eea
      version: -1
      name: Start scan
      description: Starts a scan for specified asset IP addresses and host names.
      script: Rapid7 Nexpose|||nexpose-start-site-scan
      type: regular
      iscommand: true
      brand: Rapid7 Nexpose
    nexttasks:
      '#none#':
      - "10"
    scriptarguments:
      hosts:
        complex:
          root: inputs.Hosts
      name:
        complex:
          root: inputs.Name
      site:
        complex:
          root: inputs.Site
    separatecontext: false
    view: |-
      {
        "position": {
          "x": 162.5,
          "y": 370
        }
      }
    note: false
  "5":
    id: "5"
    taskid: 1c704f4c-7f5e-4225-869f-2fa09265d983
    type: title
    task:
      id: 1c704f4c-7f5e-4225-869f-2fa09265d983
      version: -1
      name: Done
      description: Final task
      type: title
      iscommand: false
      brand: ""
    separatecontext: false
    view: |-
      {
        "position": {
          "x": 275,
          "y": 1070
        }
      }
    note: false
  "7":
    id: "7"
    taskid: e6b253fc-8cfe-4daa-8439-4e427591a9bd
    type: regular
    task:
      id: e6b253fc-8cfe-4daa-8439-4e427591a9bd
      version: -1
      name: nexpose-get-scan
      description: Returns the specified scan.
      script: Rapid7 Nexpose|||nexpose-get-scan
      type: regular
      iscommand: true
      brand: Rapid7 Nexpose
    nexttasks:
      '#none#':
      - "5"
    scriptarguments:
      id:
        simple: ${Nexpose.Scan.Id}
    separatecontext: false
    view: |-
      {
        "position": {
          "x": 50,
          "y": 895
        }
      }
    note: false
  "8":
    id: "8"
    taskid: 89b2d088-8a57-4f46-8496-dfcc2528b038
    type: playbook
    task:
      id: 89b2d088-8a57-4f46-8496-dfcc2528b038
      version: -1
      name: GenericPolling
      description: Generic Polling Playbook
      playbookName: GenericPolling
      type: playbook
      iscommand: false
      brand: ""
    nexttasks:
      '#none#':
      - "7"
    scriptarguments:
      Ids:
        simple: ${Nexpose.Scan.Id}
      Interval:
        simple: "1"
      PollingCommandArgName:
        simple: id
      PollingCommandName:
        simple: nexpose-get-scan
      Timeout:
        simple: "60"
      dt:
        simple: Nexpose.Scan(val.Status != 'finished' && val.Status != 'error' &&
          val.Status != 'aborted' && val.Status != 'stopped').Id
    separatecontext: true
    loop:
      iscommand: false
      exitCondition: ""
      wait: 1
    view: |-
      {
        "position": {
          "x": 50,
          "y": 720
        }
      }
    note: false
  "9":
    id: "9"
    taskid: b97117e5-6d22-49b4-85f5-4f16ed591271
    type: condition
    task:
      id: b97117e5-6d22-49b4-85f5-4f16ed591271
      version: -1
      name: Is Nexpose enabled?
      description: Checks wether Nexpose is enabled
      type: condition
      iscommand: false
      brand: ""
    nexttasks:
      '#default#':
      - "5"
      "yes":
      - "1"
    separatecontext: false
    conditions:
    - label: "yes"
      condition:
      - - operator: isExists
          left:
            value:
              complex:
                root: modules
                filters:
                - - operator: isEqualString
                    left:
                      value:
                        simple: modules.brand
                      iscontext: true
                    right:
                      value:
                        simple: Rapid7 Nexpose
                - - operator: isEqualString
                    left:
                      value:
                        simple: modules.state
                      iscontext: true
                    right:
                      value:
                        simple: active
                accessor: brand
            iscontext: true
    view: |-
      {
        "position": {
          "x": 275,
          "y": 195
        }
      }
    note: false
  "10":
    id: "10"
    taskid: 18502d56-7120-451e-85be-cee7233edfe1
    type: condition
    task:
      id: 18502d56-7120-451e-85be-cee7233edfe1
      version: -1
      name: Did scan find assets?
      description: Checks wether assets were found
      type: condition
      iscommand: false
      brand: ""
    nexttasks:
      '#default#':
      - "5"
      "yes":
      - "8"
    separatecontext: false
    conditions:
    - label: "yes"
      condition:
      - - operator: isExists
          left:
            value:
              simple: Nexpose.Scan.Id
            iscontext: true
    view: |-
      {
        "position": {
          "x": 162.5,
          "y": 545
        }
      }
    note: false
view: |-
  {
    "linkLabelsPosition": {},
    "paper": {
      "dimensions": {
        "height": 1085,
        "width": 605,
        "x": 50,
        "y": 50
      }
    }
  }
inputs:
- key: Site
  value:
    simple: ${Nexpose.Site.Id}
  required: true
  description: Site id to scan
- key: Hosts
  value:
    simple: ${Nexpose.Asset.HostName}
  required: false
  description: Host names of the assets to scan
- key: Name
  value: {}
  required: false
  description: The scan name
outputs:
- contextPath: Nexpose.Scan.ScanType
  description: The scan type (automated, manual, scheduled).
- contextPath: Nexpose.Scan.Completed
  description: The end time of the scan in ISO8601 format.
- contextPath: Nexpose.Scan.StartedBy
  description: The name of the user that started the scan.
- contextPath: Nexpose.Scan.Assets
  description: The number of assets found in the scan
- contextPath: Nexpose.Scan.TotalTime
  description: The duration of the scan in minutes.
- contextPath: Nexpose.Scan.Id
  description: The identifier of the scan.
- contextPath: Nexpose.Scan.Status
  description: The scan status. Valid values are aborted, unknown, running, finished,
    stopped, error, paused, dispatched, integrating
- contextPath: Nexpose.Scan.Vulnerabilities.Critical
  description: The number of critical vulnerabilities.
- contextPath: Nexpose.Scan.Vulnerabilities.Moderate
  description: The number of moderate vulnerabilities.
- contextPath: Nexpose.Scan.Vulnerabilities.Severe
  description: The number of severe vulnerabilities.
- contextPath: Nexpose.Scan.Vulnerabilities.Total
  description: The total number of vulnerabilities.
<<<<<<< HEAD
fromversion: 4.0.0
=======
fromversion: 4.0.0
releaseNotes: "Renamed the playbook"
>>>>>>> 12018087
<|MERGE_RESOLUTION|>--- conflicted
+++ resolved
@@ -292,9 +292,5 @@
   description: The number of severe vulnerabilities.
 - contextPath: Nexpose.Scan.Vulnerabilities.Total
   description: The total number of vulnerabilities.
-<<<<<<< HEAD
 fromversion: 4.0.0
-=======
-fromversion: 4.0.0
-releaseNotes: "Renamed the playbook"
->>>>>>> 12018087
+releaseNotes: "Renamed the playbook"