id: Phishing Investigation - Generic
version: -1
name: Phishing Investigation - Generic
fromversion: 3.6.0
description: |-
  Use this playbook to investigate and remediate a potential phishing incident. The playbook simultaneously engages with the user that triggered the incident, while investigating the incident itself.

  The final remediation tasks are always decided by a human analyst.
starttaskid: "0"
tasks:
  "0":
    id: "0"
    taskid: 32d25ab2-8fa5-46cd-82df-78dc402c0150
    type: start
    task:
      id: 32d25ab2-8fa5-46cd-82df-78dc402c0150
      version: -1
      name: ""
      description: ""
      iscommand: false
      brand: ""
    nexttasks:
      '#none#':
      - "11"
      - "18"
    reputationcalc: 0
    separatecontext: false
    view: |-
      {
        "position": {
          "x": 480,
          "y": 50
        }
      }
  "2":
    id: "2"
    taskid: 762b1bb7-43ba-455a-8b71-ccc7e58ab8f5
    type: regular
    task:
      id: 762b1bb7-43ba-455a-8b71-ccc7e58ab8f5
      version: -1
      name: Assign to analyst
      description: Assign the incident to an analyst based on the analyst's organizational
        role.
      scriptName: AssignAnalystToIncident
      type: regular
      iscommand: false
      brand: ""
    nexttasks:
      '#none#':
      - "15"
    scriptarguments:
      assignBy: {}
      email: {}
      roles:
        complex:
          root: inputs.Role
      username: {}
    reputationcalc: 0
    separatecontext: false
    view: |-
      {
        "position": {
          "x": 480,
          "y": 1040
        }
      }
  "6":
    id: "6"
    taskid: 5882f2a4-7949-4121-8dc6-09a44bc78a48
    type: playbook
    task:
      id: 5882f2a4-7949-4121-8dc6-09a44bc78a48
      version: -1
      name: ""
      description: ""
      playbookName: Calculate Severity - Generic
      type: playbook
      iscommand: false
      brand: ""
    nexttasks:
      '#none#':
      - "2"
    reputationcalc: 0
    separatecontext: false
    view: |-
      {
        "position": {
          "x": 265,
          "y": 865
        }
      }
  "7":
    id: "7"
    taskid: 26ed9557-a1c3-433a-8614-94e6c671d9af
    type: regular
    task:
      id: 26ed9557-a1c3-433a-8614-94e6c671d9af
      version: -1
      name: Manually review the incident
      description: Review the incident to determine if the email that the user reported
        is malicious.
      type: regular
      iscommand: false
      brand: ""
    nexttasks:
      '#none#':
      - "33"
    reputationcalc: 0
    separatecontext: false
    view: |-
      {
        "position": {
          "x": 60,
          "y": 1535
        }
      }
  "8":
    id: "8"
    taskid: ea1e91fd-530c-4f2e-859a-4a4bc3b321de
    type: regular
    task:
      id: ea1e91fd-530c-4f2e-859a-4a4bc3b321de
      version: -1
      name: Close investigation
      description: Close the investigation.
      scriptName: CloseInvestigation
      type: regular
      iscommand: false
      brand: ""
    nexttasks:
      '#none#':
      - "29"
    scriptarguments:
      notes:
        simple: 'Default enrichment playbook '
      reason: {}
    reputationcalc: 0
    separatecontext: false
    view: |-
      {
        "position": {
          "x": 480,
          "y": 2525
        }
      }
  "11":
    id: "11"
    taskid: 6b039cde-c519-4ad2-83b7-17dbefb01c7b
    type: title
    task:
      id: 6b039cde-c519-4ad2-83b7-17dbefb01c7b
      version: -1
      name: Triage
      description: ""
      type: title
      iscommand: false
      brand: ""
    nexttasks:
      '#none#':
      - "26"
    reputationcalc: 0
    separatecontext: false
    view: |-
      {
        "position": {
          "x": 265,
          "y": 195
        }
      }
  "12":
    id: "12"
    taskid: 36ce6034-d509-405b-8e8d-4bef662e0709
    type: regular
    task:
      id: 36ce6034-d509-405b-8e8d-4bef662e0709
      version: -1
      name: Store the email address of the reporting user
      description: Store the email address of the user that reported the incident.
      scriptName: Set
      type: regular
      iscommand: false
      brand: ""
    nexttasks:
      '#none#':
      - "14"
    scriptarguments:
      append:
        simple: "true"
      key:
        simple: Account.Email.Address
      value:
        complex:
          root: incident
          accessor: labels.Email/from
    reputationcalc: 0
    separatecontext: false
    view: |-
      {
        "position": {
          "x": 910,
          "y": 515
        }
      }
  "13":
    id: "13"
    taskid: 0bc7759d-f3bb-48f7-89cc-548cd6e63779
    type: regular
    task:
      id: 0bc7759d-f3bb-48f7-89cc-548cd6e63779
      version: -1
      name: Acknowledge incident was received
      description: |
        Send an auto-response to user that reported the incident, informing them the incident was received and being handled.
      scriptName: SendEmail
      type: regular
      iscommand: false
      brand: ""
    nexttasks:
      '#none#':
      - "2"
    scriptarguments:
      attachIDs: {}
      bcc: {}
      body:
        simple: "Hi ${.=val.Account.DisplayName && val.Email.Address === val.incident.labels['Email/from']
          ? val.Account.DisplayName : val.incident.labels['Email/from']},\nWe've received
          your email and are investigating.\nPlease do not touch the email until further
          notice.\n\nCordially, \n  Your friendly neighborhood security team"
      cc: {}
      htmlBody: {}
      noteEntryID: {}
      replyTo: {}
      subject:
        simple: 'Re: Phishing Investigation - ${incident.name}'
      to:
        complex:
          root: incident
          accessor: labels.Email/from
    reputationcalc: 0
    separatecontext: false
    view: |-
      {
        "position": {
          "x": 910,
          "y": 865
        }
      }
  "14":
    id: "14"
    taskid: 849b0463-ea4a-4860-86b5-825e5cda8a08
    type: playbook
    task:
      id: 849b0463-ea4a-4860-86b5-825e5cda8a08
      version: -1
      name: Email Address Enrichment - Generic
      description: ""
      playbookName: Email Address Enrichment - Generic
      type: playbook
      iscommand: false
      brand: ""
    nexttasks:
      '#none#':
      - "13"
    reputationcalc: 0
    separatecontext: true
    view: |-
      {
        "position": {
          "x": 910,
          "y": 690
        }
      }
  "15":
    id: "15"
    taskid: f3ddd9af-36b1-44fb-8eaf-1a71be6b34fb
    type: condition
    task:
      id: f3ddd9af-36b1-44fb-8eaf-1a71be6b34fb
      version: -1
      name: Is the email malicious?
      description: Determine if the email is malicious based on the calculated severity.
      type: condition
      iscommand: false
      brand: ""
    nexttasks:
      '#default#':
      - "31"
      'Malicious ':
      - "30"
    reputationcalc: 0
    separatecontext: false
    conditions:
    - label: 'Malicious '
      condition:
      - - operator: number.greaterThanOrEqual
          left:
            value:
              simple: incident.severity
            iscontext: true
          right:
            value:
              simple: "2"
    view: |-
      {
        "position": {
          "x": 480,
          "y": 1215
        }
      }
  "16":
    id: "16"
    taskid: 9fff2dfd-443c-4b97-8db1-22ff69f8360b
    type: regular
    task:
      id: 9fff2dfd-443c-4b97-8db1-22ff69f8360b
      version: -1
      name: Update  the user that the reported email is safe
      description: Send an email to the user explaining that the email they reported
        is safe.
      scriptName: SendEmail
      type: regular
      iscommand: false
      brand: ""
    nexttasks:
      '#none#':
      - "8"
    scriptarguments:
      attachIDs: {}
      bcc: {}
      body:
        simple: |-
          Hi ${.=val.Account.DisplayName && val.Email.Address === val.incident.labels['Email/from'] ? val.Account.DisplayName : val.incident.labels['Email/from']},
          We've concluded that the email you forwarded to us is safe.
          Thank you for your alertness and your participation in keeping our organization secure.

          Cordially,
            Your security team
      cc: {}
      htmlBody: {}
      noteEntryID: {}
      replyTo: {}
      subject:
        simple: 'Re: Phishing Investigation - ${incident.name}'
      to:
        simple: ${incident.labels.Email/from}
    reputationcalc: 0
    separatecontext: false
    view: |-
      {
        "position": {
          "x": 60,
          "y": 2350
        }
      }
  "17":
    id: "17"
    taskid: c0fd6e60-203b-4039-89f9-d34f4024d349
    type: regular
    task:
      id: c0fd6e60-203b-4039-89f9-d34f4024d349
      version: -1
      name: Update  the user that the reported email is malicious
      description: Send an email to the user explaining that the email they reported
        is malicious.
      scriptName: SendEmail
      type: regular
      iscommand: false
      brand: ""
    nexttasks:
      '#none#':
      - "27"
    scriptarguments:
      attachIDs: {}
      bcc: {}
      body:
        simple: |-
          Hi ${.=val.Account.DisplayName && val.Email.Address === val.incident.labels['Email/from'] ? val.Account.DisplayName : val.incident.labels['Email/from']},
          We've concluded that the email you forwarded to us is malicious. We've taken steps to blacklist the sender and quarantine the email. Good job on detecting and forwarding it to us!

          All the best,
            Your security team
      cc: {}
      htmlBody: {}
      noteEntryID: {}
      replyTo: {}
      subject:
        simple: 'Re: Phishing Investigation - ${incident.name}'
      to:
        simple: ${incident.labels.Email/from}
    reputationcalc: 0
    separatecontext: false
    view: |-
      {
        "position": {
          "x": 695,
          "y": 2030
        }
      }
  "18":
    id: "18"
    taskid: 916bc6c8-6d46-4f04-8bd2-1152736b7984
    type: title
    task:
      id: 916bc6c8-6d46-4f04-8bd2-1152736b7984
      version: -1
      name: Engage with User
      description: ""
      type: title
      iscommand: false
      brand: ""
    nexttasks:
      '#none#':
      - "12"
    reputationcalc: 0
    separatecontext: false
    view: |-
      {
        "position": {
          "x": 910,
          "y": 355
        }
      }
  "22":
    id: "22"
    taskid: ca065734-ff0b-4d84-8bfe-a93298bd34ab
    type: playbook
    task:
      id: ca065734-ff0b-4d84-8bfe-a93298bd34ab
      version: -1
      name: Detonate File - Generic
      description: ""
      playbookName: Detonate File - Generic
      type: playbook
      iscommand: false
      brand: ""
    nexttasks:
      '#none#':
      - "6"
    reputationcalc: 0
    separatecontext: true
    view: |-
      {
        "position": {
          "x": 480,
          "y": 690
        }
      }
  "25":
    id: "25"
    taskid: fb79a97c-7e8d-4004-8a89-4297f9d0a9cf
    type: playbook
    task:
      id: fb79a97c-7e8d-4004-8a89-4297f9d0a9cf
      version: -1
      name: Entity Enrichment - Generic
      description: ""
      playbookName: Entity Enrichment - Generic
      type: playbook
      iscommand: false
      brand: ""
    nexttasks:
      '#none#':
      - "6"
    reputationcalc: 0
    separatecontext: true
    view: |-
      {
        "position": {
          "x": 50,
          "y": 690
        }
      }
  "26":
    id: "26"
    taskid: 2cf1ade0-ab88-4dfd-819e-c134627edaf7
    type: playbook
    task:
      id: 2cf1ade0-ab88-4dfd-819e-c134627edaf7
      version: -1
      name: Process Email - Generic
      description: ""
      playbookName: Process Email - Generic
      type: playbook
      iscommand: false
      brand: ""
    nexttasks:
      '#none#':
      - "35"
      - "22"
    reputationcalc: 0
    separatecontext: true
    view: |-
      {
        "position": {
          "x": 265,
          "y": 340
        }
      }
  "27":
    id: "27"
    taskid: d73d68a4-dff2-4cae-8645-972f9c328444
    type: title
    task:
      id: d73d68a4-dff2-4cae-8645-972f9c328444
      version: -1
      name: Remediate
      description: ""
      type: title
      iscommand: false
      brand: ""
    nexttasks:
      '#none#':
      - "28"
      - "34"
    reputationcalc: 0
    separatecontext: false
    view: |-
      {
        "position": {
          "x": 695,
          "y": 2205
        }
      }
  "28":
    id: "28"
    taskid: 6cc94de8-1f6c-4832-805b-43ec888fcf1b
    type: playbook
    task:
      id: 6cc94de8-1f6c-4832-805b-43ec888fcf1b
      version: -1
      name: Search And Delete Emails - Generic
      description: ""
      playbookName: Search And Delete Emails - Generic
      type: playbook
      iscommand: false
      brand: ""
    nexttasks:
      '#none#':
      - "8"
    reputationcalc: 0
    separatecontext: true
    view: |-
      {
        "position": {
          "x": 480,
          "y": 2350
        }
      }
  "29":
    id: "29"
    taskid: e9a74030-baa8-43f9-8c35-54f8ae2d6b7b
    type: title
    task:
      id: e9a74030-baa8-43f9-8c35-54f8ae2d6b7b
      version: -1
      name: Done
      description: ""
      type: title
      iscommand: false
      brand: ""
    reputationcalc: 0
    separatecontext: false
    view: |-
      {
        "position": {
          "x": 480,
          "y": 2700
        }
      }
  "30":
    id: "30"
    taskid: 824c86e1-14a5-42cf-8516-e5f893558f09
    type: title
    task:
      id: 824c86e1-14a5-42cf-8516-e5f893558f09
      version: -1
      name: Malicious
      description: ""
      type: title
      iscommand: false
      brand: ""
    nexttasks:
      '#none#':
      - "17"
    reputationcalc: 0
    separatecontext: false
    view: |-
      {
        "position": {
          "x": 695,
          "y": 1885
        }
      }
  "31":
    id: "31"
    taskid: 717e858d-5696-441b-8ff2-30f798cea618
    type: title
    task:
      id: 717e858d-5696-441b-8ff2-30f798cea618
      version: -1
      name: Undetermined
      description: ""
      type: title
      iscommand: false
      brand: ""
    nexttasks:
      '#none#':
      - "7"
    reputationcalc: 0
    separatecontext: false
    view: |-
      {
        "position": {
          "x": 60,
          "y": 1390
        }
      }
  "33":
    id: "33"
    taskid: 1787361d-c8b7-4c66-89ac-9f90d340358b
    type: condition
    task:
      id: 1787361d-c8b7-4c66-89ac-9f90d340358b
      version: -1
      name: Is the email malicious?
      description: Is the email that the user reported malicious?
      type: condition
      iscommand: false
      brand: ""
    nexttasks:
      "No":
      - "16"
      "yes":
      - "30"
    reputationcalc: 0
    separatecontext: false
    view: |-
      {
        "position": {
          "x": 60,
          "y": 1710
        }
      }
  "34":
    id: "34"
    taskid: 4533b6d8-c08d-42c2-805a-e540762472fb
    type: regular
    task:
      id: 4533b6d8-c08d-42c2-805a-e540762472fb
      version: -1
      name: Manually remediate  the incident
      description: "Consider the following:\n1. Search for and delete similar emails\n2.
        Inform the organization about the threat\n3. Hunt the relevant IOCs\n4. Update
        proxies and firewalls as necessary\n5. Block the malicious sender/ domain
        in the mail-gateway "
      type: regular
      iscommand: false
      brand: ""
    nexttasks:
      '#none#':
      - "8"
    reputationcalc: 0
    separatecontext: false
    view: |-
      {
        "position": {
          "x": 910,
          "y": 2350
        }
      }
  "35":
    id: "35"
    taskid: 524a2856-34ef-4752-862d-90daa98875ee
    type: playbook
    task:
      id: 524a2856-34ef-4752-862d-90daa98875ee
      version: -1
      name: Extract Indicators From File - Generic
      description: ""
      playbookName: Extract Indicators From File - Generic
      type: playbook
      iscommand: false
      brand: ""
    nexttasks:
      '#none#':
      - "25"
    reputationcalc: 0
    separatecontext: true
    view: |-
      {
        "position": {
          "x": 50,
          "y": 515
        }
      }
view: |-
  {
    "linkLabelsPosition": {},
    "paper": {
      "dimensions": {
        "height": 2715,
        "width": 1240,
        "x": 50,
        "y": 50
      }
    }
  }
inputs:
- key: Role
  value:
    simple: Administrator
  required: true
  description: The default role to assign the incident to.
<<<<<<< HEAD
outputs: []
=======
outputs: []
releaseNotes: "-"
tests:
  - Phishing test - attachment
  - Phishing test - Inline
>>>>>>> 491e6206
<|MERGE_RESOLUTION|>--- conflicted
+++ resolved
@@ -712,12 +712,8 @@
     simple: Administrator
   required: true
   description: The default role to assign the incident to.
-<<<<<<< HEAD
-outputs: []
-=======
 outputs: []
 releaseNotes: "-"
 tests:
   - Phishing test - attachment
-  - Phishing test - Inline
->>>>>>> 491e6206
+  - Phishing test - Inline