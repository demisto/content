id: scan_assets_nexpose
version: -1
name: Scan Assets - Nexpose
description: Starts a Nexpose scan according to asset IP addresses or host names, and waits for the scan to finish by polling the scan status in pre-defined intervals.
starttaskid: "0"
tasks:
  "0":
    id: "0"
    taskid: 391dde59-b247-4641-8ef2-24a5c11b6d39
    type: start
    task:
      id: 391dde59-b247-4641-8ef2-24a5c11b6d39
      version: -1
      name: ""
      description: start
      iscommand: false
      brand: ""
    nexttasks:
      '#none#':
      - "9"
    separatecontext: false
    view: |-
      {
        "position": {
          "x": 50,
          "y": 50
        }
      }
    note: false
  "1":
    id: "1"
    taskid: f123b950-46f6-4ffe-8ba5-3e327482cccd
    type: regular
    task:
      id: f123b950-46f6-4ffe-8ba5-3e327482cccd
      version: -1
      name: Start scan
      description: Starts a scan for specified asset IP addresses and host names.
      script: Rapid7 Nexpose|||nexpose-start-assets-scan
      type: regular
      iscommand: true
      brand: Rapid7 Nexpose
    nexttasks:
      '#none#':
      - "11"
    scriptarguments:
      IPs:
        complex:
          root: inputs.IPs
      hostNames:
        complex:
          root: inputs.HostNames
      name:
        complex:
          root: inputs.Name
    separatecontext: false
    view: |-
      {
        "position": {
          "x": 380,
          "y": 545
        }
      }
    note: false
  "5":
    id: "5"
    taskid: 25518fb4-9985-4885-8d24-e3886014b9e3
    type: title
    task:
      id: 25518fb4-9985-4885-8d24-e3886014b9e3
      version: -1
      name: Done
      description: Final task
      type: title
      iscommand: false
      brand: ""
    separatecontext: false
    view: |-
      {
        "position": {
          "x": 50,
          "y": 1245
        }
      }
    note: false
  "7":
    id: "7"
    taskid: bcc7a757-5464-43d9-8b00-756116fae3fa
    type: regular
    task:
      id: bcc7a757-5464-43d9-8b00-756116fae3fa
      version: -1
      name: nexpose-get-scan
      description: Returns the specified scan.
      script: Rapid7 Nexpose|||nexpose-get-scan
      type: regular
      iscommand: true
      brand: Rapid7 Nexpose
    nexttasks:
      '#none#':
      - "5"
    scriptarguments:
      id:
        simple: ${Nexpose.Scan.Id}
    separatecontext: false
    view: |-
      {
        "position": {
          "x": 380,
          "y": 1070
        }
      }
    note: false
  "8":
    id: "8"
    taskid: d8fac3db-f673-4daf-8ad8-a1cb112ddd01
    type: playbook
    task:
      id: d8fac3db-f673-4daf-8ad8-a1cb112ddd01
      version: -1
      name: GenericPolling
      description: Generic Polling Playbook
      playbookName: GenericPolling
      type: playbook
      iscommand: false
      brand: ""
    nexttasks:
      '#none#':
      - "7"
    scriptarguments:
      Ids:
        simple: ${Nexpose.Scan.Id}
      Interval:
        simple: "1"
      PollingCommandArgName:
        simple: id
      PollingCommandName:
        simple: nexpose-get-scan
      Timeout:
        simple: "60"
      dt:
        simple: Nexpose.Scan(val.Status != 'finished' && val.Status != 'error' &&
          val.Status != 'aborted' && val.Status != 'stopped').Id
    separatecontext: true
    loop:
      iscommand: false
      exitCondition: ""
      wait: 1
    view: |-
      {
        "position": {
          "x": 380,
          "y": 895
        }
      }
    note: false
  "9":
    id: "9"
    taskid: 6d61b22a-1fbe-4ffe-866a-81b522256c65
    type: condition
    task:
      id: 6d61b22a-1fbe-4ffe-866a-81b522256c65
      version: -1
      name: Is Nexpose enabled?
      description: Checks wheter nexpose is enabled
      type: condition
      iscommand: false
      brand: ""
    nexttasks:
      '#default#':
      - "5"
      "yes":
      - "10"
    separatecontext: false
    conditions:
    - label: "yes"
      condition:
      - - operator: isExists
          left:
            value:
              complex:
                root: modules
                filters:
                - - operator: isEqualString
                    left:
                      value:
                        simple: modules.brand
                      iscontext: true
                    right:
                      value:
                        simple: Rapid7 Nexpose
                - - operator: isEqualString
                    left:
                      value:
                        simple: modules.state
                      iscontext: true
                    right:
                      value:
                        simple: active
                accessor: brand
            iscontext: true
    view: |-
      {
        "position": {
          "x": 50,
          "y": 195
        }
      }
    note: false
  "10":
    id: "10"
    taskid: 0f6c2fdc-f87f-4397-87a7-bcc7f8a54b50
    type: condition
    task:
      id: 0f6c2fdc-f87f-4397-87a7-bcc7f8a54b50
      version: -1
      name: Is there an ip or host to scan?
      description: Checks whether there's an ip or an host to scan.
      type: condition
      iscommand: false
      brand: ""
    nexttasks:
      '#default#':
      - "5"
      "yes":
      - "1"
    separatecontext: false
    conditions:
    - label: "yes"
      condition:
      - - operator: isExists
          left:
            value:
              simple: inputs.IPs
            iscontext: true
        - operator: isExists
          left:
            value:
              simple: inputs.HostNames
            iscontext: true
    view: |-
      {
        "position": {
          "x": 380,
          "y": 360
        }
      }
    note: false
  "11":
    id: "11"
    taskid: 3b3f273c-1886-489d-83d7-48e1073c9880
    type: condition
    task:
      id: 3b3f273c-1886-489d-83d7-48e1073c9880
      version: -1
      name: Did scan find assets?
      description: Checks whether assets were found
      type: condition
      iscommand: false
      brand: ""
    nexttasks:
      '#default#':
      - "5"
      "yes":
      - "8"
    separatecontext: false
    conditions:
    - label: "yes"
      condition:
      - - operator: isExists
          left:
            value:
              simple: Nexpose.Scan.Id
            iscontext: true
    view: |-
      {
        "position": {
          "x": 380,
          "y": 720
        }
      }
    note: false
view: |-
  {
    "linkLabelsPosition": {},
    "paper": {
      "dimensions": {
        "height": 1260,
        "width": 710,
        "x": 50,
        "y": 50
      }
    }
  }
inputs:
- key: IPs
  value:
    simple: ${IP.Address}
  required: false
  description: Asset IPs to scan
- key: HostNames
  value:
    simple: ${Nexpose.Asset.HostName}
  required: false
  description: Hostnames of the assets to scan
- key: Name
  value: {}
  required: false
  description: The scan name as specified by the user.
outputs:
- contextPath: Nexpose.Scan.ScanType
  description: The scan type (automated, manual, scheduled).
- contextPath: Nexpose.Scan.Completed
  description: The end time of the scan in ISO8601 format.
- contextPath: Nexpose.Scan.StartedBy
  description: The name of the user that started the scan.
- contextPath: Nexpose.Scan.Assets
  description: The number of assets found in the scan
- contextPath: Nexpose.Scan.TotalTime
  description: The duration of the scan in minutes.
- contextPath: Nexpose.Scan.Id
  description: The identifier of the scan.
- contextPath: Nexpose.Scan.Status
  description: The scan status. Valid values are aborted, unknown, running, finished,
    stopped, error, paused, dispatched, integrating
- contextPath: Nexpose.Scan.Vulnerabilities.Critical
  description: The number of critical vulnerabilities.
- contextPath: Nexpose.Scan.Vulnerabilities.Moderate
  description: The number of moderate vulnerabilities.
- contextPath: Nexpose.Scan.Vulnerabilities.Severe
  description: The number of severe vulnerabilities.
- contextPath: Nexpose.Scan.Vulnerabilities.Total
  description: The total number of vulnerabilities.
<<<<<<< HEAD
fromversion: 4.0.0
=======
fromversion: 4.0.0
releaseNotes: "Renamed the playbook"
>>>>>>> b1975270
<|MERGE_RESOLUTION|>--- conflicted
+++ resolved
@@ -331,9 +331,5 @@
   description: The number of severe vulnerabilities.
 - contextPath: Nexpose.Scan.Vulnerabilities.Total
   description: The total number of vulnerabilities.
-<<<<<<< HEAD
 fromversion: 4.0.0
-=======
-fromversion: 4.0.0
-releaseNotes: "Renamed the playbook"
->>>>>>> b1975270
+releaseNotes: "Renamed the playbook"