id: get_original_email_-_ews
version: -1
name: Get Original Email - EWS
fromversion: 4.0
description: |-
  Use this playbook to retrieve the original email in the thread, including headers and attahcments, when the reporting user forwarded the original email not as an attachment.

  You must have the necessary permissions in the EWS integration to execute global search: eDiscovery
starttaskid: "0"
tasks:
  "0":
    id: "0"
    taskid: 5607d1c6-85b0-4181-8b10-bb3a5b113c6f
    type: start
    task:
      id: 5607d1c6-85b0-4181-8b10-bb3a5b113c6f
      version: -1
      name: ""
      description: ""
      iscommand: false
      brand: ""
    nexttasks:
      '#none#':
      - "1"
    separatecontext: false
    view: |-
      {
        "position": {
          "x": 50,
          "y": 50
        }
      }
    note: false
  "1":
    id: "1"
    taskid: 03f2c080-1995-42fc-82ce-16d474fb5438
    type: condition
    task:
      id: 03f2c080-1995-42fc-82ce-16d474fb5438
      version: -1
      name: Is EWS v2 enabled?
      description: |
        Verifies that there is an active instance of the EWS v2 integration enabled.
      type: condition
      iscommand: false
      brand: ""
    nexttasks:
      '#default#':
      - "2"
      "yes":
      - "3"
    separatecontext: false
    conditions:
    - label: "yes"
      condition:
      - - operator: isExists
          left:
            value:
              complex:
                root: modules
                filters:
                - - operator: isEqualString
                    left:
                      value:
                        simple: modules.brand
                      iscontext: true
                    right:
                      value:
                        simple: EWS v2
                    ignorecase: true
                - - operator: isEqualString
                    left:
                      value:
                        simple: modules.state
                      iscontext: true
                    right:
                      value:
                        simple: active
                    ignorecase: true
                accessor: brand
            iscontext: true
    view: |-
      {
        "position": {
          "x": 50,
          "y": 195
        }
      }
    note: false
  "2":
    id: "2"
    taskid: d2eca123-db35-4b27-88d8-a8b77ffd6784
    type: title
    task:
      id: d2eca123-db35-4b27-88d8-a8b77ffd6784
      version: -1
      name: Done
      description: ""
      type: title
      iscommand: false
      brand: ""
    separatecontext: false
    view: |-
      {
        "position": {
          "x": -54,
          "y": 1744
        }
      }
    note: false
  "3":
    id: "3"
    taskid: b2617aaf-5e54-43f5-89fe-82fc78cd099b
    type: condition
    task:
      id: b2617aaf-5e54-43f5-89fe-82fc78cd099b
      version: -1
      name: Verify required inputs
      description: Verify that the required input values for retrieving the original
        email exists.
      type: condition
      iscommand: false
      brand: ""
    nexttasks:
      '#default#':
      - "2"
      "yes":
      - "4"
    separatecontext: false
    conditions:
    - label: "yes"
      condition:
      - - operator: isExists
          left:
            value:
              complex:
                root: inputs.InReplyTo
            iscontext: true
      - - operator: isExists
          left:
            value:
              complex:
                root: inputs.ThreadTopic
            iscontext: true
      - - operator: isExists
          left:
            value:
              complex:
                root: inputs.Mailbox
            iscontext: true
    view: |-
      {
        "position": {
          "x": 162.5,
          "y": 370
        }
      }
    note: false
  "4":
    id: "4"
    taskid: f3c1bfda-b3c0-4c7c-8fce-fb180ff6fd07
    type: regular
    task:
      id: f3c1bfda-b3c0-4c7c-8fce-fb180ff6fd07
      version: -1
      name: Search for messages by Thread-Topic
      description: Retrieve all messages found in the thread of the forwarded email.
      script: EWS v2|||ews-search-mailbox
      type: regular
      iscommand: true
      brand: EWS v2
    nexttasks:
      '#none#':
      - "6"
    scriptarguments:
      folder-path: {}
      is-public: {}
      limit: {}
      query:
        simple: subject:"${inputs.ThreadTopic}"
      target-mailbox:
        complex:
          root: inputs.Mailbox
    reputationcalc: 2
    separatecontext: false
    view: |-
      {
        "position": {
          "x": 357.5,
          "y": 545
        }
      }
    note: false
  "5":
    id: "5"
    taskid: 25f6439f-778f-45a5-841a-53efe77d590c
    type: condition
    task:
      id: 25f6439f-778f-45a5-841a-53efe77d590c
      version: -1
      name: Was a matching email found?
      description: Verify that an email object with a Message-Id that matches the
        InReplayTo ID of the forwarded email was found.
      type: condition
      iscommand: false
      brand: ""
    nexttasks:
      '#default#':
      - "2"
      "yes":
      - "7"
    separatecontext: false
    conditions:
    - label: "yes"
      condition:
      - - operator: isExists
          left:
            value:
              complex:
                root: EWSItem
                filters:
                - - operator: isEqualString
                    left:
                      value:
                        simple: EWSItem.messageId
                      iscontext: true
                    right:
                      value:
                        simple: inputs.InReplyTo
                      iscontext: true
                accessor: messageId
            iscontext: true
    view: |-
      {
        "position": {
          "x": 357.5,
          "y": 1070
        }
      }
    note: false
  "6":
    id: "6"
    taskid: c729f95f-bc75-477e-8000-14c99346873d
    type: regular
    task:
      id: c729f95f-bc75-477e-8000-14c99346873d
      version: -1
      name: Set context
      description: Set email object to context.
      scriptName: Set
      type: regular
      iscommand: false
      brand: ""
    nexttasks:
      '#none#':
      - "8"
    scriptarguments:
      append: {}
      key:
        simple: EWSItem
      value:
        complex:
          root: EWS
          accessor: Items
    reputationcalc: 1
    separatecontext: false
    view: |-
      {
        "position": {
          "x": 357.5,
          "y": 720
        }
      }
    note: false
  "7":
    id: "7"
    taskid: 6f28ff90-80ff-414e-819b-310a51183da4
    type: regular
    task:
      id: 6f28ff90-80ff-414e-819b-310a51183da4
      version: -1
      name: Get original email
      description: Get the original email from the EWS server.
      script: EWS v2|||ews-get-items
      type: regular
      iscommand: true
      brand: EWS v2
    nexttasks:
      '#none#':
      - "10"
    scriptarguments:
      item-ids:
        complex:
          root: EWSItem
          filters:
          - - operator: isEqualString
              left:
                value:
                  simple: EWSItem.messageId
                iscontext: true
              right:
                value:
                  simple: inputs.InReplyTo
                iscontext: true
          accessor: itemId
      target-mailbox:
        complex:
          root: inputs.mailbox
    reputationcalc: 2
    separatecontext: false
    view: |-
      {
        "position": {
          "x": 592.5,
          "y": 1245
        }
      }
    note: false
  "8":
    id: "8"
    taskid: 8764cbb0-dd56-4095-8df2-e77035713e2e
    type: regular
    task:
      id: 8764cbb0-dd56-4095-8df2-e77035713e2e
      version: -1
      name: Delete old context
      description: Delete the email objects from context.
      scriptName: DeleteContext
      type: regular
      iscommand: false
      brand: ""
    nexttasks:
      '#none#':
      - "5"
    scriptarguments:
      all: {}
      index: {}
      key:
        simple: EWS
      keysToKeep: {}
      subplaybook:
        simple: "yes"
    reputationcalc: 1
    separatecontext: false
    view: |-
      {
        "position": {
          "x": 357.5,
          "y": 895
        }
      }
    note: false
  "9":
    id: "9"
    taskid: fab3c34b-010a-4203-830a-7dbf0dde26e5
    type: regular
    task:
      id: fab3c34b-010a-4203-830a-7dbf0dde26e5
      version: -1
      name: Set output
      description: Set the playbook outputs to context.
      scriptName: Set
      type: regular
      iscommand: false
      brand: ""
    nexttasks:
      '#none#':
      - "2"
    scriptarguments:
      append: {}
      key:
        simple: Email
      value:
        simple: '${EWS.Items={Subject: val[''subject''], To: val[''toRecipients''],
          From: val[''sender''], Text: val[''textBody''],HTML: val[''body''], Headers:
          val[''headers'']}}'
    reputationcalc: 1
    separatecontext: false
    view: |-
      {
        "position": {
          "x": 827.5,
          "y": 1595
        }
      }
    note: false
  "10":
    id: "10"
    taskid: 75ab61a9-a6cf-4d74-842f-67436507b8f4
    type: condition
    task:
      id: 75ab61a9-a6cf-4d74-842f-67436507b8f4
      version: -1
      name: Was the original email found?
      description: Verifies that the original email is in context.
      type: condition
      iscommand: false
      brand: ""
    nexttasks:
      '#default#':
      - "2"
      "yes":
      - "11"
      - "9"
    separatecontext: false
    conditions:
    - label: "yes"
      condition:
      - - operator: isExists
          left:
            value:
              complex:
                root: EWS
                accessor: Items.itemId
            iscontext: true
    view: |-
      {
        "position": {
          "x": 592.5,
          "y": 1420
        }
      }
    note: false
  "11":
    id: "11"
    taskid: 427d5e37-2e56-4522-8e69-caabe8fd70d9
    type: regular
    task:
      id: 427d5e37-2e56-4522-8e69-caabe8fd70d9
      version: -1
      name: Get attachments of the original email
      description: Retrieve the attachments of the original email from EWS, including
        file attachments and item attachments (other email, calendar item, etc.).
      script: EWS v2|||ews-get-attachment
      type: regular
      iscommand: true
      brand: EWS v2
    nexttasks:
      '#none#':
      - "2"
    scriptarguments:
      attachment-ids: {}
      item-id:
        complex:
          root: EWS
          accessor: Items.itemId
      target-mailbox:
        complex:
          root: inputs.Mailbox
    reputationcalc: 2
    separatecontext: false
    view: |-
      {
        "position": {
          "x": 397.5,
          "y": 1595
        }
      }
    note: false
view: |-
  {
    "linkLabelsPosition": {},
    "paper": {
      "dimensions": {
        "height": 1759,
        "width": 1261.5,
        "x": -54,
        "y": 50
      }
    }
  }
inputs:
- key: Mailbox
  value:
    complex:
      root: incident
      accessor: labels.Email/from
  required: false
  description: Email address of the reporting user.
- key: InReplyTo
  value:
    complex:
      root: incident
      accessor: labels.Email/Header/In-Reply-To
  required: false
  description: The InReplyTo header in the forwarded email.
- key: ThreadTopic
  value:
    complex:
      root: incident
      accessor: labels.Email/Header/Thread-Topic
  required: false
  description: The ThreadTopic header in the forwarded email.
outputs:
- contextPath: Email
  description: The email object
  type: unknown
- contextPath: Email.To
  description: The recipient of the email
  type: string
- contextPath: Email.From
  description: The sender of the email
  type: string
- contextPath: Email.HTML
  description: The email HTML
  type: string
- contextPath: Email.Body
  description: The email text body
  type: string
- contextPath: Email.Headers
  description: The email headers
  type: unknown
- contextPath: Email.Subject
  description: The email subject
  type: string
- contextPath: File
  description: Original attachments
  type: unknown
<<<<<<< HEAD
releaseNotes: "-"
tests:
  - No test
=======
tests:
  - Phishing test - attachment
  - Phishing test - Inline
releaseNotes: "-"
>>>>>>> 43d86d0b
<|MERGE_RESOLUTION|>--- conflicted
+++ resolved
@@ -516,13 +516,7 @@
 - contextPath: File
   description: Original attachments
   type: unknown
-<<<<<<< HEAD
-releaseNotes: "-"
-tests:
-  - No test
-=======
 tests:
   - Phishing test - attachment
   - Phishing test - Inline
-releaseNotes: "-"
->>>>>>> 43d86d0b
+releaseNotes: "-"