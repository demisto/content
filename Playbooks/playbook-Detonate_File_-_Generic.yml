id: Detonate File - Generic
version: -1
name: Detonate File - Generic
fromversion: 4.0.0
description: Detonate file through active integrations that support file detonation
starttaskid: "0"
tasks:
  "0":
    id: "0"
    taskid: 454650df-c42f-4915-84cf-9a908e1bff04
    type: start
    task:
      id: 454650df-c42f-4915-84cf-9a908e1bff04
      version: -1
      name: ""
      description: Playbook start point
      iscommand: false
      brand: ""
    nexttasks:
      '#none#':
      - "8"
      - "10"
      - "9"
      - "11"
      - "13"
      - "14"
      - "15"
      - "16"
      - "17"
      - "18"
      - "19"
    separatecontext: false
    view: |-
      {
        "position": {
          "x": 2200,
          "y": 50
        }
      }
    note: false
    timertriggers: []
    ignoreworker: false
  "3":
    id: "3"
    taskid: 2a8f5bbb-7692-4ece-8abe-9801c7b05c3c
    type: title
    task:
      id: 2a8f5bbb-7692-4ece-8abe-9801c7b05c3c
      version: -1
      name: Done
      description: Done
      type: title
      iscommand: false
      brand: ""
    separatecontext: false
    view: |-
      {
        "position": {
          "x": 2200,
          "y": 370
        }
      }
    note: false
    timertriggers: []
    ignoreworker: false
  "8":
    id: "8"
    taskid: f6627718-5952-4240-8fba-104c1350e79b
    type: playbook
    task:
      id: f6627718-5952-4240-8fba-104c1350e79b
      version: -1
      name: Detonate File - JoeSecurity
      description: |-
        Detonates one or more files using the Joe Security - Joe Sandbox integration.
        Returns relevant reports to the War Room and file reputations to the context data.
        All file types are supported.
      playbookName: Detonate File - JoeSecurity
      type: playbook
      iscommand: false
      brand: ""
    nexttasks:
      '#none#':
      - "3"
    scriptarguments:
      File:
        complex:
          root: inputs.File
      comments: {}
      internet-access:
        simple: "True"
      interval:
        simple: "1"
      report-file-type: {}
      systems: {}
      timeout:
        simple: "15"
    separatecontext: true
    loop:
      iscommand: false
      exitCondition: ""
      wait: 1
    view: |-
      {
        "position": {
          "x": 50,
          "y": 195
        }
      }
    note: false
    timertriggers: []
    ignoreworker: false
  "9":
    id: "9"
    taskid: c04567fa-641d-4b51-8c94-561516554b3d
    type: playbook
    task:
      id: c04567fa-641d-4b51-8c94-561516554b3d
      version: -1
      name: ATD - Detonate File
      description: |-
        Detonates a File using the McAfee Advanced Threat Defense sandbox.
        Advanced Threat Defense supports the following File Types:
        32-bit Portable Executables (PE)files; 64-bit PE+files
        exe, sys, dll, com, scr, cpl, ocx, cgi
        Microsoft Office Suite documents
        doc,dotm, docx, dotx, xls, ppam, xlsx, pps, xlsb, ppsx, xlsm, ppsm, ppt, ppt, pptx, pptm, rtf, shs, xltm, sldm, xltx, sldx, xlam, thmx, docm, xar
        Just Systems Ichitaro documents
        jtd, jtdc
        Adobe
        pdf, swf
        Compressed files
        gz, 7z, tgz, msi, zip, lzh, cab, lzma, rar
        Android application package
        apk, Java, JAR, CLASS, Java Script, Java bin files
        Image files
        jpeg, png, gif
        Other file types
        cmd, ace, bat, arj, vbs, chm, xml, lnk, url, mof, htm, ocx, html, potm, eml, potx, msg, ps1, vb, reg, vba, wsc, vbe, wsf, vbs, wsh
      playbookName: ATD - Detonate File
      type: playbook
      iscommand: false
      brand: ""
    nexttasks:
      '#none#':
      - "3"
    scriptarguments:
      File:
        complex:
          root: inputs.File
      interval:
        simple: "1"
      playbook:
        simple: default
      private: {}
      source: {}
      tags: {}
      timeout:
        simple: "15"
    separatecontext: true
    loop:
      iscommand: false
      exitCondition: ""
      wait: 1
    view: |-
      {
        "position": {
          "x": 480,
          "y": 195
        }
      }
    note: false
    timertriggers: []
    ignoreworker: false
  "10":
    id: "10"
    taskid: e82f2557-2a9d-4e13-81b1-ad3f4d685f3d
    type: playbook
    task:
      id: e82f2557-2a9d-4e13-81b1-ad3f4d685f3d
      version: -1
      name: Detonate File - ThreatGrid
      description: Detonate one or more URLs using the Threat Grid integration. This
        playbook returns relevant reports to the War Room and URL reputations to the
        context data.
      playbookName: Detonate File - ThreatGrid
      type: playbook
      iscommand: false
      brand: ""
    nexttasks:
      '#none#':
      - "3"
    scriptarguments:
      File:
        complex:
          root: inputs.File
      FileName:
        simple: file-detonated-via-demisto
      interval:
        simple: "1"
      playbook:
        simple: default
      private: {}
      source: {}
      tags: {}
      timeout:
        simple: "15"
      vm: {}
    separatecontext: true
    loop:
      iscommand: false
      exitCondition: ""
      wait: 1
    view: |-
      {
        "position": {
          "x": 910,
          "y": 195
        }
      }
    note: false
    timertriggers: []
    ignoreworker: false
  "11":
    id: "11"
    taskid: f1c56438-d1b6-4848-8608-c6292f3905b9
    type: playbook
    task:
      id: f1c56438-d1b6-4848-8608-c6292f3905b9
      version: -1
      name: CrowdStrike Falcon Sandbox - Detonate file
      description: Detonate one or more files using the CrowdStrike integration. This
        playbook returns relevant reports to the War Room and file reputations to
        the context data. The detonation supports the following file types - EXE,
        DLL, JAR, JS, PDF, DOC, DOCX, RTF, XLS, PPT, PPTX, XML, ZIP, VBN, SEP, XZ,
        GZ, BZ2, TAR, MHTML, SWF, LNK, URL, MSI, JTD, JTT, JTDC, JTTC, HWP, HWT, HWPX,
        BAT, HTA, PS1, VBS, WSF, JSE, VBE, CHM
      playbookName: CrowdStrike Falcon Sandbox - Detonate file
      type: playbook
      iscommand: false
      brand: ""
    nexttasks:
      '#none#':
      - "3"
    scriptarguments:
      EnvironmentID:
        simple: "100"
      File:
        complex:
          root: inputs.File
      Interval:
        simple: "5"
      Timeout:
        simple: "30"
    separatecontext: true
    loop:
      iscommand: false
      exitCondition: ""
      wait: 1
    view: |-
      {
        "position": {
          "x": 1340,
          "y": 195
        }
      }
    note: false
    timertriggers: []
    ignoreworker: false
  "13":
    id: "13"
    taskid: 0a805640-8d5e-46d4-87f2-04a0781a6ca5
    type: playbook
    task:
      id: 0a805640-8d5e-46d4-87f2-04a0781a6ca5
      version: -1
      name: WildFire - Detonate file
      description: |-
        Detonate one or more files using the Wildfire integration. This playbook returns relevant reports to the War Room and file reputations to the context data.
        The detonation supports the following file types -
        APK, JAR, DOC, DOCX, RTF, XLS, XLSX, PPT, PPTX, XML, PE32, PDF, DMG, PKG, RAR, 7Z
      playbookName: WildFire - Detonate file
      type: playbook
      iscommand: false
      brand: ""
    nexttasks:
      '#none#':
      - "3"
    scriptarguments:
      File:
        complex:
          root: inputs.File
      Interval:
        simple: "1"
      Timeout:
        simple: "15"
    separatecontext: true
    loop:
      iscommand: false
      exitCondition: ""
      wait: 1
    view: |-
      {
        "position": {
          "x": 1770,
          "y": 195
        }
      }
    note: false
    timertriggers: []
    ignoreworker: false
  "14":
    id: "14"
    taskid: d8093197-7aa9-4b18-8774-563225e8c72b
    type: playbook
    task:
      id: d8093197-7aa9-4b18-8774-563225e8c72b
      version: -1
      name: Detonate File - Lastline
      description: |-
        Detonates a File using the Lastline sandbox.
        Lastline supports the following File Types:
        EXE, SYS, DLL, COM, SCR, CPL, OCX, CGI, DOC, DOTM, DOCX, DOTX, XLS, PPAM, XSLX, PPS, XLSB, PPSX, XLSM, PPSM, PPT, PPTX, PPTM, RTF, SHS, XLTM, SLDM, XLTX, SLDX, XLAM, THMX, DOCM, XAR, JTD, JTDC, PDF, SWF, GZ, 7Z, TGZ, MSI, ZIP, LZH, CAB, LZMA, APK, JAR, CLASS, JPEG, PNG, GIF, CMD, ACE, BAT, ARJ, VBS, CHM, XML, LNK, URL, MOF, HTM, OCX, HTML, POTM, EML, POTX, MSG, PS, |VB, REG, VBA, WSC, VBE, WSF, VBS, WSH
      playbookName: Detonate File - Lastline
      type: playbook
      iscommand: false
      brand: ""
    nexttasks:
      '#none#':
      - "3"
    scriptarguments:
      File:
        complex:
          root: inputs.File
      Interval:
        simple: "1"
      Timeout:
        simple: "15"
    separatecontext: true
    loop:
      iscommand: false
      exitCondition: ""
      wait: 1
    view: |-
      {
        "position": {
          "x": 2200,
          "y": 195
        }
      }
    note: false
    timertriggers: []
    ignoreworker: false
  "15":
    id: "15"
    taskid: 0e879eba-0377-44bf-81c4-83468555fec4
    type: playbook
    task:
      id: 0e879eba-0377-44bf-81c4-83468555fec4
      version: -1
      name: Detonate File - Cuckoo
      description: Detonates a file using Cuckoo sandbox
      playbookName: Detonate File - Cuckoo
      type: playbook
      iscommand: false
      brand: ""
    nexttasks:
      '#none#':
      - "3"
    scriptarguments:
      File:
        simple: ${inputs.File}
    separatecontext: true
    loop:
      iscommand: false
      exitCondition: ""
      wait: 1
    view: |-
      {
        "position": {
          "x": 2630,
          "y": 195
        }
      }
    note: false
    timertriggers: []
    ignoreworker: false
  "16":
    id: "16"
    taskid: e69051d8-12bd-440c-85de-3f3c713d1556
    type: playbook
    task:
      id: e69051d8-12bd-440c-85de-3f3c713d1556
      version: -1
      name: Detonate File - SNDBOX
      description: Detonates a file using SNDBOX
      playbookName: Detonate File - SNDBOX
      type: playbook
      iscommand: false
      brand: ""
    nexttasks:
      '#none#':
      - "3"
    scriptarguments:
      File:
        complex:
          root: File
      Interval:
        simple: "1"
      Timeout:
        simple: "15"
    separatecontext: true
    loop:
      iscommand: false
      exitCondition: ""
      wait: 1
    view: |-
      {
        "position": {
          "x": 3060,
          "y": 195
        }
      }
    note: false
    timertriggers: []
    ignoreworker: false
  "17":
    id: "17"
    taskid: 8bcf20e7-7f82-434b-8b21-200f3423a0ce
    type: playbook
    task:
      id: 8bcf20e7-7f82-434b-8b21-200f3423a0ce
      version: -1
      name: Detonate File - HybridAnalysis
      description: Detonates a file using HybridAnalysis
      playbookName: Detonate File - HybridAnalysis
      type: playbook
      iscommand: false
      brand: ""
    nexttasks:
      '#none#':
      - "3"
    separatecontext: true
    view: |-
      {
        "position": {
          "x": 3490,
          "y": 195
        }
      }
    note: false
    timertriggers: []
    ignoreworker: false
  "18":
    id: "18"
    taskid: 11d549c4-31e9-4cd9-8983-9e1a1c7c4baf
    type: playbook
    task:
      id: 11d549c4-31e9-4cd9-8983-9e1a1c7c4baf
      version: -1
      name: Detonate File - ANYRUN
      description: Detonates a file using ANYRUN
      playbookName: Detonate File - ANYRUN
      type: playbook
      iscommand: false
      brand: ""
    nexttasks:
      '#none#':
      - "3"
    separatecontext: true
    view: |-
      {
        "position": {
          "x": 3920,
          "y": 195
        }
      }
    note: false
    timertriggers: []
    ignoreworker: false
  "19":
    id: "19"
<<<<<<< HEAD
    taskid: 77b7e144-a6a2-4e93-8e69-1160f9921573
    type: playbook
    task:
      id: 77b7e144-a6a2-4e93-8e69-1160f9921573
      version: -1
      name: Detonate File - VMRay
      description: Detonates a file using VMRay
      playbookName: Detonate File - VMRay
=======
    taskid: 3727eda2-2c84-4730-8739-b54bc07a36c3
    type: playbook
    task:
      id: 3727eda2-2c84-4730-8739-b54bc07a36c3
      version: -1
      name: Detonate File - FireEye AX
      description: Detonates a file using FireEye AX
      playbookName: Detonate File - FireEye AX
>>>>>>> 01ab7911
      type: playbook
      iscommand: false
      brand: ""
    nexttasks:
      '#none#':
      - "3"
    scriptarguments:
      File:
        complex:
<<<<<<< HEAD
          root: File
          transformers:
          - operator: uniq
      archive_password: {}
      document_password: {}
      interval:
        simple: "1"
      max_jobs: {}
      reanalyze: {}
      sample_type: {}
      shareable: {}
      tags: {}
      timeout:
        simple: "10"
=======
          root: inputs.File
      Interval:
        simple: "1"
      Timeout:
        simple: "30"
>>>>>>> 01ab7911
    separatecontext: true
    loop:
      iscommand: false
      exitCondition: ""
      wait: 1
    view: |-
      {
        "position": {
          "x": 4350,
          "y": 195
        }
      }
    note: false
    timertriggers: []
    ignoreworker: false
view: |-
  {
    "linkLabelsPosition": {},
    "paper": {
      "dimensions": {
        "height": 385,
        "width": 4680,
        "x": 50,
        "y": 50
      }
    }
  }
inputs:
- key: EntryID
  value:
    complex:
      root: File
      accessor: EntryID
  required: false
  description: Entry ID of file to be detonated
- key: File
  value:
    complex:
      root: File
  required: false
  description: File object of file to be detonated
outputs:
- contextPath: Joe.Analysis.Status
  description: Analysis Status
  type: string
- contextPath: Joe.Analysis.WebID
  description: Web ID
  type: string
- contextPath: File.Name
  description: Filename (only in case of report type=json)
  type: string
- contextPath: File.SHA1
  description: SHA1 of the file
  type: string
- contextPath: File.SHA256
  description: SHA256 of the file
  type: string
- contextPath: File.Size
  description: File size (only in case of report type=json)
  type: number
- contextPath: File.Type
  description: File type e.g. "PE" (only in case of report type=json)
  type: string
- contextPath: File.Malicious
  description: The File malicious description
  type: unknown
- contextPath: File.Malicious.Description
  description: For malicious files, the reason for the vendor to make the decision
  type: string
- contextPath: File.Malicious.Vendor
  description: For malicious files, the vendor that made the decision
  type: string
- contextPath: DBotScore
  description: The Indicator's object
  type: unknown
- contextPath: DBotScore.Indicator
  description: The indicator we tested
  type: string
- contextPath: DBotScore.Score
  description: The actual score
  type: number
- contextPath: DBotScore.Type
  description: The type of the indicator
  type: string
- contextPath: DBotScore.Vendor
  description: Vendor used to calculate the score
  type: string
- contextPath: IP.Address
  description: IP's relevant to the sample
  type: string
- contextPath: DBotScore.Malicious.Vendor
  description: Vendor used to calculate the score
  type: string
- contextPath: DBotScore.Malicious.Detections
  description: The sub analysis detection statuses
  type: string
- contextPath: DBotScore.Malicious.SHA1
  description: The SHA1 of the file
  type: string
- contextPath: Sample.State
  description: The sample state
- contextPath: Sample.ID
  description: The sample ID
- contextPath: File
  description: The File's object
  type: unknown
- contextPath: File.MD5
  description: MD5 of the file
  type: string
- contextPath: Joe.Analysis.SampleName
  description: Sample Data, could be a file name or URL
  type: string
- contextPath: Joe.Analysis.Comments
  description: Analysis Comments
  type: string
- contextPath: Joe.Analysis.Time
  description: Submitted Time
  type: date
- contextPath: Joe.Analysis.Runs
  description: Sub-Analysis Information
  type: unknown
- contextPath: Joe.Analysis.Result
  description: Analysis Results
  type: string
- contextPath: Joe.Analysis.Errors
  description: Raised errors during sampling
  type: unknown
- contextPath: Joe.Analysis.Systems
  description: Analysis OS
  type: unknown
- contextPath: Joe.Analysis.MD5
  description: MD5 of analysis sample
  type: string
- contextPath: Joe.Analysis.SHA1
  description: SHA1 of analysis sample
  type: string
- contextPath: Joe.Analysis.SHA256
  description: SHA256 of analysis sample
  type: string
- contextPath: InfoFile.Name
  description: FileName of the report file
  type: string
- contextPath: InfoFile.EntryID
  description: The EntryID of the report file
  type: string
- contextPath: InfoFile.Size
  description: File Size
  type: number
- contextPath: InfoFile.Type
  description: File type e.g. "PE"
  type: string
- contextPath: InfoFile.Info
  description: Basic information of the file
  type: string
- contextPath: File.Extension
  description: File Extension
  type: string
- contextPath: InfoFile
  description: The report file's object
  type: unknown
- contextPath: WildFire.Report
  description: The submission object
  type: unknown
- contextPath: WildFire.Report.Status
  description: The status of the submission
  type: string
- contextPath: WildFire.Report.SHA256
  description: SHA256 of the submission
  type: string
- contextPath: WildFire.Report.MD5
  description: MD5 of the submission
  type: string
- contextPath: WildFire.Report.FileType
  description: The type of the submission
  type: string
- contextPath: WildFire.Report.Size
  description: The size of the submission
  type: number
- contextPath: Joe.Analysis
  description: Thee Analysis object
  type: unknown
- contextPath: Cuckoo.Task.Category
  description: Category of task
- contextPath: Cuckoo.Task.Machine
  description: Machine of task
- contextPath: Cuckoo.Task.Errors
  description: Errors of task
- contextPath: Cuckoo.Task.Target
  description: Target of task
- contextPath: Cuckoo.Task.Package
  description: Package of task
- contextPath: Cuckoo.Task.SampleID
  description: Sample ID of task
- contextPath: Cuckoo.Task.Guest
  description: Task guest
- contextPath: Cuckoo.Task.Custom
  description: Custom values of task
- contextPath: Cuckoo.Task.Owner
  description: Task owner
- contextPath: Cuckoo.Task.Priority
  description: Priority of task
- contextPath: Cuckoo.Task.Platform
  description: Platform of task
- contextPath: Cuckoo.Task.Options
  description: Task options
- contextPath: Cuckoo.Task.Status
  description: Task status
- contextPath: Cuckoo.Task.EnforceTimeout
  description: Is timeout of task enforced
- contextPath: Cuckoo.Task.Timeout
  description: Task timeout
- contextPath: Cuckoo.Task.Memory
  description: Task memory
- contextPath: Cuckoo.Task.Tags
  description: Task tags
- contextPath: Cuckoo.Task.ID
  description: ID of task
- contextPath: Cuckoo.Task.AddedOn
  description: Date on which the task was added
- contextPath: Cuckoo.Task.CompletedOn
  description: Date on which the task was completed
- contextPath: Cuckoo.Task.Score
  description: Reported score of the the task
- contextPath: Cuckoo.Task.Monitor
  description: Monitor of the reported task
- contextPath: SNDBOX.Analysis.ID
  description: Analysis ID
  type: string
- contextPath: SNDBOX.Analysis.SampleName
  description: Sample Data, could be a file name or URL
  type: string
- contextPath: SNDBOX.Analysis.Status
  description: Analysis Status
  type: string
- contextPath: SNDBOX.Analysis.Time
  description: Submitted Time
  type: date
- contextPath: SNDBOX.Analysis.Result
  description: Analysis Results
  type: string
- contextPath: SNDBOX.Analysis.Errors
  description: Raised errors during sampling
- contextPath: SNDBOX.Analysis.Link
  description: Analysis Link
  type: string
- contextPath: SNDBOX.Analysis.MD5
  description: MD5 of analysis sample
  type: string
- contextPath: SNDBOX.Analysis.SHA1
  description: SHA1 of analysis sample
  type: string
- contextPath: SNDBOX.Analysis.SHA256
  description: SHA256 of analysis sample
  type: string
- contextPath: SNDBOX.Analysis
  description: SNDBOX analysis
  type: unknown
- contextPath: HybridAnalysis.Submit.State
  description: The state of the process
  type: string
- contextPath: HybridAnalysis.Submit.SHA256
  description: The submission SHA256
  type: string
- contextPath: HybridAnalysis.Submit.JobID
  description: The JobID of the submission
  type: string
- contextPath: HybridAnalysis.Submit.EnvironmentID
  description: The environmentID of the submission
  type: string
- contextPath: HybridAnalysis.Submit
  description: The HybridAnalysis object
  type: unknown
- contextPath: ANYRUN.Task.AnalysisDate
  description: Date and time the analysis was executed.
  type: String
- contextPath: ANYRUN.Task.Behavior.Category
  description: Category of a process behavior.
  type: String
- contextPath: ANYRUN.Task.Behavior.Action
  description: Actions performed by a process.
  type: String
- contextPath: ANYRUN.Task.Behavior.ThreatLevel
  description: Threat score associated with a process behavior.
  type: Number
- contextPath: ANYRUN.Task.Behavior.ProcessUUID
  description: Unique ID of the process whose behaviors are being profiled.
  type: String
- contextPath: ANYRUN.Task.Connection.Reputation
  description: Connection reputation.
  type: String
- contextPath: ANYRUN.Task.Connection.ProcessUUID
  description: ID of the process that created the connection.
  type: String
- contextPath: ANYRUN.Task.Connection.ASN
  description: Connection autonomous system network.
  type: String
- contextPath: ANYRUN.Task.Connection.Country
  description: Connection country.
  type: String
- contextPath: ANYRUN.Task.Connection.Protocol
  description: Connection protocol.
  type: String
- contextPath: ANYRUN.Task.Connection.Port
  description: Connection port number.
  type: Number
- contextPath: ANYRUN.Task.Connection.IP
  description: Connection IP number.
  type: String
- contextPath: ANYRUN.Task.DnsRequest.Reputation
  description: Reputation of the DNS request.
  type: String
- contextPath: ANYRUN.Task.DnsRequest.IP
  description: IP addresses associated with a DNS request.
  type: Unknown
- contextPath: ANYRUN.Task.DnsRequest.Domain
  description: Domain resolution of a DNS request.
  type: String
- contextPath: ANYRUN.Task.Threat.ProcessUUID
  description: Unique process ID from where the threat originated.
  type: String
- contextPath: ANYRUN.Task.Threat.Msg
  description: Threat message.
  type: String
- contextPath: ANYRUN.Task.Threat.Class
  description: Class of the threat.
  type: String
- contextPath: ANYRUN.Task.Threat.SrcPort
  description: Port on which the threat originated.
  type: Number
- contextPath: ANYRUN.Task.Threat.DstPort
  description: Destination port of the threat.
  type: Number
- contextPath: ANYRUN.Task.Threat.SrcIP
  description: Source IP address where the threat originated.
  type: String
- contextPath: ANYRUN.Task.Threat.DstIP
  description: Destination IP address of the threat.
  type: String
- contextPath: ANYRUN.Task.HttpRequest.Reputation
  description: Reputation of the HTTP request.
  type: String
- contextPath: ANYRUN.Task.HttpRequest.Country
  description: HTTP request country.
  type: String
- contextPath: ANYRUN.Task.HttpRequest.ProcessUUID
  description: ID of the process making the HTTP request.
  type: String
- contextPath: ANYRUN.Task.HttpRequest.Body
  description: HTTP request body parameters and details.
  type: Unknown
- contextPath: ANYRUN.Task.HttpRequest.HttpCode
  description: HTTP request response code.
  type: Number
- contextPath: ANYRUN.Task.HttpRequest.Status
  description: Status of the HTTP request.
  type: String
- contextPath: ANYRUN.Task.HttpRequest.ProxyDetected
  description: Whether the HTTP request was made through a proxy.
  type: Boolean
- contextPath: ANYRUN.Task.HttpRequest.Port
  description: HTTP request port.
  type: Number
- contextPath: ANYRUN.Task.HttpRequest.IP
  description: HTTP request IP address.
  type: String
- contextPath: ANYRUN.Task.HttpRequest.URL
  description: HTTP request URL.
  type: String
- contextPath: ANYRUN.Task.HttpRequest.Host
  description: HTTP request host.
  type: String
- contextPath: ANYRUN.Task.HttpRequest.Method
  description: HTTP request method type.
  type: String
- contextPath: ANYRUN.Task.FileInfo
  description: Details of the submitted file.
  type: String
- contextPath: ANYRUN.Task.OS
  description: OS of the sandbox in which the file was analyzed.
  type: String
- contextPath: ANYRUN.Task.ID
  description: The unique ID of the task.
  type: String
- contextPath: ANYRUN.Task.MIME
  description: The MIME of the file submitted for analysis.
  type: String
- contextPath: ANYRUN.Task.MD5
  description: The MD5 hash of the file submitted for analysis.
  type: String
- contextPath: ANYRUN.Task.SHA1
  description: The SHA1 hash of the file submitted for analysis.
  type: String
- contextPath: ANYRUN.Task.SHA256
  description: The SHA256 hash of the file submitted for analysis.
  type: String
- contextPath: ANYRUN.Task.SSDeep
  description: SSDeep hash of the file submitted for analysis.
  type: String
- contextPath: ANYRUN.Task.Verdict
  description: ANY.RUN verdict for the maliciousness of the submitted file or URL.
  type: String
- contextPath: ANYRUN.Task.Process.FileName
  description: File name of the process.
  type: String
- contextPath: ANYRUN.Task.Process.PID
  description: Process identification number.
  type: Number
- contextPath: ANYRUN.Task.Process.PPID
  description: Parent process identification number.
  type: Number
- contextPath: ANYRUN.Task.Process.ProcessUUID
  description: Unique process ID (used by ANY.RUN).
  type: String
- contextPath: ANYRUN.Task.Process.CMD
  description: Process command.
  type: String
- contextPath: ANYRUN.Task.Process.Path
  description: Path of the executed command.
  type: String
- contextPath: ANYRUN.Task.Process.User
  description: User who executed the command.
  type: String
- contextPath: ANYRUN.Task.Process.IntegrityLevel
  description: The process integrity level.
  type: String
- contextPath: ANYRUN.Task.Process.ExitCode
  description: Process exit code.
  type: Number
- contextPath: ANYRUN.Task.Process.MainProcess
  description: Whether the process is the main process.
  type: Boolean
- contextPath: ANYRUN.Task.Process.Version.Company
  description: Company responsible for the program executed.
  type: String
- contextPath: ANYRUN.Task.Process.Version.Description
  description: Description of the type of program.
  type: String
- contextPath: ANYRUN.Task.Process.Version.Version
  description: Version of the program executed.
  type: String
- contextPath: DBotScore.Indicator
  description: The indicator that was tested.
  type: String
- contextPath: DBotScore.Score
  description: The actual score.
  type: Number
- contextPath: DBotScore.Type
  description: Type of indicator.
  type: String
- contextPath: DBotScore.Vendor
  description: Vendor used to calculate the score.
  type: String
- contextPath: File.Extension
  description: Extension of the file submitted for analysis.
  type: String
- contextPath: File.Name
  description: The name of the file submitted for analysis.
  type: String
- contextPath: File.MD5
  description: MD5 hash of the file submitted for analysis.
  type: String
- contextPath: File.SHA1
  description: SHA1 hash of the file submitted for analysis.
  type: String
- contextPath: File.SHA256
  description: SHA256 hash of the file submitted for analysis.
  type: String
- contextPath: File.SSDeep
  description: SSDeep hash of the file submitted for analysis.
  type: String
- contextPath: File.Malicious.Vendor
  description: For malicious files, the vendor that made the decision.
  type: String
- contextPath: File.Malicious.Description
  description: For malicious files, the reason that the vendor made the decision.
  type: String
- contextPath: ANYRUN.Task.Status
  description: Task analysis status.
  type: String
releaseNotes: "Added FireEye AX"
tests:
- Detonate File - Generic Test
releaseNotes: added vmray<|MERGE_RESOLUTION|>--- conflicted
+++ resolved
@@ -29,6 +29,7 @@
       - "17"
       - "18"
       - "19"
+      - "20"
     separatecontext: false
     view: |-
       {
@@ -480,7 +481,45 @@
     ignoreworker: false
   "19":
     id: "19"
-<<<<<<< HEAD
+    taskid: 3727eda2-2c84-4730-8739-b54bc07a36c3
+    type: playbook
+    task:
+      id: 3727eda2-2c84-4730-8739-b54bc07a36c3
+      version: -1
+      name: Detonate File - FireEye AX
+      description: Detonates a file using FireEye AX
+      playbookName: Detonate File - FireEye AX
+      type: playbook
+      iscommand: false
+      brand: ""
+    nexttasks:
+      '#none#':
+      - "3"
+    scriptarguments:
+      File:
+        complex:
+          root: inputs.File
+      Interval:
+        simple: "1"
+      Timeout:
+        simple: "30"
+    separatecontext: true
+    loop:
+      iscommand: false
+      exitCondition: ""
+      wait: 1
+    view: |-
+      {
+        "position": {
+          "x": 4350,
+          "y": 195
+        }
+      }
+    note: false
+    timertriggers: []
+    ignoreworker: false
+  "19":
+    id: "20"
     taskid: 77b7e144-a6a2-4e93-8e69-1160f9921573
     type: playbook
     task:
@@ -489,16 +528,6 @@
       name: Detonate File - VMRay
       description: Detonates a file using VMRay
       playbookName: Detonate File - VMRay
-=======
-    taskid: 3727eda2-2c84-4730-8739-b54bc07a36c3
-    type: playbook
-    task:
-      id: 3727eda2-2c84-4730-8739-b54bc07a36c3
-      version: -1
-      name: Detonate File - FireEye AX
-      description: Detonates a file using FireEye AX
-      playbookName: Detonate File - FireEye AX
->>>>>>> 01ab7911
       type: playbook
       iscommand: false
       brand: ""
@@ -508,7 +537,6 @@
     scriptarguments:
       File:
         complex:
-<<<<<<< HEAD
           root: File
           transformers:
           - operator: uniq
@@ -523,13 +551,6 @@
       tags: {}
       timeout:
         simple: "10"
-=======
-          root: inputs.File
-      Interval:
-        simple: "1"
-      Timeout:
-        simple: "30"
->>>>>>> 01ab7911
     separatecontext: true
     loop:
       iscommand: false
@@ -1009,7 +1030,6 @@
 - contextPath: ANYRUN.Task.Status
   description: Task analysis status.
   type: String
-releaseNotes: "Added FireEye AX"
 tests:
 - Detonate File - Generic Test
-releaseNotes: added vmray+releaseNotes: added vmray and FireEye AX