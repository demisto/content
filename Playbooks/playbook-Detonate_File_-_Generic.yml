--- conflicted
+++ resolved
@@ -7,10 +7,10 @@
 tasks:
   "0":
     id: "0"
-    taskid: e32a1f9a-07bd-4930-858f-8379a4912b0f
+    taskid: 73eadb3f-61fa-41d5-87b3-6d6a67a04e63
     type: start
     task:
-      id: e32a1f9a-07bd-4930-858f-8379a4912b0f
+      id: 73eadb3f-61fa-41d5-87b3-6d6a67a04e63
       version: -1
       name: ""
       description: Playbook start point
@@ -120,14 +120,11 @@
           root: inputs.File
       interval:
         simple: "1"
-<<<<<<< HEAD
-=======
       playbook:
         simple: default
       private: {}
       source: {}
       tags: {}
->>>>>>> 3e1e624f
       timeout:
         simple: "15"
     separatecontext: true
@@ -167,8 +164,8 @@
         simple: file-detonated-via-demisto
       interval:
         simple: "1"
-      os: {}
-      osver: {}
+      playbook:
+        simple: default
       private: {}
       source: {}
       tags: {}
@@ -397,7 +394,6 @@
 - contextPath: InfoFile.Size
   description: File Size
   type: number
-<<<<<<< HEAD
 - contextPath: InfoFile.Type
   description: File type e.g. "PE"
   type: string
@@ -406,9 +402,5 @@
   type: string
 - contextPath: File.Extension
   description: File Extension
-=======
-- contextPath: File.Name
-  description: Filename (only in case of report type=json)
->>>>>>> 3e1e624f
   type: string
 releaseNotes: "-"