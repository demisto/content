id: close_incident_if_duplicate_found
version: -1
name: DeDup incidents
fromversion: "3.5.0"
description: |
  Check for duplicate incidents for the current incident, and close it if any duplicate has found.
starttaskid: "0"
tasks:
  "0":
    id: "0"
    taskid: 0c9fa614-e05a-4144-8e40-6b736392a16a
    type: start
    task:
      id: 0c9fa614-e05a-4144-8e40-6b736392a16a
      version: -1
      description: ""
      name: ""
      iscommand: false
      brand: ""
    nexttasks:
      '#none#':
      - "2"
    separatecontext: false
    view: |-
      {
        "position": {
          "x": 162.5,
          "y": 51
        }
      }
  "2":
    id: "2"
    taskid: 6c68450d-d32f-4a07-8978-8df36190ada6
    type: regular
    task:
      id: 6c68450d-d32f-4a07-8978-8df36190ada6
      version: -1
      name: Find duplicate incidents
      description: Find duplicate incidents for the current incident.
      scriptName: FindSimilarIncidents
      type: regular
      iscommand: false
      brand: ""
    nexttasks:
      '#none#':
      - "4"
    scriptarguments:
      hoursBack:
        simple: ${inputs.hoursBack}
      ignoreClosedIncidents:
        simple: "no"
      ignoreMissingKeys: {}
      maxNumberOfIncidents: {}
      minimumContextKeysToCompare: {}
      minimumCustomFieldsToCompare: {}
      minimumLabelsKeysToCompare: {}
      minimumNumberOfKeysToCompare: {}
      similarContextKeys:
        simple: ${inputs.similarContextKeys}
      similarCustomFields:
        simple: ${inputs.similarCustomFields}
      similarIncidentKeys:
        simple: ${inputs.similarIncidentKeys}
      similarLabelsKeys:
        simple: ${inputs.similarLabels}
    separatecontext: false
    view: |-
      {
        "position": {
          "x": 162.5,
          "y": 194
        }
      }
  "3":
    id: "3"
    taskid: bced6173-64c6-457c-85bd-2adf6be16c4c
    type: regular
    task:
      id: bced6173-64c6-457c-85bd-2adf6be16c4c
      version: -1
      name: Close as duplicate
      description: Close the current investigation as duplicate.
      scriptName: CloseInvestigationAsDuplicate
      type: regular
      iscommand: false
      brand: ""
    nexttasks:
      '#none#':
      - "5"
    scriptarguments:
      duplicateId:
        simple: ${similarIncident.rawId}
    separatecontext: false
    view: |-
      {
        "position": {
          "x": 50,
          "y": 545
        }
      }
  "4":
    id: "4"
    taskid: e503045a-de15-4177-8147-ec721599b47a
    type: condition
    task:
      id: e503045a-de15-4177-8147-ec721599b47a
      version: -1
      name: Is duplicate incident found?
      description: Check if there is any duplicate incident found.
      type: condition
      iscommand: false
      brand: ""
    nexttasks:
      '#default#':
      - "5"
      "yes":
      - "3"
    separatecontext: false
    conditions:
    - label: "yes"
      condition:
      - - operator: isExists
          left:
            value:
              simple: isSimilarIncidentFound
            iscontext: true
      - - operator: isTrue
          left:
            value:
              simple: isSimilarIncidentFound
            iscontext: true
    view: |-
      {
        "position": {
          "x": 162.5,
          "y": 369
        }
      }
    note: false
  "5":
    id: "5"
    taskid: 813eba13-6ed9-4050-8d77-f9c3e0a3d07c
    type: title
    task:
      id: 813eba13-6ed9-4050-8d77-f9c3e0a3d07c
      version: -1
      description: ""
      name: Done
      type: title
      iscommand: false
      brand: ""
    separatecontext: false
    view: |-
      {
        "position": {
          "x": 162.5,
          "y": 720
        }
      }
view: |-
  {
    "linkLabelsPosition": {},
    "paper": {
      "dimensions": {
        "height": 734,
        "width": 492.5,
        "x": 50,
        "y": 51
      }
    }
  }
inputs:
- key: similarIncidentKeys
  value: {}
  required: false
  description: Identical incident keys
- key: similarLabels
  value: {}
  required: false
  description: "Identical\\Similar labels keys.\nYou allow difference in X words between
    labels. For example, the input:\nEmail\\subject:2,Email\\from\nWill demand:\n1.
    Email\\from to be identical \n2. Email\\subject to be similar with 2 max words
    difference\n"
- key: similarContextKeys
  value: {}
  required: false
  description: "Identical\\Similar context keys.\nYou allow difference in X words
    between values. "
- key: similarCustomFields
  value: {}
  required: false
  description: |-
    Identical\Similar custom fields.
    You allow difference in X words between values.
- key: hoursBack
  value:
    simple: "24"
  required: false
  description: Check incidents within X hours back.
outputs:
- contextPath: isSimilarIncidentFound
  description: Is similar incident found? (true\false)
<<<<<<< HEAD
releaseNotes: '-'
=======
releaseNotes: "-"
tests:
  - test_similar_incidents
>>>>>>> 085e0b91
<|MERGE_RESOLUTION|>--- conflicted
+++ resolved
@@ -200,10 +200,6 @@
 outputs:
 - contextPath: isSimilarIncidentFound
   description: Is similar incident found? (true\false)
-<<<<<<< HEAD
-releaseNotes: '-'
-=======
 releaseNotes: "-"
 tests:
-  - test_similar_incidents
->>>>>>> 085e0b91
+  - test_similar_incidents