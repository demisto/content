--- conflicted
+++ resolved
@@ -9,21 +9,12 @@
 import requests
 import yaml
 
-<<<<<<< HEAD
-from Tests.scripts.constants import INTEGRATIONS_DIR, SCRIPTS_DIR, PLAYBOOKS_DIR, REPORTS_DIR, DASHBOARDS_DIR, \
-    WIDGETS_DIR, INCIDENT_FIELDS_DIR, LAYOUTS_DIR, CLASSIFIERS_DIR, MISC_DIR
-from Tests.test_utils import print_error, print_warning, get_last_release_version, filter_packagify_changes, \
-    run_command, server_version_compare, get_release_notes_file_path, get_latest_release_notes_text, get_remote_file, \
-    is_file_path_in_pack
-from Tests.scripts.validate_files import FilesValidator
-=======
 from demisto_sdk.commands.common.constants import INTEGRATIONS_DIR, SCRIPTS_DIR, PLAYBOOKS_DIR, REPORTS_DIR, \
     DASHBOARDS_DIR, WIDGETS_DIR, INCIDENT_FIELDS_DIR, LAYOUTS_DIR, CLASSIFIERS_DIR, INDICATOR_TYPES_DIR
 from demisto_sdk.commands.common.tools import print_error, print_warning, get_last_release_version, \
     filter_packagify_changes, is_file_path_in_pack, \
     run_command, server_version_compare, old_get_release_notes_file_path, old_get_latest_release_notes_text, get_remote_file
 from demisto_sdk.commands.validate.validate_manager import ValidateManager
->>>>>>> 0a5a914e
 
 CONTENT_LIB_PATH = "./"
 
@@ -49,19 +40,11 @@
 
 RELEASE_NOTES_ORDER = [INTEGRATIONS_DIR, SCRIPTS_DIR, PLAYBOOKS_DIR, REPORTS_DIR,
                        DASHBOARDS_DIR, WIDGETS_DIR, INCIDENT_FIELDS_DIR, LAYOUTS_DIR,
-<<<<<<< HEAD
-                       CLASSIFIERS_DIR, MISC_DIR]
-
-
-def add_dot(text):
-    if not text:
-=======
                        CLASSIFIERS_DIR, INDICATOR_TYPES_DIR]
 
 
 def add_dot(text):
     if not text or len(text) < 2:
->>>>>>> 0a5a914e
         return ''
 
     text = text.rstrip().replace('```', '***').replace('`', '*')
@@ -85,20 +68,12 @@
         return '\n'.join(formatted_text)
 
     # single record release notes
-<<<<<<< HEAD
-    return text[0].upper() + text[1:].rstrip('.') + '.'
-
-
-def release_notes_item(header, body):
-    return '- __{}__\n{}\n'.format(header, add_dot(body))
-=======
     text = text[0].upper() + text[1:]
     return text if text.endswith('.') else text + '.'
 
 
 def release_notes_item(header, body):
     return '- __{}__  \n{}\n'.format(header, add_dot(body))
->>>>>>> 0a5a914e
 
 
 class Content(object):  # pylint: disable=useless-object-inheritance
@@ -134,15 +109,9 @@
         :param data: object data
         :return: raw release notes or None in case of an error.
         """
-<<<<<<< HEAD
-        release_note_path = get_release_notes_file_path(file_path)
-
-        return get_latest_release_notes_text(release_note_path)
-=======
         release_note_path = old_get_release_notes_file_path(file_path)
 
         return old_get_latest_release_notes_text(release_note_path)
->>>>>>> 0a5a914e
 
     @abc.abstractmethod
     def added_release_notes(self, file_path, data):
@@ -177,29 +146,16 @@
     # create a release notes section for store (add or modified) - return None if found missing release notes
     def release_notes_section(self, store, title_prefix, current_server_version):
         res = ""
-<<<<<<< HEAD
-=======
         beta_rn_paths = list()
->>>>>>> 0a5a914e
         if store:
             new_str = ""
             new_count = 0
             for path in store:
                 with open(path, 'r') as file_obj:
-<<<<<<< HEAD
-                    print(' - adding release notes ({}) for file - [{}]... '.format(path, title_prefix), end='')
-=======
->>>>>>> 0a5a914e
                     raw_content = file_obj.read()
                     cnt = self.load_data(raw_content)
 
                     from_version = cnt.get("fromversion") or cnt.get("fromVersion")
-<<<<<<< HEAD
-                    if from_version is not None and server_version_compare(current_server_version, from_version) < 0:
-                        print("Skipped because of version differences")
-                        continue
-
-=======
                     to_version = cnt.get("toversion") or cnt.get("toVersion")
                     if from_version is not None and server_version_compare(current_server_version, from_version) < 0:
                         print(f'{path}: Skipped because from version: {from_version}'
@@ -211,7 +167,6 @@
                         print(f'{path}: Skipped because of to version" {to_version}'
                               f' is smaller: than current server version: {current_server_version}')
                         continue
->>>>>>> 0a5a914e
                     if title_prefix == NEW_RN:
                         ans = self.added_release_notes(path, cnt)
                     elif title_prefix == MODIFIED_RN:
@@ -223,21 +178,11 @@
 
                     if ans is None:
                         print_error("Error:\n[{}] is missing releaseNotes entry, Please add it under {}".format(
-<<<<<<< HEAD
-                            path, get_release_notes_file_path(path)))
-=======
                             path, old_get_release_notes_file_path(path)))
->>>>>>> 0a5a914e
                         self.is_missing_release_notes = True
                     elif ans:
                         new_count += 1
                         new_str += ans
-<<<<<<< HEAD
-                        print("Success")
-                    else:
-                        print("Skipped")
-=======
->>>>>>> 0a5a914e
 
             if new_str:
                 if self.show_secondary_header:
@@ -250,11 +195,6 @@
         print("Collected {} beta notes".format(len(beta_rn_paths)))
         return res, beta_rn_paths
 
-<<<<<<< HEAD
-        return res
-
-=======
->>>>>>> 0a5a914e
     def generate_release_notes(self, current_server_version):
         res = ""
         beta_res = ""
@@ -262,22 +202,12 @@
             print("starting {} RN".format(self.get_header()))
 
             # Added files
-<<<<<<< HEAD
-            add_rn = self.release_notes_section(self.added_store, NEW_RN, current_server_version)
-
-            # Modified files
-            modified_rn = self.release_notes_section(self.modified_store, MODIFIED_RN, current_server_version)
-
-            if add_rn is None or modified_rn is None:
-                return None
-=======
             add_rn, add_beta_paths = self.release_notes_section(self.added_store, NEW_RN, current_server_version,)
             # Modified files
             modified_rn, mod_beta_paths = self.release_notes_section(self.modified_store, MODIFIED_RN,
                                                                      current_server_version)
             add_beta_res, _ = self.release_notes_section(add_beta_paths, NEW_RN, NEXT_VERSION)
             mod_beta_res, _ = self.release_notes_section(mod_beta_paths, MODIFIED_RN, NEXT_VERSION)
->>>>>>> 0a5a914e
 
             section_body = add_rn + modified_rn
             beta_section_body = add_beta_res + mod_beta_res
@@ -307,7 +237,6 @@
 
     def added_release_notes(self, file_path, data):
         return release_notes_item(data["name"], data["comment"])
-<<<<<<< HEAD
 
     def modified_release_notes(self, file_path, data):
         release_note = super(ScriptContent, self).modified_release_notes(file_path, data)
@@ -315,116 +244,86 @@
         if release_note:
             return release_notes_item(data["name"], release_note)
 
-=======
-
-    def modified_release_notes(self, file_path, data):
-        release_note = super(ScriptContent, self).modified_release_notes(file_path, data)
+        # error or ignored release_note
+        return release_note
+
+
+class PlaybookContent(Content):
+    def load_data(self, data):
+        return yaml.safe_load(data)
+
+    def get_header(self):
+        return "Playbooks"
+
+    def added_release_notes(self, file_path, data):
+        return release_notes_item(data["name"], data['description'])
+
+    def modified_release_notes(self, file_path, data):
+        release_note = super(PlaybookContent, self).modified_release_notes(file_path, data)
 
         if release_note:
             return release_notes_item(data["name"], release_note)
 
->>>>>>> 0a5a914e
-        # error or ignored release_note
-        return release_note
-
-
-class PlaybookContent(Content):
-    def load_data(self, data):
-        return yaml.safe_load(data)
-
-    def get_header(self):
-        return "Playbooks"
-
-    def added_release_notes(self, file_path, data):
-        return release_notes_item(data["name"], data['description'])
-
-    def modified_release_notes(self, file_path, data):
-        release_note = super(PlaybookContent, self).modified_release_notes(file_path, data)
-<<<<<<< HEAD
+        # error or ignored release_note
+        return release_note
+
+
+class ReportContent(Content):
+    def load_data(self, data):
+        return json.loads(data)
+
+    def get_header(self):
+        return "Reports"
+
+    def added_release_notes(self, file_path, data):
+        return release_notes_item(data["name"], data["description"])
+
+    def modified_release_notes(self, file_path, data):
+        release_note = super(ReportContent, self).modified_release_notes(file_path, data)
 
         if release_note:
             return release_notes_item(data["name"], release_note)
 
-=======
+        # error or ignored release_note
+        return release_note
+
+
+class DashboardContent(Content):
+    def load_data(self, data):
+        return json.loads(data)
+
+    def get_header(self):
+        return "Dashboards"
+
+    def added_release_notes(self, file_path, data):
+        return release_notes_item(data["name"], data["description"])
+
+    def modified_release_notes(self, file_path, data):
+        release_note = super(DashboardContent, self).modified_release_notes(file_path, data)
 
         if release_note:
             return release_notes_item(data["name"], release_note)
 
->>>>>>> 0a5a914e
-        # error or ignored release_note
-        return release_note
-
-
-class ReportContent(Content):
+        # error or ignored release_note
+        return release_note
+
+
+class WidgetContent(Content):
     def load_data(self, data):
         return json.loads(data)
 
     def get_header(self):
-        return "Reports"
+        return "Widgets"
 
     def added_release_notes(self, file_path, data):
         return release_notes_item(data["name"], data["description"])
 
     def modified_release_notes(self, file_path, data):
-        release_note = super(ReportContent, self).modified_release_notes(file_path, data)
+        release_note = super(WidgetContent, self).modified_release_notes(file_path, data)
 
         if release_note:
             return release_notes_item(data["name"], release_note)
 
-        # error or ignored release_note
-        return release_note
-
-
-class DashboardContent(Content):
-    def load_data(self, data):
-        return json.loads(data)
-
-    def get_header(self):
-        return "Dashboards"
-
-    def added_release_notes(self, file_path, data):
-        return release_notes_item(data["name"], data["description"])
-
-    def modified_release_notes(self, file_path, data):
-        release_note = super(DashboardContent, self).modified_release_notes(file_path, data)
-<<<<<<< HEAD
-
-        if release_note:
-            return release_notes_item(data["name"], release_note)
-
-=======
-
-        if release_note:
-            return release_notes_item(data["name"], release_note)
-
->>>>>>> 0a5a914e
-        # error or ignored release_note
-        return release_note
-
-
-class WidgetContent(Content):
-    def load_data(self, data):
-        return json.loads(data)
-
-    def get_header(self):
-        return "Widgets"
-
-    def added_release_notes(self, file_path, data):
-        return release_notes_item(data["name"], data["description"])
-
-    def modified_release_notes(self, file_path, data):
-        release_note = super(WidgetContent, self).modified_release_notes(file_path, data)
-<<<<<<< HEAD
-
-        if release_note:
-            return release_notes_item(data["name"], release_note)
-
-=======
-
-        if release_note:
-            return release_notes_item(data["name"], release_note)
-
->>>>>>> 0a5a914e
         # error or ignored release_note
         return release_note
 
@@ -484,7 +383,6 @@
         if not layout_type:
             print_error("Invalid layout kind {}".format(layout_type))
             return None
-<<<<<<< HEAD
 
         return release_notes_item('{} - {}'.format(layout_type, layout_kind), release_note)
 
@@ -497,20 +395,6 @@
         if release_note:
             return self.get_release_notes(file_path, data)
 
-=======
-
-        return release_notes_item('{} - {}'.format(layout_type, layout_kind), release_note)
-
-    def added_release_notes(self, file_path, data):
-        return self.get_release_notes(file_path, data)
-
-    def modified_release_notes(self, file_path, data):
-        release_note = super(LayoutContent, self).modified_release_notes(file_path, data)
-
-        if release_note:
-            return self.get_release_notes(file_path, data)
-
->>>>>>> 0a5a914e
         # error or ignored release_note
         return release_note
 
@@ -531,7 +415,6 @@
 
         if release_note:
             return release_notes_item(brand_name, release_note)
-<<<<<<< HEAD
 
         return release_note
 
@@ -541,17 +424,6 @@
         if release_note:
             return self.get_release_notes(file_path, data)
 
-=======
-
-        return release_note
-
-    def added_release_notes(self, file_path, data):
-        release_note = super(ClassifierContent, self).added_release_notes(file_path, data)
-
-        if release_note:
-            return self.get_release_notes(file_path, data)
-
->>>>>>> 0a5a914e
         # error
         return release_note
 
@@ -618,63 +490,13 @@
     INCIDENT_FIELDS_DIR: IncidentFieldContent(),
     LAYOUTS_DIR: LayoutContent(),
     CLASSIFIERS_DIR: ClassifierContent(),
-<<<<<<< HEAD
-    MISC_DIR: ReputationContent()
-=======
     INDICATOR_TYPES_DIR: ReputationContent()
->>>>>>> 0a5a914e
 }
 
 
 def handle_deleted_file(full_file_name, git_sha1):
     """
     Create release note for deleted file.
-<<<<<<< HEAD
-
-    :param full_file_name: path to file in repository
-    :param git_sha1: git_sha1 to compare to
-    :return: None
-    """
-    data = get_remote_file(full_file_name, git_sha1)
-    name = data.get('name') or data.get('name') or full_file_name
-    file_type = full_file_name.split("/")[0]
-    file_type_mapping = RELEASE_NOTE_GENERATOR.get(file_type)
-    if file_type_mapping is not None:
-        file_type_mapping.add('D', name)
-
-
-def create_file_release_notes(change_type, full_file_name):
-    """
-    Create release note for changed file.
-
-    :param change_type: git change status (A, M, R*)
-    :param full_file_name: path to file in repository
-    :return: None
-    """
-    if isinstance(full_file_name, tuple):
-        _, full_file_name = full_file_name
-
-    is_pack = is_file_path_in_pack(full_file_name)
-    if is_pack:
-        file_type = full_file_name.split("/")[2]
-    else:
-        file_type = full_file_name.split("/")[0]
-    base_name = os.path.basename(full_file_name)
-    file_suffix = os.path.splitext(base_name)[-1]
-    file_type_mapping = RELEASE_NOTE_GENERATOR.get(file_type)
-
-    if file_type_mapping is None or file_suffix not in CONTENT_FILE_SUFFIXES:
-        print_warning("Unsupported file type: {}".format(full_file_name))
-        return
-
-    if change_type != "R100":  # only file name has changed (no actual data was modified
-        if 'R' in change_type:
-            # handle the same as modified
-            change_type = 'M'
-
-        file_type_mapping.add(change_type, CONTENT_LIB_PATH + full_file_name)
-
-=======
 
     :param full_file_name: path to file in repository
     :param git_sha1: git_sha1 to compare to
@@ -721,13 +543,12 @@
             change_type = 'M'
 
         file_type_mapping.add(change_type, CONTENT_LIB_PATH + full_file_name)
->>>>>>> 0a5a914e
+
 
 def get_release_notes_draft(github_token, asset_id):
     """
     if possible, download current release draft from content repository in github.
 
-<<<<<<< HEAD
     :param github_token: github token with push permission (in order to get the draft).
     :param asset_id: content build's asset id.
     :return: draft text (or empty string on error).
@@ -763,60 +584,12 @@
         print_warning('Too many drafts to choose from ({}), skipping update.'.format(len(drafts)))
 
     return ''
-=======
-def get_release_notes_draft(github_token, asset_id):
-    """
-    if possible, download current release draft from content repository in github.
-
-    :param github_token: github token with push permission (in order to get the draft).
-    :param asset_id: content build's asset id.
-    :return: draft text (or empty string on error).
-    """
-    if github_token is None:
-        print_warning('unable to download draft without github token.')
-        return ''
-
-    # Disable insecure warnings
-    requests.packages.urllib3.disable_warnings()  # pylint: disable=no-member
-
-    try:
-        res = requests.get('https://api.github.com/repos/demisto/content/releases',
-                           verify=False,  # guardrails-disable-line
-                           headers={'Authorization': 'token {}'.format(github_token)})
-    except requests.exceptions.ConnectionError as exc:
-        print_warning('unable to get release draft, reason:\n{}'.format(str(exc)))
-        return ''
-
-    if res.status_code != 200:
-        print_warning('unable to get release draft ({}), reason:\n{}'.format(res.status_code, res.text))
-        return ''
->>>>>>> 0a5a914e
-
-    drafts = [release for release in res.json() if release.get('draft', False)]
-    if drafts:
-        if len(drafts) == 1:
-            draft_body = drafts[0]['body']
-            raw_asset = re.findall(r'Release Notes for version .* \((\d{5,}|xxxxx)\)', draft_body, re.IGNORECASE)
-            if raw_asset:
-                draft_body = draft_body.replace(raw_asset[0], asset_id)
-            return draft_body
-
-<<<<<<< HEAD
-def create_content_descriptor(version, asset_id, res, github_token):
-    # time format example 2017 - 06 - 11T15:25:57.0 + 00:00
-    date = datetime.datetime.now().strftime("%Y-%m-%dT%H:%M:%S.0+00:00")
-    release_notes = '## Demisto Content Release Notes for version {} ({})\n'.format(version, asset_id)
-=======
-        print_warning('Too many drafts to choose from ({}), skipping update.'.format(len(drafts)))
-
-    return ''
 
 
 def create_content_descriptor(version, asset_id, res, github_token, beta_rn=None):
     # time format example 2017 - 06 - 11T15:25:57.0 + 00:00
     date = datetime.datetime.now().strftime("%Y-%m-%dT%H:%M:%S.0+00:00")
     release_notes = '# Cortex XSOAR Content Release Notes for version {} ({})\n'.format(version, asset_id)
->>>>>>> 0a5a914e
     release_notes += '##### Published on {}\n{}'.format(datetime.datetime.now().strftime("%d %B %Y"), res)
     content_descriptor = {
         "installDate": "0001-01-01T00:00:00Z",
@@ -840,8 +613,6 @@
     with open('release-notes.md', 'w') as outfile:
         outfile.write(release_notes)
 
-<<<<<<< HEAD
-=======
     print("saving beta release notes")
     with open('beta-release-notes.md', 'w') as outfile:
         beta_release_notes = '## Cortex XSOAR Content Beta Release Notes for version {}\n'.format(NEXT_VERSION)
@@ -849,7 +620,6 @@
                                                                  beta_rn)
         outfile.write(beta_rn)
 
->>>>>>> 0a5a914e
 
 def main():
     arg_parser = argparse.ArgumentParser()
@@ -864,40 +634,6 @@
     print('Last release version: {}'.format(tag))
 
     # get changed yaml/json files (filter only relevant changed files)
-<<<<<<< HEAD
-    file_validator = FilesValidator()
-    change_log = run_command('git diff --name-status {}'.format(args.git_sha1))
-    modified_files, added_files, removed_files, _ = file_validator.get_modified_files(change_log)
-    modified_files, added_files, removed_files = filter_packagify_changes(modified_files, added_files,
-                                                                          removed_files, tag=tag)
-
-    for file_path in added_files:
-        create_file_release_notes('A', file_path)
-
-    for file_path in modified_files:
-        create_file_release_notes('M', file_path)
-
-    for file_path in removed_files:
-        handle_deleted_file(file_path, tag)
-
-    # join all release notes
-    res = []
-    missing_release_notes = False
-    for key in RELEASE_NOTES_ORDER:
-        value = RELEASE_NOTE_GENERATOR[key]
-        ans = value.generate_release_notes(args.server_version)
-        if ans is None or value.is_missing_release_notes:
-            missing_release_notes = True
-        if ans:
-            res.append(ans)
-
-    release_notes = "\n---\n".join(res)
-    create_content_descriptor(args.version, args.asset_id, release_notes, args.github_token)
-
-    if missing_release_notes:
-        print_error("Error: some release notes are missing. See previous errors.")
-        sys.exit(1)
-=======
     validate_manager = ValidateManager()
     try:
         change_log = run_command('git diff --name-status {}'.format(args.git_sha1), exit_on_error=False)
@@ -954,7 +690,6 @@
         if missing_release_notes:
             print_error("Error: some release notes are missing. See previous errors.")
             sys.exit(1)
->>>>>>> 0a5a914e
 
 
 if __name__ == "__main__":
