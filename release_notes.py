--- conflicted
+++ resolved
@@ -7,14 +7,8 @@
 import requests
 import argparse
 
-<<<<<<< HEAD
 from Tests.test_utils import print_error, print_warning, get_last_release_version, filter_packagify_changes, \
-    run_command, server_version_compare, get_release_notes_file_path
-=======
-from Tests.scripts.constants import PACKAGE_SUPPORTING_DIRECTORIES, CONTENT_RELEASE_TAG_REGEX
-from Tests.test_utils import print_error, print_warning, \
     run_command, server_version_compare, get_release_notes_file_path, get_latest_release_notes_text
->>>>>>> 7ca2b48f
 from Tests.scripts.validate_files import FilesValidator
 
 contentLibPath = "./"
@@ -589,57 +583,6 @@
         outfile.write(release_notes)
 
 
-<<<<<<< HEAD
-=======
-def filter_packagify_changes(modified_files, added_files, removed_files, tag):
-    # map IDs to removed files
-    packagify_diff = {}  # type: dict
-    for file_path in removed_files:
-        if file_path.split("/")[0] in PACKAGE_SUPPORTING_DIRECTORIES:
-            github_path = os.path.join(CONTENT_GITHUB_LINK, tag, file_path).replace('\\', '/')
-            file_content = requests.get(github_path).content
-            details = yaml.safe_load(file_content)
-            if 404 not in details:
-                uniq_identifier = '_'.join([details['name'],
-                                           details.get('fromversion', '0.0.0'),
-                                           details.get('toversion', '99.99.99')])
-                packagify_diff[uniq_identifier] = file_path
-
-    updated_added_files = set()
-    for file_path in added_files:
-        if file_path.split("/")[0] in PACKAGE_SUPPORTING_DIRECTORIES:
-            with open(file_path) as f:
-                details = yaml.safe_load(f.read())
-
-            uniq_identifier = '_'.join([details['name'],
-                                        details.get('fromversion', '0.0.0'),
-                                        details.get('toversion', '99.99.99')])
-            if uniq_identifier in packagify_diff:
-                # if name appears as added and removed, this is packagify process - treat as modified.
-                removed_files.remove(packagify_diff[uniq_identifier])
-                modified_files.add(file_path)
-                continue
-
-        updated_added_files.add(file_path)
-
-    for file_path in modified_files:
-        if isinstance(file_path, tuple):
-            updated_added_files -= {file_path[1]}
-        else:
-            updated_added_files -= {file_path}
-
-    return modified_files, updated_added_files, removed_files
-
-
-def get_last_release_version():
-    regex = re.compile(CONTENT_RELEASE_TAG_REGEX)
-    tags = run_command('git tag').split('\n')
-    tags = [tag for tag in tags if regex.match(tag) is not None]
-    tags.sort(cmp=server_version_compare, reverse=True)
-    return tags[0]
-
-
->>>>>>> 7ca2b48f
 def main():
     arg_parser = argparse.ArgumentParser()
     arg_parser.add_argument('version', help='Release version')
