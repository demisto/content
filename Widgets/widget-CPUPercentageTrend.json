--- conflicted
+++ resolved
@@ -21,12 +21,6 @@
     "params": {
         "timeFrame": "minutes"
     },
-<<<<<<< HEAD
-    "size": 61,
-    "description": "",
-    "releaseNotes": "-"
-=======
     "size": 1440,
     "releaseNotes": "Added support for last 24 hours data"
->>>>>>> 75cdc6c5
 }