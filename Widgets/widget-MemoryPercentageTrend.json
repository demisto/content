{
    "id": "memory-percentage-trend",
    "version": -1,
    "fromVersion": "3.5.1",
    "modified": "2018-03-14T17:42:44.919467+02:00",
    "name": "Server Memory Usage % (last 24h)",
    "dataType": "system",
    "widgetType": "line",
    "query": "memory.usedPercent",
    "description": "Server memory usage % (previous 24 hours)",
    "isPredefined": true,
    "dateRange": {
        "period": {
            "byTo": "",
            "byFrom": "minutes",
            "toValue": null,
            "fromValue": 60,
            "field": ""
        }
    },
    "size": 1440,
    "params": {
        "timeFrame": "minutes"
    },
<<<<<<< HEAD
    "size": 61,
    "description": "",
    "releaseNotes": "-"
=======
    "releaseNotes": "Added support for last 24 hours data"
>>>>>>> 75cdc6c5
}<|MERGE_RESOLUTION|>--- conflicted
+++ resolved
@@ -22,11 +22,5 @@
     "params": {
         "timeFrame": "minutes"
     },
-<<<<<<< HEAD
-    "size": 61,
-    "description": "",
-    "releaseNotes": "-"
-=======
     "releaseNotes": "Added support for last 24 hours data"
->>>>>>> 75cdc6c5
 }