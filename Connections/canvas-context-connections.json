--- conflicted
+++ resolved
@@ -73,7 +73,48 @@
       "contextKey2": "IP",
       "connectionDescription": "Belongs to the same endpoint",
       "parentContextKey": "Endpoint"
-<<<<<<< HEAD
+      "contextKey1": "SSDeep",
+      "contextKey2": "MD5",
+      "connectionDescription": "Belongs to the same file",
+      "parentContextKey": "File"
+    },
+
+    {
+      "contextKey1": "Username",
+      "contextKey2": "Email.Address",
+      "connectionDescription": "User's email address",
+      "parentContextKey": "Account"
+    },
+    {
+      "contextKey1": "Username",
+      "contextKey2": "Domain",
+      "connectionDescription": "User's domain",
+      "parentContextKey": "Account"
+    },
+    {
+      "contextKey1": "Email.Domain",
+      "contextKey2": "Email.Address",
+      "connectionDescription": "Email's domain",
+      "parentContextKey": "Account"
+    },
+
+    {
+      "contextKey1": "Hostname",
+      "contextKey2": "IP",
+      "connectionDescription": "Belongs to the same endpoint",
+      "parentContextKey": "Endpoint"
+    },
+    {
+      "contextKey1": "Hostname",
+      "contextKey2": "MAC",
+      "connectionDescription": "Belongs to the same endpoint",
+      "parentContextKey": "Endpoint"
+    },
+    {
+      "contextKey1": "MAC",
+      "contextKey2": "IP",
+      "connectionDescription": "Belongs to the same endpoint",
+      "parentContextKey": "Endpoint"
     },
 
     {
@@ -211,8 +252,6 @@
       "contextKey2": "Resolutions",
       "connectionDescription": "DNS resolution",
       "parentContextKey": "URL"
-=======
->>>>>>> 18699e62
     }
 
   ]
