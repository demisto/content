--- conflicted
+++ resolved
@@ -1,13 +1,10 @@
 <!-- REMINDER: THIS IS A PUBLIC REPO DO NOT POST HERE SECRETS/SENSITIVE DATA -->
 
-<<<<<<< HEAD
-=======
 ## Contributing to Cortex XSOAR Content
 Make sure to register your contribution by filling the [contribution registration form](https://forms.gle/XDfxU4E61ZwEESSMA)
 
 **The Pull Request will be reviewed only after the contribution registration form is filled.**
 
->>>>>>> 0a5a914e
 ## Status
 - [x] In Progress
 - [ ] Ready
@@ -23,15 +20,9 @@
 Paste here any images that will help the reviewer
 
 ## Minimum version of Demisto
-<<<<<<< HEAD
-- [ ] 4.5.0
-- [ ] 5.0.0
-- [ ] 5.5.0
-=======
 - [ ] 5.0.0
 - [ ] 5.5.0
 - [ ] 6.0.0
->>>>>>> 0a5a914e
 
 ## Does it break backward compatibility?
    - [ ] Yes
@@ -40,11 +31,4 @@
 
 ## Must have
 - [ ] Tests
-<<<<<<< HEAD
-- [ ] Documentation 
-
-## Demisto Partner?
-- [ ] The title must be in the following format: **[YOUR_PARTNER_ID] short description**
-=======
-- [ ] Documentation 
->>>>>>> 0a5a914e
+- [ ] Documentation 