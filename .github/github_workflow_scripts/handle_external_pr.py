#!/usr/bin/env python3
import json
from pathlib import Path
import sys
import urllib3
from blessings import Terminal
from github import Github
from git import Repo
from github.PullRequest import PullRequest
from github.Repository import Repository
from demisto_sdk.commands.common.tools import get_pack_metadata, get_yaml
from demisto_sdk.commands.content_graph.objects.base_content import BaseContent
from demisto_sdk.commands.content_graph.objects.integration import Integration
from demisto_sdk.commands.common.content_constant_paths import CONTENT_PATH
from random import randint
import re

from utils import (
    get_env_var,
    timestamped_print,
    Checkout,
    get_content_reviewers,
    get_support_level,
    get_content_roles,
    get_metadata,
)
from demisto_sdk.commands.common.tools import get_pack_name
from urllib3.exceptions import InsecureRequestWarning

urllib3.disable_warnings(InsecureRequestWarning)
print = timestamped_print

MARKETPLACE_CONTRIBUTION_PR_AUTHOR = "xsoar-bot"
WELCOME_MSG = (
    "Thank you for your contribution. Your generosity and caring are unrivaled! Rest assured - our content "
    "wizard @{selected_reviewer} will very shortly look over your proposed changes.\n"
    "For your convenience, here is a [link](https://xsoar.pan.dev/docs/contributing/sla) to the contributions "
    "SLAs document."
)

WELCOME_MSG_WITH_GFORM = (
    "Thank you for your contribution. Your generosity and caring are unrivaled! Make sure to "
    "register your contribution by filling the [Contribution Registration]"
    "(https://forms.gle/XDfxU4E61ZwEESSMA) form, "
    "so our content wizard @{selected_reviewer} will know the proposed changes are ready to be "
    "reviewed.\nFor your convenience, here is a [link](https://xsoar.pan.dev/docs/contributing/sla) "
    "to the contributions SLAs document."
)

XSOAR_SUPPORT_LEVEL_LABEL = "Xsoar Support Level"
PARTNER_SUPPORT_LEVEL_LABEL = "Partner Support Level"
COMMUNITY_SUPPORT_LEVEL_LABEL = "Community Support Level"
CONTRIBUTION_LABEL = "Contribution"
EXTERNAL_LABEL = "External PR"
SECURITY_LABEL = "Security Review"
TIM_LABEL = "TIM Review"
TIM_TAGS = "Threat Intelligence Management"
TIM_CATEGORIES = "Data Enrichment & Threat Intelligence"
SECURITY_CONTENT_ITEMS = [
    "Playbooks",
    "IncidentTypes",
    "IncidentFields",
    "IndicatorTypes",
    "IndicatorFields",
    "Layouts",
    "Classifiers",
    "Wizards",
    "Dashboards",
    "Triggers",
]
PR_AUTHOR_PATTERN = "## Contributor\n@(.*)"
LABELS_TO_SKIP_PR_REVIEW = {"contribution on hold"}


def get_location_of_reviewer(assigned_prs_per_potential_reviewer: dict) -> int:
    """Check if there is more than one reviewer with the lowest number of assigned contribution PRs.
    If yes, choose one randomly.
    If no, choose the one with the lowest number of assigned contribution PRs.

    Args:
        assigned_prs_per_potential_reviewer (dict): A dict of the reviewers and the amount of assigned PRs each has.
        an example of this dictionary:
        {
            'reviewer1': 1,
            'reviewer2': 2,
            'reviewer3': 3,
        }

    Returns:
        int: The location of the chosen assignee in the sorted array.
    """
    values = sorted([assigned_prs_per_potential_reviewer[key] for key in assigned_prs_per_potential_reviewer])
    while len(values) > 1:
        equal = all(reviewer == values[0] for reviewer in values)
        if equal:
            return randint(0, len(values) - 1)
        values.pop(len(values) - 1)
    return 0


def skip_pr_from_count_for_reviewer(pr: PullRequest, pr_labels: list[str]) -> bool:
    """Checks if the current PR has the label "contribution on hold" or pr is in draft state,
    if so - the PR won't be counted for the PR count to determine reviewer

    Args:
        pr (PullRequest): The PR
        pr_labels (list): The PR labels

    Returns:
        bool: if PR need to be skipped
    """
    pr_labels_set = set(pr_labels)
    if pr.draft or LABELS_TO_SKIP_PR_REVIEW.issubset(pr_labels_set):
        print(f"PR number {pr.number} with draft status {pr.draft} and labels {pr_labels_set} will be skipped from count ")
        return True
    return False


def determine_random_reviewer(potential_reviewers: list[str], repo: Repository) -> str:
    """Checks the number of open 'Contribution' PRs that have been assigned to a user
    for each potential reviewer and returns the user with the smallest amount.
    If all the reviewers have the same amount, it will select one randomly.

    Args:
        potential_reviewers (List): The github usernames from which a reviewer will be selected
        repo (Repository): The relevant repo

    Returns:
        str: The github username to assign to a PR
    """
    if len(potential_reviewers) == 1:
        print(f"There is only 1 potential reviewer {potential_reviewers}")
        return potential_reviewers[0]
    label_to_consider = "contribution"
    pulls = repo.get_pulls(state="OPEN")
    assigned_prs_per_potential_reviewer = {reviewer: 0 for reviewer in potential_reviewers}
    for pull in pulls:
        # we only consider 'Contribution' prs when computing who to assign
        pr_labels = [label.name.casefold() for label in pull.labels]
        if label_to_consider not in pr_labels or skip_pr_from_count_for_reviewer(pull, pr_labels):
            continue
        assignees = {assignee.login for assignee in pull.assignees}
        for reviewer in potential_reviewers:
            if reviewer in assignees:
                assigned_prs_per_potential_reviewer[reviewer] = assigned_prs_per_potential_reviewer.get(reviewer, 0) + 1
    print(f"{assigned_prs_per_potential_reviewer=}")
    n = get_location_of_reviewer(assigned_prs_per_potential_reviewer)
    print(f"the chosen location in the sorted array is: {n}")
    selected_reviewer = sorted(assigned_prs_per_potential_reviewer, key=assigned_prs_per_potential_reviewer.get)[n]  # type: ignore
    print(f"{selected_reviewer=}")
    return selected_reviewer


def packs_to_check_in_pr(file_paths: list[str]) -> set:
    """
    The function gets all files in the PR and returns the packs that are part of the PR

    Arguments:
        - param file_paths: the file paths of the PR files
    Returns:
        - set of all packs that are part of the PR
    """
    pack_dirs_to_check = set()

    for file_path in file_paths:
        try:
            if "Packs" in file_path and (pack_name := get_pack_name(file_path)):
                pack_dirs_to_check.add(f"Packs/{pack_name}")
        except Exception as err:
            print(f"Could not retrieve pack name from file {file_path}, {err=}")

    print(f"{pack_dirs_to_check=}")
    return pack_dirs_to_check


def get_packs_support_level_label(
    file_paths: list[str], external_pr_branch: str, remote_fork_owner: str, repo_name: str = "content"
) -> str:
    """
    Get The contributions' support level label.

    The review level of a contribution PR (and thus the support level label) is determined according
    to the support level of the edited/new pack that was contributed.
    If the contribution PR contains more than one pack, the review level
    (and thus the support level label) is determined according to the pack with the highest support level.

    The strictest review (support) level is XSOAR, then partner, and the least strict level is community.

    The support level of a certain pack is defined in the pack_metadata.json file.

    Args:
        file_paths(str): file paths
        external_pr_branch (str): the branch of the external PR.
        remote_fork_owner: the remote fork owner
        repo_name(str): the name of the forked repo (without the owner)

    Returns:
        highest support level of the packs that were changed, empty string in case no packs were changed.
    """
    pack_dirs_to_check_support_levels_labels = packs_to_check_in_pr(file_paths)
    print(f"{pack_dirs_to_check_support_levels_labels=}")

    # # we need to check out to the contributor branch in his forked repo in order to retrieve the files cause workflow
    # runs on demisto master while the contributions changes are on the contributors branch
    print(
        f"Trying to checkout to forked branch {external_pr_branch} "
        f"to retrieve support level of {pack_dirs_to_check_support_levels_labels}"
    )
    try:
        with Checkout(
            repo=Repo(Path().cwd(), search_parent_directories=True),
            branch_to_checkout=external_pr_branch,
            # in marketplace contributions the name of the owner should be xsoar-contrib
            fork_owner=remote_fork_owner if remote_fork_owner != "xsoar-bot" else "xsoar-contrib",
            repo_name=repo_name,
        ):
            packs_support_levels = get_support_level(pack_dirs_to_check_support_levels_labels)
    except Exception as error:
        # in case we were not able to checkout correctly, fallback to the files in the master branch to retrieve support labels
        # in case those files exist.
        print(f"Received error when trying to checkout to {external_pr_branch} \n{error=}")
        print("Trying to retrieve support levels from the master branch")
        packs_support_levels = get_support_level(pack_dirs_to_check_support_levels_labels)

    print(f"{packs_support_levels=}")
    return get_highest_support_label(packs_support_levels) if packs_support_levels else ""


def get_highest_support_label(packs_support_levels: set[str]) -> str:
    """
    Get the highest support level.

    xsoar - highest support level of review, support level with the highest dev standards.
    partner - support level of review for partner packs.
    community - usually an individual contributor, lowest support level possible.
    """
    if "xsoar" in packs_support_levels:
        return XSOAR_SUPPORT_LEVEL_LABEL
    elif "partner" in packs_support_levels:
        return PARTNER_SUPPORT_LEVEL_LABEL
    else:
        return COMMUNITY_SUPPORT_LEVEL_LABEL


def is_requires_security_reviewer(pr_files: list[str]) -> bool:
    """
    Checks whether a security engineer is needed in the review.

    Arguments:
        - `pr_files`: ``List[str]``: The list of files changed in the Pull Request. Will be used to determine
        whether a security engineer is required for the review.

    Returns: `bool` whether a security engineer should be assigned
    """

    for pr_file in pr_files:
        for item in SECURITY_CONTENT_ITEMS:
            if item in Path(pr_file).parts:
                return True

    return False


def check_if_item_is_tim(content_object: BaseContent | None) -> bool:
    """
    Checks whether a given object (graph object) is a feed or related to TIM

    Arguments:
        - `content_object`: ``BaseContent``: Content object taken from the graph

    Returns: `bool` whether the content object is a feed or has the relevant tags/categories
    """
    if isinstance(content_object, Integration) and content_object.is_feed:
        return True
    try:
        pack = content_object.in_pack  # type: ignore
        tags = pack.tags
        categories = pack.categories
        if TIM_TAGS in tags or TIM_CATEGORIES in categories:
            return True
    except Exception as er:
        print(f"The pack is not TIM: {er}")
    finally:
        return False


def check_files_of_pr_manually(pr_files: list[str]) -> bool:
    """
    If the checkout of the branch has failed, this function will go over the files and check whether the contribution
    need to be reviewed by TIM owner

    Arguments:
        - `pr_files`: ``List[str]``: The list of files changed in the Pull Request. Will be used to determine
        whether a security engineer is required for the review.

    Returns: `bool` whether a security engineer should be assigned
    """
    pack_dirs_to_check = packs_to_check_in_pr(pr_files)
    pack_metadata_list = get_metadata(pack_dirs_to_check)
    for file in pr_files:
        if "yml" in file and "Integrations" in file:
            content_yml = get_yaml(file_path=file)
            is_feed = content_yml.get("script").get("feed", "False")
            print(f"Is it a feed: {is_feed}")
            if is_feed:
                return True
    for pack_metadata in pack_metadata_list:
        print(f"the metadata is: {pack_metadata}")
        tags = pack_metadata.get("tags")
        categories = pack_metadata.get("categories")
        if TIM_TAGS in tags or TIM_CATEGORIES in categories:  # type: ignore
            return True
    return False


def is_tim_content(pr_files: list[str], external_pr_branch: str, remote_fork_owner: str, repo_name: str) -> bool:
    """
    Checks if tim reviewer needed, if the pack is new and not part of Master.
    First the remote branch is going to be checked out and then verified for the data

    Arguments:
        - `pr_files`: ``List[str]``: The list of files changed in the Pull Request. Will be used to determine
        whether a security engineer is required for the review.
        - 'external_pr_branch': str : name of branch to checkout
        - 'remote_fork_owner' (str) : name of the remote owner for checkout
        - 'repo_name': str : name of repository

    Returns: `bool` whether a security engineer should be assigned
    """
    try:
        with Checkout(
            repo=Repo(Path().cwd(), search_parent_directories=True),
            branch_to_checkout=external_pr_branch,
            # in marketplace contributions the name of the owner should be xsoar-contrib
            fork_owner=remote_fork_owner if remote_fork_owner != "xsoar-bot" else "xsoar-contrib",
            repo_name=repo_name,
        ):
            for file in pr_files:
                if "CONTRIBUTORS.json" in file or "Author_image" in file or "README.md" in file or ".pack-ignore" in file:
                    continue
                content_object = BaseContent.from_path(CONTENT_PATH / file)
                is_tim_needed = check_if_item_is_tim(content_object)
                if is_tim_needed:
                    return True
    except Exception as er:
        print(f"couldn't checkout branch to get metadata, error is {er}")
        # if the checkout didn't work for any reason, will try to go over files manually
        return check_files_of_pr_manually(pr_files)
    return False


def is_tim_reviewer_needed(
    pr_files: list[str], support_label: str, external_pr_branch: str, remote_fork_owner: str, repo_name: str
) -> bool:
    """
    Checks whether the PR need to be reviewed by a TIM reviewer.
    It check the yml file of the integration - if it has the feed: True
    If not, it will also check if the pack has the TIM tag or the TIM category
    The pack that will be checked are only XSOAR or Partner support

    Arguments:
    - pr_files: tThe list of files changed in the Pull Request
    - support_label: the support label of the PR - the highest one.
    - 'external_pr_branch' (str) : name of the external branch to checkout
    - 'remote_fork_owner' (str) : name of the remote owner for checkout
    - 'repo_name' (str) : name of the external repository

    Returns: True or false if tim reviewer needed
    """
    if support_label in (XSOAR_SUPPORT_LEVEL_LABEL, PARTNER_SUPPORT_LEVEL_LABEL):
        return is_tim_content(pr_files, external_pr_branch, remote_fork_owner, repo_name)
    return False


def get_user_from_pr_body(pr: PullRequest) -> str:
    """
    Get user from PR that was opened from XSOAR UI by searching for the substring "Contribytor\n@" in the body of the PR
    Arguments:
    - pr - the opened PR

    Returns:
    - Found User
    """
<<<<<<< HEAD
    body = pr.body
    matcher = None
    try:
        matcher = re.search(PR_AUTHOR_PATTERN, body)
    except Exception as e:
        print(f"Error while searching for PR author: {e} |\n{body=}")
        
=======
    print(f"PR body: {type(pr.body)=} | {pr.body} ")
    body = pr.body or ""
    matcher = re.search(PR_AUTHOR_PATTERN, body)
>>>>>>> 1965fbc8
    if matcher:
        return matcher.groups()[0]
    return ""


def find_all_open_prs_by_user(content_repo: Repository, pr_creator: str, pr_number: str) -> list:
    """
    find all open pr's that were opened by the same user as the current PR, excluding current PR
    Arguments:
    - content_repo: the content repository
    - pr_creator: the author of the current PR
    - pr_number: number of the current PR

    Returns:
    - list of all open PR's with similar author as the current PR
    """
    print(f"PR author is: {pr_creator}")
    all_prs = content_repo.get_pulls()
    similar_prs = []
    for pr in all_prs:
        if pr.number == pr_number:  # Exclude current PR
            continue
        existing_pr_author = get_user_from_pr_body(pr) if pr.user.login in ["xsoar-bot", "content-bot"] else pr.user.login
        if existing_pr_author == pr_creator:
            similar_prs.append(pr)
    print(f"PR's by the same author: {similar_prs}")
    return similar_prs


def reviewer_of_prs_from_current_round(other_prs_by_same_user: list, content_reviewers: list[str]) -> str:
    """
    Get all PR's that are currently open from the same author, filter the list and return reviewer if reviewer is part
    of the current contribution round
    The check for reviewer is done with assignees because reviewers list after initial review is empty.
    Arguments:
    - other_prs_by_same_user - list of opened PR's

    Returns:
    - Reviewer of the found pr's
    """
    content_reviewers_set = set(content_reviewers)
    for pr in other_prs_by_same_user:
        print(f"the requested assignees are : {pr.assignees}")
        assignee_names = {assignee.login for assignee in pr.assignees}
        existing_reviewer = content_reviewers_set.intersection(assignee_names)
        if existing_reviewer:
            return existing_reviewer.pop()
        else:
            print("There are other PR's by same author, but their reviewer is not in the current contribution round")
    return ""


def find_reviewer_to_assign(content_repo: Repository, pr: PullRequest, pr_number: str, content_reviewers: list[str]) -> str:
    """
    Gets the content repo, PR and pr_number. Will return reviewer to assign
    Argument:
    - content_repo - the content repository
    - pr - current new PR
    - pr_number - number of current_pr
    - content_reviewers - the list of content reviewers

    Returns:
    - Reviewer to assign
    """
    if pr.user.login in ["xsoar-bot", "content-bot"]:
        pr_creator = get_user_from_pr_body(pr)
    else:
        pr_creator = pr.user.login

    other_prs_by_same_user = find_all_open_prs_by_user(content_repo, pr_creator, pr_number)

    reviewer_to_assign = reviewer_of_prs_from_current_round(other_prs_by_same_user, content_reviewers)
    if reviewer_to_assign:
        print(f"The reviewer from other PR's by similar author is: {reviewer_to_assign}")
        content_reviewer = reviewer_to_assign
    else:
        print("The reviewer is going to be determined randomly")
        content_reviewer = determine_random_reviewer(content_reviewers, content_repo)
        print(f"Determined random reviewer, who is: {content_reviewer}")
    return content_reviewer


def replace_fixes_to_related_in_pr_body(pr: PullRequest) -> str:
    """
    Replace any 'fixes:' or 'fixed:' keywords in the PR body with 'relates: link to the issue'.
    If none are found, append 'relates: link to the issue' at the end of the PR body.

    Args:
        pr (PullRequest): The PR object to edit.

    Returns:
        str: The updated PR body.
    """

    body = pr.body or ""
    jira_link_str = r"fixe[ds]:\s?.*"
    related_body = "relates: link to the issue"
    if re.search(jira_link_str, body, re.IGNORECASE):
        edited_body = re.sub(jira_link_str, related_body, body, flags=re.IGNORECASE)
    else:
        edited_body = body + "\n" + "relates: link to the issue"
    pr.edit(body=edited_body)
    return ""


def main():
    """Handles External PRs (PRs from forks)

    Performs the following operations:
    1. If the external PR's base branch is master we create a new branch and set it as the base branch of the PR.
    2. Labels the PR with the "Contribution" label. (Adds the "Hackathon" label where applicable.)
    3. Assigns a Reviewer, a Security Reviewer if needed and a TIM Reviewer if needed.
    4. Creates a welcome comment
    5. Checks if community contributed to Partner or XSOAR packs and asks the contributor to add themselves to contributors.md

    Will use the following env vars:
    - CONTENTBOT_GH_ADMIN_TOKEN: token to use to update the PR
    - EVENT_PAYLOAD: json data from the pull_request event
    """
    t = Terminal()

    payload_str = get_env_var("EVENT_PAYLOAD")
    if not payload_str:
        raise ValueError("EVENT_PAYLOAD env variable not set or empty")
    payload: dict = json.loads(payload_str)
    print(f"{t.cyan}Processing PR started{t.normal}")

    org_name = "demisto"
    repo_name = "content"
    gh = Github(get_env_var("CONTENTBOT_GH_ADMIN_TOKEN"), verify=False)
    content_repo = gh.get_repo(f"{org_name}/{repo_name}")

    pr_number = payload.get("pull_request", {}).get("number")
    repo_name = payload.get("pull_request", {}).get("head", {}).get("repo", {}).get("name")

    print(f"{t.cyan}PR origin repo: {repo_name} {t.normal}")

    pr = content_repo.get_pull(pr_number)

    pr_files = [file.filename for file in pr.get_files()]
    print(f"{pr_files=} for {pr_number=}")
    remote_fork_owner = pr.head.repo.full_name.split("/")[0]
    labels_to_add = [CONTRIBUTION_LABEL, EXTERNAL_LABEL]
    if support_label := get_packs_support_level_label(pr_files, pr.head.ref, remote_fork_owner, repo_name):
        labels_to_add.append(support_label)

    # Add the initial labels to PR:
    # - Contribution
    # - External PR
    # - Support Label
    for label in labels_to_add:
        pr.add_to_labels(label)
        print(f'{t.cyan}Added "{label}" label to the PR{t.normal}')

    # check base branch is master
    if pr.base.ref == "master":
        print(f"{t.cyan}Determining name for new base branch{t.normal}")
        branch_prefix = "contrib/"
        new_branch_name = f'{branch_prefix}{pr.head.label.replace(":", "_")}'
        existing_branches = content_repo.get_git_matching_refs(f"heads/{branch_prefix}")
        potential_conflicting_branch_names = [branch.ref.removeprefix("refs/heads/") for branch in existing_branches]
        # make sure new branch name does not conflict with existing branch name
        while new_branch_name in potential_conflicting_branch_names:
            # append or increment digit
            if not new_branch_name[-1].isdigit():
                new_branch_name += "-1"
            else:
                digit = str(int(new_branch_name[-1]) + 1)
                new_branch_name = f"{new_branch_name[:-1]}{digit}"
        master_branch_commit_sha = content_repo.get_branch("master").commit.sha
        # create new branch
        print(f'{t.cyan}Creating new branch "{new_branch_name}"{t.normal}')
        content_repo.create_git_ref(f"refs/heads/{new_branch_name}", master_branch_commit_sha)
        # update base branch of the PR
        pr.edit(base=new_branch_name)
        print(f'{t.cyan}Updated base branch of PR "{pr_number}" to "{new_branch_name}"{t.normal}')

    # Parse PR reviewers from JSON and assign them
    # Exit if JSON doesn't exist or not parsable
    content_roles = get_content_roles()

    if not content_roles:
        print("Unable to retrieve the content roles. Exiting...")
        sys.exit(1)

    content_reviewers, security_reviewer, tim_reviewer = get_content_reviewers(content_roles)

    print(f"Content Reviewers: {','.join(content_reviewers)}")
    print(f"Security Reviewer: {security_reviewer}")
    print(f"TIM Reviewer: {tim_reviewer}")

    content_reviewer = find_reviewer_to_assign(content_repo, pr, pr_number, content_reviewers)

    pr.add_to_assignees(content_reviewer)
    reviewers = [content_reviewer]

    # Add a security architect reviewer if the PR contains security content items
    if is_requires_security_reviewer(pr_files):
        if isinstance(security_reviewer, list):
            security_reviewer = determine_random_reviewer(security_reviewer, content_repo)
        # else security_reviewer is a string of a single reviewer, just add it to the list of reviewers
        print(f"The selected security reviewer {security_reviewer}")
        if security_reviewer:
            reviewers.append(security_reviewer)
            pr.add_to_assignees(security_reviewer)
        pr.add_to_labels(SECURITY_LABEL)

    # adding TIM reviewer
    if is_tim_reviewer_needed(pr_files, support_label, pr.head.ref, remote_fork_owner, repo_name):
        reviewers.append(tim_reviewer)
        pr.add_to_labels(TIM_LABEL)

    pr.create_review_request(reviewers=reviewers)
    print(f'{t.cyan}Assigned and requested review from "{",".join(reviewers)}" to the PR{t.normal}')

    # replace to Related field instead of Fixes
    replace_fixes_to_related_in_pr_body(pr)

    # create welcome comment (only users who contributed through Github need to have that contribution form filled)
    message_to_send = WELCOME_MSG if pr.user.login == MARKETPLACE_CONTRIBUTION_PR_AUTHOR else WELCOME_MSG_WITH_GFORM
    body = message_to_send.format(selected_reviewer=content_reviewer)
    pr.create_issue_comment(body)
    print(f"{t.cyan}Created welcome comment{t.normal}")

    print("contributors.md section")
    print(f"pack path: {pr_files[0]}")
    ver = get_pack_metadata(pr_files[0]).get("currentVersion")
    print(f"version is: {ver}")
    if pr.user.login == MARKETPLACE_CONTRIBUTION_PR_AUTHOR:
        contributors_body = (
            "Thanks for contributing to the XSOAR marketplace. To receive credit for your generous"
            " contribution, please ask the reviewer to update your information in the pack contributors file."
            " See more information here [link](https://xsoar.pan.dev/docs/packs/packs-format#contributorsjson)"
        )
    else:
        contributors_body = (
            f"Hi @{pr.user.login}, thanks for contributing to the XSOAR marketplace. To receive "
            f"credit for your generous contribution please follow this [link]"
            f"(https://xsoar.pan.dev/docs/packs/packs-format#contributorsjson)."
        )
    if XSOAR_SUPPORT_LEVEL_LABEL or COMMUNITY_SUPPORT_LEVEL_LABEL in labels_to_add and ver != "1.0.0":
        pr.create_issue_comment(contributors_body)


if __name__ == "__main__":
    main()<|MERGE_RESOLUTION|>--- conflicted
+++ resolved
@@ -381,19 +381,9 @@
     Returns:
     - Found User
     """
-<<<<<<< HEAD
-    body = pr.body
-    matcher = None
-    try:
-        matcher = re.search(PR_AUTHOR_PATTERN, body)
-    except Exception as e:
-        print(f"Error while searching for PR author: {e} |\n{body=}")
-        
-=======
     print(f"PR body: {type(pr.body)=} | {pr.body} ")
     body = pr.body or ""
     matcher = re.search(PR_AUTHOR_PATTERN, body)
->>>>>>> 1965fbc8
     if matcher:
         return matcher.groups()[0]
     return ""
