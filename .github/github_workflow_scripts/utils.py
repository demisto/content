#!/usr/bin/env python3

import os
import sys
import json
import git.exc
import requests
from datetime import datetime
from typing import Any
from collections.abc import Generator, Iterable
from pathlib import Path
from demisto_sdk.commands.common.tools import get_pack_metadata
import git


DOC_REVIEWER_KEY = "DOC_REVIEWER"
CONTRIBUTION_REVIEWERS_KEY = "CONTRIBUTION_REVIEWERS"
CONTRIBUTION_SECURITY_REVIEWER_KEY = "CONTRIBUTION_SECURITY_REVIEWER"
TIM_REVIEWER_KEY = "TIM_REVIEWER"

CONTENT_ROLES_FILENAME = "content_roles.json"
GITHUB_HIDDEN_DIR = ".github"
CONTENT_ROLES_BLOB_MASTER_URL = f"https://raw.githubusercontent.com/demisto/content/master/{GITHUB_HIDDEN_DIR}/{CONTENT_ROLES_FILENAME}"


# override print so we have a timestamp with each print
org_print = print
CallArgs = Iterable[tuple[Any] | tuple[Any, dict]]


def load_json(file_path: str | Path) -> dict:
    """ Reads and loads json file.

    Args:
        file_path (str): full path to json file.

    Returns:
        dict: loaded json file.

    """
    try:
        if file_path and os.path.exists(file_path):
            with open(file_path) as json_file:
                result = json.load(json_file)
        else:
            result = {}
        return result
    except json.decoder.JSONDecodeError:
        return {}


def timestamped_print(*args, **kwargs):
    org_print(datetime.now().strftime('%H:%M:%S.%f'), *args, **kwargs)


def iter_flatten_call_args(
    call_args: CallArgs,
) -> Generator:
    for arg in call_args:
        if isinstance(arg, tuple):
            if isinstance(arg[0], tuple):  # nested tuple
                yield arg[0][0]
            else:
                yield arg[0]

        elif isinstance(arg, str):
            yield arg
        else:
            raise ValueError("Unexpected call arg type")


def flatten_call_args(call_args: CallArgs) -> tuple[Any, ...]:
    return tuple(iter_flatten_call_args(call_args))


class EnvVariableError(Exception):
    def __init__(self, env_var_name: str):
        super().__init__(f'{env_var_name} env variable not set or empty')


def get_env_var(env_var_name: str, default_val: str | None = None) -> str:
    """Thin wrapper around 'os.getenv'

    Raises:
        EnvVariableError: If the environment variable is not set or empty and no default value was passed.

    Args:
        env_var_name (str): The environment variable to fetch
        default_val (Optional[str], optional): The value to return should the environment variable be unset
            or empty. Defaults to None.

    Returns:
        str: The value of the environment variable
    """
    env_var_val = os.getenv(env_var_name)
    if not env_var_val:
        if default_val is not None:
            return default_val
        raise EnvVariableError(env_var_name)
    return env_var_val


class Checkout:  # pragma: no cover
    """Checks out a given branch.
    When the context manager exits, the context manager checks out the
    previously current branch.
    """

    def __init__(self, repo: git.Repo, branch_to_checkout: str, fork_owner: str | None = None, repo_name: str = 'content'):
        """Initializes instance attributes.
        Arguments:
            repo: git repo object
            branch_to_checkout: The branch or commit hash to check out.
            fork_owner (str): The owner of the forked repository.
                Leave it as None if the branch is in the same repository.
            repo_name (str): the name of the forked repo (without the owner)
        """
        self.repo = repo

        if fork_owner:
            forked_remote_name = f'{fork_owner}_{repo_name}_{branch_to_checkout}_remote'
            url = f"https://github.com/{fork_owner}/{repo_name}"
            try:
                self.repo.create_remote(name=forked_remote_name, url=url)
                print(f'Successfully created remote {forked_remote_name} for repo {url}')  # noqa: T201
            except Exception as error:
                if f'{forked_remote_name} already exists' not in str(error):
                    print(f'could not create remote from {url}, {error=}')  # noqa: T201
                    # handle the case where the name of the forked repo is not content
                    if github_event_path := os.getenv("GITHUB_EVENT_PATH"):
                        try:
                            payload = json.loads(github_event_path)
                        except ValueError:
                            print('failed to load GITHUB_EVENT_PATH')  # noqa: T201
                            raise ValueError(f'cannot checkout to the forked branch {branch_to_checkout} of the '
                                             f'owner {fork_owner}')
                        # forked repo name includes fork_owner + repo name, for example foo/content.
                        forked_repo_name = payload.get("pull_request", {}).get("head", {}).get("repo", {}).get("full_name")
                        self.repo.create_remote(name=forked_remote_name, url=f"https://github.com/{forked_repo_name}")
                    else:
                        raise

            forked_remote = self.repo.remote(forked_remote_name)
            forked_remote.fetch(branch_to_checkout)
            self.branch_to_checkout = f'refs/remotes/{forked_remote_name}/{branch_to_checkout}'
        else:
            self.branch_to_checkout = branch_to_checkout
            self.repo.remote().fetch(branch_to_checkout)

        try:
            self._original_branch = self.repo.active_branch.name
        except TypeError:
            self._original_branch = self.repo.git.rev_parse('HEAD')

    def __enter__(self):
        """Checks out the given branch"""
        self.repo.git.checkout(self.branch_to_checkout)
        print(f'Checked out to branch {self.branch_to_checkout}')  # noqa: T201
        return self

    def __exit__(self, *args):
        """Checks out the previous branch"""
        self.repo.git.checkout(self._original_branch)
        print(f"Checked out to original branch {self._original_branch}")  # noqa: T201


class ChangeCWD:
    """
    Temporary changes the cwd to the given dir and then reverts it.
    Use with 'with' statement.
    """

    def __init__(self, directory):
        self.current = Path().cwd()
        self.directory = directory

    def __enter__(self):
        os.chdir(self.directory)

    def __exit__(self, *args):
        os.chdir(self.current)


def get_content_reviewers(content_roles: dict[str, Any]) -> tuple[list[str], str, str]:
    """
    Retrieve the content reviewers from the JSON file

    Args:
        - `content_roles` (``dict[str, Any]``): The current content team roles and members.

    Return:
        - `list[str]` of content reviewers GitHub usernames.
        - `str` of security reviewer GitHub username.
    """

    try:
        contribution_reviewers: list[str] = content_roles[CONTRIBUTION_REVIEWERS_KEY]
        security_reviewer: str = content_roles[CONTRIBUTION_SECURITY_REVIEWER_KEY]
        tim_reviewer: str = content_roles[TIM_REVIEWER_KEY]

        if not isinstance(contribution_reviewers, list):
            print(f"'{CONTRIBUTION_REVIEWERS_KEY}' is not an array. Terminating...")  # noqa: T201
            sys.exit(1)

        if not isinstance(security_reviewer, str) or not security_reviewer:
            print(f"'{CONTRIBUTION_SECURITY_REVIEWER_KEY}' is not a string. Terminating...")  # noqa: T201
            sys.exit(1)

        if not isinstance(tim_reviewer, str) or not tim_reviewer:
            print(f"'{TIM_REVIEWER_KEY}' is not a string. Terminating...")  # noqa: T201
            sys.exit(1)

        if not contribution_reviewers or not security_reviewer:
            print("No contribution or  reviewers")  # noqa: T201
            sys.exit(1)

        return contribution_reviewers, security_reviewer, tim_reviewer
    except KeyError as ke:
        print(f"Error parsing reviewers: {str(ke)}.")  # noqa: T201
        sys.exit(1)


def get_support_level(pack_dirs: set[str]) -> set[str]:
    """
    Get the pack support levels from the pack metadata.

    Args:
        pack_dirs (set): paths to the packs that were changed
    """
    packs_support_levels = set()

    for pack_dir in pack_dirs:
        if pack_support_level := get_pack_metadata(pack_dir).get('support'):
            print(f'Pack support level for pack {pack_dir} is {pack_support_level}')  # noqa: T201
            packs_support_levels.add(pack_support_level)
        else:
            print(f'Could not find pack support level for pack {pack_dir}')  # noqa: T201

    return packs_support_levels


def get_doc_reviewer(content_roles: dict[str, Any]) -> str:
    """
    Retrieve the doc reviewer from content roles JSON/`dict`.

    Args:
        - `content_roles` (``dict[str, Any]``): The current content team roles and members.

    Return:
        - `str` of document reviewer GitHub username.
        If there's an error in retrieving the tech writer/doc reviewer, we raise a `ValueError`
    """

    if not (reviewer := content_roles.get(DOC_REVIEWER_KEY)):
        raise ValueError("Cannot get doc reviewer")
    return reviewer


<<<<<<< HEAD
def get_metadata(pack_dirs: set[str]) -> list[dict]:
    """
    Get the pack metadata.

    Args:
        pack_dirs (set): paths to the packs that were changed

    Return:
        - pack metadata dictionary
    """
    pack_metadata_list = []

    for pack_dir in pack_dirs:
        if pack_metadata := get_pack_metadata(pack_dir):
            print(f"pack metadata was retrieved for pack {pack_dir}")  # noqa: T201
            pack_metadata_list.append(pack_metadata)
        else:
            print(f'Could not find pack support level for pack {pack_dir}')  # noqa: T201

    return pack_metadata_list
=======
def get_content_roles_from_blob() -> dict[str, Any] | None:
    """
    Helper method to retrieve the 'content_roles.json` from
    the `demisto/content` master blob.

    Returns:
    - `dict[str, Any]` representing the content roles. See `.github/content_roles.json` for
    the expected structure. If there's any failure getting/reading the resource,
    we return `None`.
    """

    roles = None

    try:
        response = requests.get(CONTENT_ROLES_BLOB_MASTER_URL)
        response.raise_for_status()  # Raise an error for bad status codes
        print(f"Successfully retrieved {CONTENT_ROLES_FILENAME} from blob")
        roles = response.json()
    except (requests.RequestException, requests.HTTPError, json.JSONDecodeError, TypeError) as e:
        print(f"{e.__class__.__name__} getting {CONTENT_ROLES_FILENAME} from blob: {e}.")
    finally:
        return roles


def get_content_roles(path: Path | None = None) -> dict[str, Any] | None:
    """
    Helper method to retrieve the content roles config.
    We first attempt to retrieve the content roles from `demisto/content` master blob.
    If this attempt fails, we attempt to retrieve it from the filesystem.

    Arguments:
    - `path` (``Path | None``): The path used to find the content_roles.json.
    Used in case we can't retrieve the file from GitHub.

    Returns:
    - `dict[str, Any]` representing the content roles.
    """

    print(f"Attempting to retrieve '{CONTENT_ROLES_FILENAME}' from blob {CONTENT_ROLES_BLOB_MASTER_URL}...")
    roles = get_content_roles_from_blob()

    if not roles:
        print(f"Unable to retrieve '{CONTENT_ROLES_FILENAME}' from blob. Attempting to retrieve from the filesystem...")
        repo_root_path = get_repo_path(str(path))
        content_roles_path = repo_root_path / GITHUB_HIDDEN_DIR / CONTENT_ROLES_FILENAME
        roles = load_json(content_roles_path)

    return roles


def get_repo_path(path: str = ".") -> Path:
    """
    Helper method to get the path of the repo.

    Arguments:
    - `path` (``str``): The path to search for the repo.
    If nothing is defined we use the current working directory.

    Returns:
    - `Path` of the root repo. If the repo doesn't exist or
    it's bare, we exit.
    """

    try:
        repo = git.Repo(path, search_parent_directories=True)
        git_root = repo.working_tree_dir
        if git_root:
            return Path(git_root)
        else:
            raise ValueError
    except (git.exc.InvalidGitRepositoryError, ValueError):
        print("Unable to get repo root path. Terminating...")
        sys.exit(1)
>>>>>>> ae2d22f5
<|MERGE_RESOLUTION|>--- conflicted
+++ resolved
@@ -256,28 +256,6 @@
     return reviewer
 
 
-<<<<<<< HEAD
-def get_metadata(pack_dirs: set[str]) -> list[dict]:
-    """
-    Get the pack metadata.
-
-    Args:
-        pack_dirs (set): paths to the packs that were changed
-
-    Return:
-        - pack metadata dictionary
-    """
-    pack_metadata_list = []
-
-    for pack_dir in pack_dirs:
-        if pack_metadata := get_pack_metadata(pack_dir):
-            print(f"pack metadata was retrieved for pack {pack_dir}")  # noqa: T201
-            pack_metadata_list.append(pack_metadata)
-        else:
-            print(f'Could not find pack support level for pack {pack_dir}')  # noqa: T201
-
-    return pack_metadata_list
-=======
 def get_content_roles_from_blob() -> dict[str, Any] | None:
     """
     Helper method to retrieve the 'content_roles.json` from
@@ -351,4 +329,26 @@
     except (git.exc.InvalidGitRepositoryError, ValueError):
         print("Unable to get repo root path. Terminating...")
         sys.exit(1)
->>>>>>> ae2d22f5
+
+        
+ def get_metadata(pack_dirs: set[str]) -> list[dict]:
+    """
+    Get the pack metadata.
+
+    Args:
+        pack_dirs (set): paths to the packs that were changed
+
+    Return:
+        - pack metadata dictionary
+    """
+    pack_metadata_list = []
+
+    for pack_dir in pack_dirs:
+        if pack_metadata := get_pack_metadata(pack_dir):
+            print(f"pack metadata was retrieved for pack {pack_dir}")  # noqa: T201
+            pack_metadata_list.append(pack_metadata)
+        else:
+            print(f'Could not find pack support level for pack {pack_dir}')  # noqa: T201
+
+    return pack_metadata_list
+  