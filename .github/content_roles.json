{
    "__comment__": {
        "CONTRIBUTION_REVIEWERS": "A list of GitHub username for the contribution team reviewers pool",
        "ON_CALL_DEVS": "A list of on-call users, Use PANW account username",
        "DOC_REVIEWER": "The GitHub username for documentation reviews owner",
        "TIM_REVIEWER": "The GitHub username for TIM reviews owner",
        "AUTO_UPDATE_DOCKER_REVIEWER": "The GitHub username for auto-update-docker PRs reviews owner"
    },
    "CONTRIBUTION_REVIEWERS": [
        "YaelShamai",
        "merit-maita"
    ],
    "CONTRIBUTION_TL": "JasBeilin",
    "CONTRIBUTION_SECURITY_REVIEWER": [""],
    "ON_CALL_DEVS": [
<<<<<<< HEAD
        "jbabazadeh",
        "YairGlick",
        "aedri"
=======
        "tcarmeli",
        "YairGlick"
>>>>>>> b25b3aad
    ],
    "DOC_REVIEWER": "richardbluestone",
    "TIM_REVIEWER": "MosheEichler",
    "AUTO_UPDATE_DOCKER_REVIEWER": "shmuel44"
}<|MERGE_RESOLUTION|>--- conflicted
+++ resolved
@@ -13,14 +13,9 @@
     "CONTRIBUTION_TL": "JasBeilin",
     "CONTRIBUTION_SECURITY_REVIEWER": [""],
     "ON_CALL_DEVS": [
-<<<<<<< HEAD
         "jbabazadeh",
         "YairGlick",
         "aedri"
-=======
-        "tcarmeli",
-        "YairGlick"
->>>>>>> b25b3aad
     ],
     "DOC_REVIEWER": "richardbluestone",
     "TIM_REVIEWER": "MosheEichler",
