name: Add PR link to Related Jira Issue
on:
  pull_request:
    types: [opened, edited]

permissions:
  pull-requests: read

jobs:
  add_pr_link_to_related_jira_issue:
    runs-on: ubuntu-latest
    if: github.repository == 'demisto/content' && github.event.pull_request.head.repo.fork == false && github.actor != 'dependabot[bot]' && startsWith(github.head_ref, 'contrib/') == false
    steps:
      - name: Checkout
        uses: actions/checkout@v4
      - name: Setup Python
        uses: actions/setup-python@v5
        with:
<<<<<<< HEAD
          python-version: '3.10'
      - name: Setup Poetry
        uses: Gr1N/setup-poetry@v8
=======
          python-version: "3.10"
      - name: Setup Poetry
        uses: Gr1N/setup-poetry@v9
>>>>>>> 90cf3b88
      - uses: actions/cache@v2
        with:
          path: .venv
          key: ${{ runner.os }}-poetry-${{ hashFiles('poetry.lock') }}
      - name: Install Python Dependencies
        run: |
          poetry install --with ci
      - name: Run Linking pr to Jira Script
        env:
          PR_NUMBER: ${{ github.event.pull_request.number }}
          PR_TITLE: ${{ github.event.pull_request.title }}
          PR_LINK: ${{ github.event.pull_request.html_url }}
          PR_BODY: ${{ github.event.pull_request.body }}
          USERNAME: ${{ secrets.SECRET_CHECK_USER_NG }}
          PASSWORD: ${{ secrets.SECRET_CHECK_PASS_NG }}
          INSTANCE_URL: ${{ secrets.GOLD_SERVER_URL_NG }}
        run: |
          echo "Checking for related Jira issues to PR: $PR_NUMBER"
          cd Utils/github_workflow_scripts/jira_integration_scripts
          echo --pr_num $PR_NUMBER --pr_link $PR_LINK --pr_title $PR_TITLE --pr_body $PR_BODY --no-is_merged
          poetry run python ./link_pr_to_jira_issue.py --url "$INSTANCE_URL" --pr_num "$PR_NUMBER" --pr_link "$PR_LINK" --pr_title "$PR_TITLE" --pr_body "$PR_BODY" --no-is_merged --username $USERNAME --password $PASSWORD<|MERGE_RESOLUTION|>--- conflicted
+++ resolved
@@ -16,15 +16,9 @@
       - name: Setup Python
         uses: actions/setup-python@v5
         with:
-<<<<<<< HEAD
-          python-version: '3.10'
-      - name: Setup Poetry
-        uses: Gr1N/setup-poetry@v8
-=======
           python-version: "3.10"
       - name: Setup Poetry
         uses: Gr1N/setup-poetry@v9
->>>>>>> 90cf3b88
       - uses: actions/cache@v2
         with:
           path: .venv
