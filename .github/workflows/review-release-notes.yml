name: Review Release Notes
on: pull_request

env:
  CHANGED_FILES_DELIMITER: ";"

jobs:
  release_notes_review:
    runs-on: ubuntu-latest
    if: github.repository == 'demisto/content'
    steps:
      - name: Checkout
        uses: actions/checkout@v4
        with:
          fetch-depth: 2
      - name: Get changed files
        id: changed-files
<<<<<<< HEAD
        uses: tj-actions/changed-files@v35.1.0
=======
        uses: tj-actions/changed-files@v41.0.1
>>>>>>> 90cf3b88
        with:
          separator: ${{ env.CHANGED_FILES_DELIMITER }}
          files: |
            Packs/**/ReleaseNotes/**
          since_last_remote_commit: false
      - name: Setup Python
        if: ${{ steps.changed-files.outputs.all_changed_files }}
<<<<<<< HEAD
        uses: actions/setup-python@v3
        with:
          python-version: '3.10'
      - name: Setup Poetry
        if: ${{ steps.changed-files.outputs.all_changed_files }}
        uses: Gr1N/setup-poetry@v8
=======
        uses: actions/setup-python@v5
        with:
          python-version: "3.10"
      - name: Setup Poetry
        if: ${{ steps.changed-files.outputs.all_changed_files }}
        uses: Gr1N/setup-poetry@v9
>>>>>>> 90cf3b88
      - name: Install python dependencies
        if: ${{ steps.changed-files.outputs.all_changed_files }}
        run: |
          poetry install --with ci
      - name: Set Python Path
        if: ${{ steps.changed-files.outputs.all_changed_files }}
        run: |
          echo "PYTHONPATH=$GITHUB_WORKSPACE" >> $GITHUB_ENV
      - name: Review Release Notes
        if: ${{ steps.changed-files.outputs.all_changed_files }}
        run: |
          release_notes="${{ steps.changed-files.outputs.all_changed_files }}"
          echo "Release notes found in PR: ${release_notes}. Starting docs review..."
<<<<<<< HEAD
          poetry run demisto-sdk doc-review --release-notes --use-git --use-packs-known-words --known-words ./Tests/known_words.txt --console-log-threshold INFO
=======
          poetry run demisto-sdk doc-review --release-notes --xsoar-only --use-git --use-packs-known-words --known-words ./Tests/known_words.txt --console-log-threshold INFO
>>>>>>> 90cf3b88
<|MERGE_RESOLUTION|>--- conflicted
+++ resolved
@@ -15,11 +15,7 @@
           fetch-depth: 2
       - name: Get changed files
         id: changed-files
-<<<<<<< HEAD
-        uses: tj-actions/changed-files@v35.1.0
-=======
         uses: tj-actions/changed-files@v41.0.1
->>>>>>> 90cf3b88
         with:
           separator: ${{ env.CHANGED_FILES_DELIMITER }}
           files: |
@@ -27,21 +23,12 @@
           since_last_remote_commit: false
       - name: Setup Python
         if: ${{ steps.changed-files.outputs.all_changed_files }}
-<<<<<<< HEAD
-        uses: actions/setup-python@v3
-        with:
-          python-version: '3.10'
-      - name: Setup Poetry
-        if: ${{ steps.changed-files.outputs.all_changed_files }}
-        uses: Gr1N/setup-poetry@v8
-=======
         uses: actions/setup-python@v5
         with:
           python-version: "3.10"
       - name: Setup Poetry
         if: ${{ steps.changed-files.outputs.all_changed_files }}
         uses: Gr1N/setup-poetry@v9
->>>>>>> 90cf3b88
       - name: Install python dependencies
         if: ${{ steps.changed-files.outputs.all_changed_files }}
         run: |
@@ -55,8 +42,4 @@
         run: |
           release_notes="${{ steps.changed-files.outputs.all_changed_files }}"
           echo "Release notes found in PR: ${release_notes}. Starting docs review..."
-<<<<<<< HEAD
-          poetry run demisto-sdk doc-review --release-notes --use-git --use-packs-known-words --known-words ./Tests/known_words.txt --console-log-threshold INFO
-=======
-          poetry run demisto-sdk doc-review --release-notes --xsoar-only --use-git --use-packs-known-words --known-words ./Tests/known_words.txt --console-log-threshold INFO
->>>>>>> 90cf3b88
+          poetry run demisto-sdk doc-review --release-notes --xsoar-only --use-git --use-packs-known-words --known-words ./Tests/known_words.txt --console-log-threshold INFO