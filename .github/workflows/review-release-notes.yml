--- conflicted
+++ resolved
@@ -25,23 +25,8 @@
         run: pip install demisto-sdk
       - name: Review Release Notes
         run: |
-<<<<<<< HEAD
-          overall_exit_code=0
-          file_exit_code=0
-          for file in ${{ steps.changed-files.outputs.all_changed_files }}; do
-            echo ""
-            echo "  Checking File: $file"
-            demisto-sdk doc-review --release-notes -i "$file" --known-words Tests/known_words.txt --no-camel-case || file_exit_code=$?
-            if [ ! $file_exit_code -eq 0 ]; then
-              echo "  Setting Overall Exit Code to 1"
-              overall_exit_code=1
-            fi
-          done
-          exit $overall_exit_code
-=======
           changed_files="${{ steps.changed-files.outputs.all_changed_files }}"
           delim=';'
           echo "Starting docs review"
           python Utils/github_workflow_scripts/run_docs_review.py --changed_files "$changed_files" --delimiter $delim
-          echo "Finished docs review successfully"
->>>>>>> 508defc5
+          echo "Finished docs review successfully"