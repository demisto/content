--- conflicted
+++ resolved
@@ -1,13 +1,9 @@
 name: Review Release Notes
 on: pull_request
-<<<<<<< HEAD
 
 env:
   CHANGED_FILES_DELIMITER: ";"
-  PYTHONWARNINGS: ignore::DeprecationWarning
 
-=======
->>>>>>> 10752295
 jobs:
   release_notes_review:
     runs-on: ubuntu-latest
