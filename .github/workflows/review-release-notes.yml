--- conflicted
+++ resolved
@@ -15,11 +15,7 @@
           fetch-depth: 2
       - name: Get changed files
         id: changed-files
-<<<<<<< HEAD
-        uses: tj-actions/changed-files@v35.1.0
-=======
         uses: tj-actions/changed-files@v41.0.1
->>>>>>> 5cfcc708
         with:
           separator: ${{ env.CHANGED_FILES_DELIMITER }}
           files: |
