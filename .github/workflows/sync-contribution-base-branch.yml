name: Sync contributor base branch
on:
  schedule:
    # runs at minute 0 of the 0th hour every day.
    - cron: "0 0 * * *"

permissions:
  contents: read

jobs:
  sync_contributor_base_branch:
    runs-on: ubuntu-latest
    if: github.repository == 'demisto/content'
    steps:
      - name: Checkout
        uses: actions/checkout@v4
      - name: Setup Python
        uses: actions/setup-python@v5
        with:
<<<<<<< HEAD
          python-version: '3.9'
      - name: Setup Poetry
        uses: Gr1N/setup-poetry@v8
=======
          python-version: "3.9"
      - name: Setup Poetry
        uses: Gr1N/setup-poetry@v9
>>>>>>> 90cf3b88
      - name: Install Python Dependencies
        run: |
          poetry install --with ci
      - name: Sync Base Branch to Master
        env:
          CONTENTBOT_GH_ADMIN_TOKEN: ${{ secrets.CONTENTBOT_GH_ADMIN_TOKEN }}
        run: |
          echo "Updating contribution base branches (contrib/*)"
          cd Utils/github_workflow_scripts
          poetry run ./sync_contrib_base.py
          echo "Finished updating base branches"<|MERGE_RESOLUTION|>--- conflicted
+++ resolved
@@ -17,15 +17,9 @@
       - name: Setup Python
         uses: actions/setup-python@v5
         with:
-<<<<<<< HEAD
-          python-version: '3.9'
-      - name: Setup Poetry
-        uses: Gr1N/setup-poetry@v8
-=======
           python-version: "3.9"
       - name: Setup Poetry
         uses: Gr1N/setup-poetry@v9
->>>>>>> 90cf3b88
       - name: Install Python Dependencies
         run: |
           poetry install --with ci
