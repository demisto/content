name: pre-commit
on: pull_request

jobs:
  pre-commit:
    runs-on: ubuntu-latest
    permissions:
      checks: write
      pull-requests: write

    steps:
    - name: Install poetry
      run: pipx install poetry

    - name: Checkout
      uses: actions/checkout@v3
      with:
        fetch-depth: 0
        ref: ${{ github.event.pull_request.head.ref }}

    - name: Setup python
      uses: actions/setup-python@v4
      with:
        python-version: '3.10'
        cache: 'poetry'
    
    - name: Install dependencies
      run: poetry install

    - name: Cache Pre commit
      id: cache-pre-commit
      uses: actions/cache@v3
      with:
        path: ~/.cache/pre-commit
        key: ${{ runner.os }}-pre-commit

    - name: run pre-commit
      run: |
        npm install
<<<<<<< HEAD
        poetry run demisto-sdk pre-commit -g --unit-test --validate --no-secrets --show-diff-on-failure
=======
        poetry run demisto-sdk pre-commit -g --unit-test --validate --no-secrets --show-diff-on-failure --verbose
>>>>>>> 8ac9259b

    - name: Publish Test Report
      uses: mikepenz/action-junit-report@v3
      if: always() # always run even if the previous step fails
      env:
        GITHUB_TOKEN: ${{ secrets.GITHUB_TOKEN }}
      with:
        check_name: Unit Test Report
        report_paths: |
            **/Packs/**/Integrations/**/.report_pytest.xml
        github_token: ${{ secrets.GITHUB_TOKEN }}
        detailed_summary: true
        annotate_only: true

    - name: "Check coverage.xml exists"

      id: check_files
      uses: andstor/file-existence-action@v2
      with:
        files: "coverage.xml"
      

    - name: Code Coverage Report
      if: steps.check_files.outputs.files_exists == 'true'
      uses: irongut/CodeCoverageSummary@v1.3.0
      with:
        filename: "coverage.xml"
        badge: true
        format: markdown
        output: both
        thresholds: '70 80'
        

    - name: Append coverage to summary
      if: always()
      id: append-coverage
      run: |
        cat code-coverage-results.md >> $GITHUB_STEP_SUMMARY || echo "Missing coverage report"
<|MERGE_RESOLUTION|>--- conflicted
+++ resolved
@@ -1,82 +1,78 @@
-name: pre-commit
-on: pull_request
-
-jobs:
-  pre-commit:
-    runs-on: ubuntu-latest
-    permissions:
-      checks: write
-      pull-requests: write
-
-    steps:
-    - name: Install poetry
-      run: pipx install poetry
-
-    - name: Checkout
-      uses: actions/checkout@v3
-      with:
-        fetch-depth: 0
-        ref: ${{ github.event.pull_request.head.ref }}
-
-    - name: Setup python
-      uses: actions/setup-python@v4
-      with:
-        python-version: '3.10'
-        cache: 'poetry'
-    
-    - name: Install dependencies
-      run: poetry install
-
-    - name: Cache Pre commit
-      id: cache-pre-commit
-      uses: actions/cache@v3
-      with:
-        path: ~/.cache/pre-commit
-        key: ${{ runner.os }}-pre-commit
-
-    - name: run pre-commit
-      run: |
-        npm install
-<<<<<<< HEAD
-        poetry run demisto-sdk pre-commit -g --unit-test --validate --no-secrets --show-diff-on-failure
-=======
-        poetry run demisto-sdk pre-commit -g --unit-test --validate --no-secrets --show-diff-on-failure --verbose
->>>>>>> 8ac9259b
-
-    - name: Publish Test Report
-      uses: mikepenz/action-junit-report@v3
-      if: always() # always run even if the previous step fails
-      env:
-        GITHUB_TOKEN: ${{ secrets.GITHUB_TOKEN }}
-      with:
-        check_name: Unit Test Report
-        report_paths: |
-            **/Packs/**/Integrations/**/.report_pytest.xml
-        github_token: ${{ secrets.GITHUB_TOKEN }}
-        detailed_summary: true
-        annotate_only: true
-
-    - name: "Check coverage.xml exists"
-
-      id: check_files
-      uses: andstor/file-existence-action@v2
-      with:
-        files: "coverage.xml"
-      
-
-    - name: Code Coverage Report
-      if: steps.check_files.outputs.files_exists == 'true'
-      uses: irongut/CodeCoverageSummary@v1.3.0
-      with:
-        filename: "coverage.xml"
-        badge: true
-        format: markdown
-        output: both
-        thresholds: '70 80'
-        
-
-    - name: Append coverage to summary
-      if: always()
-      id: append-coverage
-      run: |
-        cat code-coverage-results.md >> $GITHUB_STEP_SUMMARY || echo "Missing coverage report"
+name: pre-commit
+on: pull_request
+
+jobs:
+  pre-commit:
+    runs-on: ubuntu-latest
+    permissions:
+      checks: write
+      pull-requests: write
+
+    steps:
+    - name: Install poetry
+      run: pipx install poetry
+
+    - name: Checkout
+      uses: actions/checkout@v3
+      with:
+        fetch-depth: 0
+        ref: ${{ github.event.pull_request.head.ref }}
+
+    - name: Setup python
+      uses: actions/setup-python@v4
+      with:
+        python-version: '3.10'
+        cache: 'poetry'
+    
+    - name: Install dependencies
+      run: poetry install
+
+    - name: Cache Pre commit
+      id: cache-pre-commit
+      uses: actions/cache@v3
+      with:
+        path: ~/.cache/pre-commit
+        key: ${{ runner.os }}-pre-commit
+
+    - name: run pre-commit
+      run: |
+        npm install
+        poetry run demisto-sdk pre-commit -g --unit-test --validate --no-secrets --show-diff-on-failure --verbose
+
+    - name: Publish Test Report
+      uses: mikepenz/action-junit-report@v3
+      if: always() # always run even if the previous step fails
+      env:
+        GITHUB_TOKEN: ${{ secrets.GITHUB_TOKEN }}
+      with:
+        check_name: Unit Test Report
+        report_paths: |
+            **/Packs/**/Integrations/**/.report_pytest.xml
+        github_token: ${{ secrets.GITHUB_TOKEN }}
+        detailed_summary: true
+        annotate_only: true
+
+    - name: "Check coverage.xml exists"
+
+      id: check_files
+      uses: andstor/file-existence-action@v2
+      with:
+        files: "coverage.xml"
+      
+
+    - name: Code Coverage Report
+      if: steps.check_files.outputs.files_exists == 'true'
+      uses: irongut/CodeCoverageSummary@v1.3.0
+      with:
+        filename: "coverage.xml"
+        badge: true
+        format: markdown
+        output: both
+        thresholds: '70 80'
+        
+
+    - name: Append coverage to summary
+      if: always()
+      id: append-coverage
+      run: |
+        cat code-coverage-results.md >> $GITHUB_STEP_SUMMARY || echo "Missing coverage report"