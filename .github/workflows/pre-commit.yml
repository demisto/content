--- conflicted
+++ resolved
@@ -40,12 +40,8 @@
         DOCKERHUB_PASSWORD: ${{ secrets.DOCKERHUB_PASSWORD }}
       run: |
         source .venv/bin/activate
-<<<<<<< HEAD
-        demisto-sdk pre-commit -g --unit-test --validate --no-secrets --show-diff-on-failure --verbose --mode=ci
-=======
         # temporary workaround: use v1.24.0 sdk
         demisto-sdk pre-commit -g --unit-test --validate --no-secrets --show-diff-on-failure --verbose --mode=ci --sdk-ref v1.24.0
->>>>>>> e196f905
     - name: Publish Test Report
       uses: mikepenz/action-junit-report@v3
       if: always() # always run even if the previous step fails
@@ -119,13 +115,9 @@
     - name: run pre-commit community-level
       run: |
         source .venv/bin/activate
-<<<<<<< HEAD
-        demisto-sdk pre-commit -g --unit-test --validate --no-secrets --show-diff-on-failure --verbose --mode=nightly
-=======
         # temporary workaround: use v1.24.0 sdk
 
         demisto-sdk pre-commit -g --unit-test --validate --no-secrets --show-diff-on-failure --verbose --mode=nightly --sdk-ref v1.24.0
->>>>>>> e196f905
 
     - name: Publish Test Report
       uses: mikepenz/action-junit-report@v3
