--- conflicted
+++ resolved
@@ -13,17 +13,6 @@
     steps:
       - name: Checkout
         uses: actions/checkout@v4
-<<<<<<< HEAD
-        with:
-          fetch-depth: 2
-
-      - name: Setup Python
-        uses: actions/setup-python@v3
-        with:
-          python-version: '3.10'
-      - name: Setup Poetry
-        uses: Gr1N/setup-poetry@v8
-=======
         with:
           fetch-depth: 2
 
@@ -33,7 +22,6 @@
           python-version: '3.10'
       - name: Setup Poetry
         uses: Gr1N/setup-poetry@v9
->>>>>>> 90cf3b88
       - name: Print Context
         run: |
           echo "$GITHUB_CONTEXT"
@@ -43,13 +31,9 @@
       - name: Install Python Dependencies
         run: |
           poetry install --with ci
-<<<<<<< HEAD
-
-=======
       - name: set pythonpath
         run: |
           echo "PYTHONPATH=$GITHUB_WORKSPACE" >> $GITHUB_ENV
->>>>>>> 90cf3b88
       - name: Update External PR
         env:
           CONTENTBOT_GH_ADMIN_TOKEN: ${{ secrets.CONTENTBOT_GH_ADMIN_TOKEN }}
